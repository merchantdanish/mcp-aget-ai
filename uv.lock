version = 1
requires-python = ">=3.10"

[[package]]
name = "aiohappyeyeballs"
version = "2.4.4"
source = { registry = "https://pypi.org/simple" }
sdist = { url = "https://files.pythonhosted.org/packages/7f/55/e4373e888fdacb15563ef6fa9fa8c8252476ea071e96fb46defac9f18bf2/aiohappyeyeballs-2.4.4.tar.gz", hash = "sha256:5fdd7d87889c63183afc18ce9271f9b0a7d32c2303e394468dd45d514a757745", size = 21977 }
wheels = [
    { url = "https://files.pythonhosted.org/packages/b9/74/fbb6559de3607b3300b9be3cc64e97548d55678e44623db17820dbd20002/aiohappyeyeballs-2.4.4-py3-none-any.whl", hash = "sha256:a980909d50efcd44795c4afeca523296716d50cd756ddca6af8c65b996e27de8", size = 14756 },
]

[[package]]
name = "aiohttp"
version = "3.11.14"
source = { registry = "https://pypi.org/simple" }
dependencies = [
    { name = "aiohappyeyeballs" },
    { name = "aiosignal" },
    { name = "async-timeout", marker = "python_full_version < '3.11'" },
    { name = "attrs" },
    { name = "frozenlist" },
    { name = "multidict" },
    { name = "propcache" },
    { name = "yarl" },
]
sdist = { url = "https://files.pythonhosted.org/packages/6c/96/91e93ae5fd04d428c101cdbabce6c820d284d61d2614d00518f4fa52ea24/aiohttp-3.11.14.tar.gz", hash = "sha256:d6edc538c7480fa0a3b2bdd705f8010062d74700198da55d16498e1b49549b9c", size = 7676994 }
wheels = [
    { url = "https://files.pythonhosted.org/packages/6a/e1/f1ccc6cf29a31fb33e4eaa07a9d8e4dff00e23b32423b679cdb89536fe71/aiohttp-3.11.14-cp310-cp310-macosx_10_9_universal2.whl", hash = "sha256:e2bc827c01f75803de77b134afdbf74fa74b62970eafdf190f3244931d7a5c0d", size = 709390 },
    { url = "https://files.pythonhosted.org/packages/80/7d/195965f183a724d0470560b097543e96dc4a672fc2714012d1be87d6775c/aiohttp-3.11.14-cp310-cp310-macosx_10_9_x86_64.whl", hash = "sha256:e365034c5cf6cf74f57420b57682ea79e19eb29033399dd3f40de4d0171998fa", size = 469246 },
    { url = "https://files.pythonhosted.org/packages/46/02/3a4f05e966c2edeace5103f40d296ba0159cee633ab0f162fbea579653e3/aiohttp-3.11.14-cp310-cp310-macosx_11_0_arm64.whl", hash = "sha256:c32593ead1a8c6aabd58f9d7ee706e48beac796bb0cb71d6b60f2c1056f0a65f", size = 456384 },
    { url = "https://files.pythonhosted.org/packages/68/a6/c96cd5452af267fdda1cf46accc356d1295fb14da4a7a0e081567ea297af/aiohttp-3.11.14-cp310-cp310-manylinux_2_17_aarch64.manylinux2014_aarch64.whl", hash = "sha256:b4e7c7ec4146a94a307ca4f112802a8e26d969018fabed526efc340d21d3e7d0", size = 1589803 },
    { url = "https://files.pythonhosted.org/packages/7f/f4/e50ef78483485bcdae9cf29c9144af2b42457e18175a6ace7c560d89325e/aiohttp-3.11.14-cp310-cp310-manylinux_2_17_ppc64le.manylinux2014_ppc64le.whl", hash = "sha256:c8b2df9feac55043759aa89f722a967d977d80f8b5865a4153fc41c93b957efc", size = 1632525 },
    { url = "https://files.pythonhosted.org/packages/8b/92/b6bd4b89304eee827cf07a40b98af171342cddfa1f8b02b55cd0485b9d4f/aiohttp-3.11.14-cp310-cp310-manylinux_2_17_s390x.manylinux2014_s390x.whl", hash = "sha256:c7571f99525c76a6280f5fe8e194eeb8cb4da55586c3c61c59c33a33f10cfce7", size = 1666839 },
    { url = "https://files.pythonhosted.org/packages/c7/21/f3230a9f78bb4a4c4462040bf8425ebb673e3773dd17fd9d06d1af43a955/aiohttp-3.11.14-cp310-cp310-manylinux_2_17_x86_64.manylinux2014_x86_64.whl", hash = "sha256:b59d096b5537ec7c85954cb97d821aae35cfccce3357a2cafe85660cc6295628", size = 1590572 },
    { url = "https://files.pythonhosted.org/packages/8e/12/e4fd2616950a39425b739476c3eccc820061ea5f892815566d27282e7825/aiohttp-3.11.14-cp310-cp310-manylinux_2_5_i686.manylinux1_i686.manylinux_2_17_i686.manylinux2014_i686.whl", hash = "sha256:b42dbd097abb44b3f1156b4bf978ec5853840802d6eee2784857be11ee82c6a0", size = 1543380 },
    { url = "https://files.pythonhosted.org/packages/6a/7c/3f82c2fdcca53cc8732fa342abbe0372bbbd8af3162d6629ac0a7dc8b281/aiohttp-3.11.14-cp310-cp310-musllinux_1_2_aarch64.whl", hash = "sha256:b05774864c87210c531b48dfeb2f7659407c2dda8643104fb4ae5e2c311d12d9", size = 1530160 },
    { url = "https://files.pythonhosted.org/packages/aa/3e/60af2d40f78612062788c2bf6be38738f9525750d3a7678d31f950047536/aiohttp-3.11.14-cp310-cp310-musllinux_1_2_armv7l.whl", hash = "sha256:4e2e8ef37d4bc110917d038807ee3af82700a93ab2ba5687afae5271b8bc50ff", size = 1558543 },
    { url = "https://files.pythonhosted.org/packages/08/71/93e11c4ef9a72f5f26d7e9f92294707437fae8de49c2019ed713dea7625b/aiohttp-3.11.14-cp310-cp310-musllinux_1_2_i686.whl", hash = "sha256:e9faafa74dbb906b2b6f3eb9942352e9e9db8d583ffed4be618a89bd71a4e914", size = 1536286 },
    { url = "https://files.pythonhosted.org/packages/da/4b/77b170ae7eb9859d80b9648a7439991425663f66422f3ef0b27f29bde9d0/aiohttp-3.11.14-cp310-cp310-musllinux_1_2_ppc64le.whl", hash = "sha256:7e7abe865504f41b10777ac162c727af14e9f4db9262e3ed8254179053f63e6d", size = 1608387 },
    { url = "https://files.pythonhosted.org/packages/02/0b/5fcad20243799e9a3f326140d3d767884449e293fb5d8fca10f83001787c/aiohttp-3.11.14-cp310-cp310-musllinux_1_2_s390x.whl", hash = "sha256:4848ae31ad44330b30f16c71e4f586cd5402a846b11264c412de99fa768f00f3", size = 1629633 },
    { url = "https://files.pythonhosted.org/packages/3f/e3/bb454add253f939c7331794b2619c156ef5a108403000221ff2dc01f9072/aiohttp-3.11.14-cp310-cp310-musllinux_1_2_x86_64.whl", hash = "sha256:2d0b46abee5b5737cb479cc9139b29f010a37b1875ee56d142aefc10686a390b", size = 1565329 },
    { url = "https://files.pythonhosted.org/packages/6f/08/6b061de352a614461a4a19e60a87e578fe28e1d3fca38315484a17ff484f/aiohttp-3.11.14-cp310-cp310-win32.whl", hash = "sha256:a0d2c04a623ab83963576548ce098baf711a18e2c32c542b62322a0b4584b990", size = 417394 },
    { url = "https://files.pythonhosted.org/packages/91/f7/533384607d35a8c7a9dbe4497cee7899aa7c3b29c14cd83373c0f415bdcf/aiohttp-3.11.14-cp310-cp310-win_amd64.whl", hash = "sha256:5409a59d5057f2386bb8b8f8bbcfb6e15505cedd8b2445db510563b5d7ea1186", size = 442856 },
    { url = "https://files.pythonhosted.org/packages/b3/f5/5e2ae82822b1781f828bb9285fb585a4ac028cfd329788caf073bde45706/aiohttp-3.11.14-cp311-cp311-macosx_10_9_universal2.whl", hash = "sha256:f296d637a50bb15fb6a229fbb0eb053080e703b53dbfe55b1e4bb1c5ed25d325", size = 709382 },
    { url = "https://files.pythonhosted.org/packages/2f/eb/a0e118c54eb9f897e13e7a357b2ef9b8d0ca438060a9db8ad4af4561aab4/aiohttp-3.11.14-cp311-cp311-macosx_10_9_x86_64.whl", hash = "sha256:ec6cd1954ca2bbf0970f531a628da1b1338f594bf5da7e361e19ba163ecc4f3b", size = 469254 },
    { url = "https://files.pythonhosted.org/packages/ea/3f/03c2f177536ad6ab4d3052e21fb67ce430d0257b3c61a0ef6b91b7b12cb4/aiohttp-3.11.14-cp311-cp311-macosx_11_0_arm64.whl", hash = "sha256:572def4aad0a4775af66d5a2b5923c7de0820ecaeeb7987dcbccda2a735a993f", size = 456342 },
    { url = "https://files.pythonhosted.org/packages/d8/fe/849c000be857f60e36d2ce0a8c3d1ad34f8ea64b0ff119ecdafbc94cddfb/aiohttp-3.11.14-cp311-cp311-manylinux_2_17_aarch64.manylinux2014_aarch64.whl", hash = "sha256:1c68e41c4d576cd6aa6c6d2eddfb32b2acfb07ebfbb4f9da991da26633a3db1a", size = 1686573 },
    { url = "https://files.pythonhosted.org/packages/a8/e9/737aef162bf618f3b3e0f4a6ed03b5baca5e2a9ffabdab4be1b756ca1061/aiohttp-3.11.14-cp311-cp311-manylinux_2_17_ppc64le.manylinux2014_ppc64le.whl", hash = "sha256:99b8bbfc8111826aa8363442c0fc1f5751456b008737ff053570f06a151650b3", size = 1747903 },
    { url = "https://files.pythonhosted.org/packages/15/19/a510c51e5a383ad804e51040819898d074106dc297adf0e2c78dccc8ab47/aiohttp-3.11.14-cp311-cp311-manylinux_2_17_s390x.manylinux2014_s390x.whl", hash = "sha256:4b0a200e85da5c966277a402736a96457b882360aa15416bf104ca81e6f5807b", size = 1788922 },
    { url = "https://files.pythonhosted.org/packages/51/66/30b217d0de5584650340025a285f1d0abf2039e5a683342891e84f250da9/aiohttp-3.11.14-cp311-cp311-manylinux_2_17_x86_64.manylinux2014_x86_64.whl", hash = "sha256:d173c0ac508a2175f7c9a115a50db5fd3e35190d96fdd1a17f9cb10a6ab09aa1", size = 1676062 },
    { url = "https://files.pythonhosted.org/packages/27/90/9f61d0c7b185e5a413ae7a3e206e7759ea1b208fff420b380ab205ab82b5/aiohttp-3.11.14-cp311-cp311-manylinux_2_5_i686.manylinux1_i686.manylinux_2_17_i686.manylinux2014_i686.whl", hash = "sha256:413fe39fd929329f697f41ad67936f379cba06fcd4c462b62e5b0f8061ee4a77", size = 1620750 },
    { url = "https://files.pythonhosted.org/packages/c9/5a/455a6b8aea18ec8590f0a5642caf6d0494152de09579a4fd4f9530a4a111/aiohttp-3.11.14-cp311-cp311-musllinux_1_2_aarch64.whl", hash = "sha256:65c75b14ee74e8eeff2886321e76188cbe938d18c85cff349d948430179ad02c", size = 1655093 },
    { url = "https://files.pythonhosted.org/packages/f5/4b/b369e5e809bdb46a306df7b22e611dc8622ebb5313498c11f6e1cb986408/aiohttp-3.11.14-cp311-cp311-musllinux_1_2_armv7l.whl", hash = "sha256:321238a42ed463848f06e291c4bbfb3d15ba5a79221a82c502da3e23d7525d06", size = 1661318 },
    { url = "https://files.pythonhosted.org/packages/25/ac/a211dd149485e7c518481b08d7c13e7acd32090daf1e396aaea6b9f2eea9/aiohttp-3.11.14-cp311-cp311-musllinux_1_2_i686.whl", hash = "sha256:59a05cdc636431f7ce843c7c2f04772437dd816a5289f16440b19441be6511f1", size = 1650991 },
    { url = "https://files.pythonhosted.org/packages/74/c4/8b1d41853f1ccd4cb66edc909ccc2a95b332081661f04324f7064cc200d8/aiohttp-3.11.14-cp311-cp311-musllinux_1_2_ppc64le.whl", hash = "sha256:daf20d9c3b12ae0fdf15ed92235e190f8284945563c4b8ad95b2d7a31f331cd3", size = 1734371 },
    { url = "https://files.pythonhosted.org/packages/d9/e2/e244684266722d819f41d7e798ce8bbee3b72420eb684193a076ea1bf18f/aiohttp-3.11.14-cp311-cp311-musllinux_1_2_s390x.whl", hash = "sha256:05582cb2d156ac7506e68b5eac83179faedad74522ed88f88e5861b78740dc0e", size = 1756128 },
    { url = "https://files.pythonhosted.org/packages/e9/59/79d37f2badafbe229c7654dbf631b38419fcaa979a45c04941397ad7251c/aiohttp-3.11.14-cp311-cp311-musllinux_1_2_x86_64.whl", hash = "sha256:12c5869e7ddf6b4b1f2109702b3cd7515667b437da90a5a4a50ba1354fe41881", size = 1694370 },
    { url = "https://files.pythonhosted.org/packages/04/0f/aaaf3fc8533f65eba4572a79a935b9033e663f67f763b10db16f1c40a067/aiohttp-3.11.14-cp311-cp311-win32.whl", hash = "sha256:92868f6512714efd4a6d6cb2bfc4903b997b36b97baea85f744229f18d12755e", size = 417192 },
    { url = "https://files.pythonhosted.org/packages/07/3c/aa468550b7fcd0c634d4aa8192f33ce32a179ecba08b908a0ed272194f87/aiohttp-3.11.14-cp311-cp311-win_amd64.whl", hash = "sha256:bccd2cb7aa5a3bfada72681bdb91637094d81639e116eac368f8b3874620a654", size = 443590 },
    { url = "https://files.pythonhosted.org/packages/9c/ca/e4acb3b41f9e176f50960f7162d656e79bed151b1f911173b2c4a6c0a9d2/aiohttp-3.11.14-cp312-cp312-macosx_10_13_universal2.whl", hash = "sha256:70ab0f61c1a73d3e0342cedd9a7321425c27a7067bebeeacd509f96695b875fc", size = 705489 },
    { url = "https://files.pythonhosted.org/packages/84/d5/dcf870e0b11f0c1e3065b7f17673485afa1ddb3d630ccd8f328bccfb459f/aiohttp-3.11.14-cp312-cp312-macosx_10_13_x86_64.whl", hash = "sha256:602d4db80daf4497de93cb1ce00b8fc79969c0a7cf5b67bec96fa939268d806a", size = 464807 },
    { url = "https://files.pythonhosted.org/packages/7c/f0/dc417d819ae26be6abcd72c28af99d285887fddbf76d4bbe46346f201870/aiohttp-3.11.14-cp312-cp312-macosx_11_0_arm64.whl", hash = "sha256:3a8a0d127c10b8d89e69bbd3430da0f73946d839e65fec00ae48ca7916a31948", size = 456819 },
    { url = "https://files.pythonhosted.org/packages/28/db/f7deb0862ebb821aa3829db20081a122ba67ffd149303f2d5202e30f20cd/aiohttp-3.11.14-cp312-cp312-manylinux_2_17_aarch64.manylinux2014_aarch64.whl", hash = "sha256:ca9f835cdfedcb3f5947304e85b8ca3ace31eef6346d8027a97f4de5fb687534", size = 1683536 },
    { url = "https://files.pythonhosted.org/packages/5e/0d/8bf0619e21c6714902c44ab53e275deb543d4d2e68ab2b7b8fe5ba267506/aiohttp-3.11.14-cp312-cp312-manylinux_2_17_ppc64le.manylinux2014_ppc64le.whl", hash = "sha256:8aa5c68e1e68fff7cd3142288101deb4316b51f03d50c92de6ea5ce646e6c71f", size = 1738111 },
    { url = "https://files.pythonhosted.org/packages/f5/10/204b3700bb57b30b9e759d453fcfb3ad79a3eb18ece4e298aaf7917757dd/aiohttp-3.11.14-cp312-cp312-manylinux_2_17_s390x.manylinux2014_s390x.whl", hash = "sha256:3b512f1de1c688f88dbe1b8bb1283f7fbeb7a2b2b26e743bb2193cbadfa6f307", size = 1794508 },
    { url = "https://files.pythonhosted.org/packages/cc/39/3f65072614c62a315a951fda737e4d9e6e2703f1da0cd2f2d8f629e6092e/aiohttp-3.11.14-cp312-cp312-manylinux_2_17_x86_64.manylinux2014_x86_64.whl", hash = "sha256:cc9253069158d57e27d47a8453d8a2c5a370dc461374111b5184cf2f147a3cc3", size = 1692006 },
    { url = "https://files.pythonhosted.org/packages/73/77/cc06ecea173f9bee2f20c8e32e2cf4c8e03909a707183cdf95434db4993e/aiohttp-3.11.14-cp312-cp312-manylinux_2_5_i686.manylinux1_i686.manylinux_2_17_i686.manylinux2014_i686.whl", hash = "sha256:0b2501f1b981e70932b4a552fc9b3c942991c7ae429ea117e8fba57718cdeed0", size = 1620369 },
    { url = "https://files.pythonhosted.org/packages/87/75/5bd424bcd90c7eb2f50fd752d013db4cefb447deeecfc5bc4e8e0b1c74dd/aiohttp-3.11.14-cp312-cp312-musllinux_1_2_aarch64.whl", hash = "sha256:28a3d083819741592685762d51d789e6155411277050d08066537c5edc4066e6", size = 1642508 },
    { url = "https://files.pythonhosted.org/packages/81/f0/ce936ec575e0569f91e5c8374086a6f7760926f16c3b95428fb55d6bfe91/aiohttp-3.11.14-cp312-cp312-musllinux_1_2_armv7l.whl", hash = "sha256:0df3788187559c262922846087e36228b75987f3ae31dd0a1e5ee1034090d42f", size = 1685771 },
    { url = "https://files.pythonhosted.org/packages/68/b7/5216590b99b5b1f18989221c25ac9d9a14a7b0c3c4ae1ff728e906c36430/aiohttp-3.11.14-cp312-cp312-musllinux_1_2_i686.whl", hash = "sha256:9e73fa341d8b308bb799cf0ab6f55fc0461d27a9fa3e4582755a3d81a6af8c09", size = 1648318 },
    { url = "https://files.pythonhosted.org/packages/a5/c2/c27061c4ab93fa25f925c7ebddc10c20d992dbbc329e89d493811299dc93/aiohttp-3.11.14-cp312-cp312-musllinux_1_2_ppc64le.whl", hash = "sha256:51ba80d473eb780a329d73ac8afa44aa71dfb521693ccea1dea8b9b5c4df45ce", size = 1704545 },
    { url = "https://files.pythonhosted.org/packages/09/f5/11b2da82f2c52365a5b760a4e944ae50a89cf5fb207024b7853615254584/aiohttp-3.11.14-cp312-cp312-musllinux_1_2_s390x.whl", hash = "sha256:8d1dd75aa4d855c7debaf1ef830ff2dfcc33f893c7db0af2423ee761ebffd22b", size = 1737839 },
    { url = "https://files.pythonhosted.org/packages/03/7f/145e23fe0a4c45b256f14c3268ada5497d487786334721ae8a0c818ee516/aiohttp-3.11.14-cp312-cp312-musllinux_1_2_x86_64.whl", hash = "sha256:41cf0cefd9e7b5c646c2ef529c8335e7eafd326f444cc1cdb0c47b6bc836f9be", size = 1695833 },
    { url = "https://files.pythonhosted.org/packages/1c/78/627dba6ee9fb9439e2e29b521adb1135877a9c7b54811fec5c46e59f2fc8/aiohttp-3.11.14-cp312-cp312-win32.whl", hash = "sha256:948abc8952aff63de7b2c83bfe3f211c727da3a33c3a5866a0e2cf1ee1aa950f", size = 412185 },
    { url = "https://files.pythonhosted.org/packages/3f/5f/1737cf6fcf0524693a4aeff8746530b65422236761e7bfdd79c6d2ce2e1c/aiohttp-3.11.14-cp312-cp312-win_amd64.whl", hash = "sha256:3b420d076a46f41ea48e5fcccb996f517af0d406267e31e6716f480a3d50d65c", size = 438526 },
    { url = "https://files.pythonhosted.org/packages/c5/8e/d7f353c5aaf9f868ab382c3d3320dc6efaa639b6b30d5a686bed83196115/aiohttp-3.11.14-cp313-cp313-macosx_10_13_universal2.whl", hash = "sha256:8d14e274828561db91e4178f0057a915f3af1757b94c2ca283cb34cbb6e00b50", size = 698774 },
    { url = "https://files.pythonhosted.org/packages/d5/52/097b98d50f8550883f7d360c6cd4e77668c7442038671bb4b349ced95066/aiohttp-3.11.14-cp313-cp313-macosx_10_13_x86_64.whl", hash = "sha256:f30fc72daf85486cdcdfc3f5e0aea9255493ef499e31582b34abadbfaafb0965", size = 461443 },
    { url = "https://files.pythonhosted.org/packages/2b/5c/19c84bb5796be6ca4fd1432012cfd5f88ec02c8b9e0357cdecc48ff2c4fd/aiohttp-3.11.14-cp313-cp313-macosx_11_0_arm64.whl", hash = "sha256:4edcbe34e6dba0136e4cabf7568f5a434d89cc9de5d5155371acda275353d228", size = 453717 },
    { url = "https://files.pythonhosted.org/packages/6d/08/61c2b6f04a4e1329c82ffda53dd0ac4b434681dc003578a1237d318be885/aiohttp-3.11.14-cp313-cp313-manylinux_2_17_aarch64.manylinux2014_aarch64.whl", hash = "sha256:1a7169ded15505f55a87f8f0812c94c9412623c744227b9e51083a72a48b68a5", size = 1666559 },
    { url = "https://files.pythonhosted.org/packages/7c/22/913ad5b4b979ecf69300869551c210b2eb8c22ca4cd472824a1425479775/aiohttp-3.11.14-cp313-cp313-manylinux_2_17_ppc64le.manylinux2014_ppc64le.whl", hash = "sha256:ad1f2fb9fe9b585ea4b436d6e998e71b50d2b087b694ab277b30e060c434e5db", size = 1721701 },
    { url = "https://files.pythonhosted.org/packages/5b/ea/0ee73ea764b2e1f769c1caf59f299ac017b50632ceaa809960385b68e735/aiohttp-3.11.14-cp313-cp313-manylinux_2_17_s390x.manylinux2014_s390x.whl", hash = "sha256:20412c7cc3720e47a47e63c0005f78c0c2370020f9f4770d7fc0075f397a9fb0", size = 1779094 },
    { url = "https://files.pythonhosted.org/packages/e6/ca/6ce3da7c3295e0655b3404a309c7002099ca3619aeb04d305cedc77a0a14/aiohttp-3.11.14-cp313-cp313-manylinux_2_17_x86_64.manylinux2014_x86_64.whl", hash = "sha256:6dd9766da617855f7e85f27d2bf9a565ace04ba7c387323cd3e651ac4329db91", size = 1678406 },
    { url = "https://files.pythonhosted.org/packages/b1/b1/3a13ed54dc6bb57057cc94fec2a742f24a89885cfa84b71930826af40f5f/aiohttp-3.11.14-cp313-cp313-manylinux_2_5_i686.manylinux1_i686.manylinux_2_17_i686.manylinux2014_i686.whl", hash = "sha256:599b66582f7276ebefbaa38adf37585e636b6a7a73382eb412f7bc0fc55fb73d", size = 1604446 },
    { url = "https://files.pythonhosted.org/packages/00/21/fc9f327a121ff0be32ed4ec3ccca65f420549bf3a646b02f8534ba5fe86d/aiohttp-3.11.14-cp313-cp313-musllinux_1_2_aarch64.whl", hash = "sha256:b41693b7388324b80f9acfabd479bd1c84f0bc7e8f17bab4ecd9675e9ff9c734", size = 1619129 },
    { url = "https://files.pythonhosted.org/packages/56/5b/1a4a45b1f6f95b998c49d3d1e7763a75eeff29f2f5ec7e06d94a359e7d97/aiohttp-3.11.14-cp313-cp313-musllinux_1_2_armv7l.whl", hash = "sha256:86135c32d06927339c8c5e64f96e4eee8825d928374b9b71a3c42379d7437058", size = 1657924 },
    { url = "https://files.pythonhosted.org/packages/2f/2d/b6211aa0664b87c93fda2f2f60d5211be514a2d5b4935e1286d54b8aa28d/aiohttp-3.11.14-cp313-cp313-musllinux_1_2_i686.whl", hash = "sha256:04eb541ce1e03edc1e3be1917a0f45ac703e913c21a940111df73a2c2db11d73", size = 1617501 },
    { url = "https://files.pythonhosted.org/packages/fa/3d/d46ccb1f361a1275a078bfc1509bcd6dc6873e22306d10baa61bc77a0dfc/aiohttp-3.11.14-cp313-cp313-musllinux_1_2_ppc64le.whl", hash = "sha256:dc311634f6f28661a76cbc1c28ecf3b3a70a8edd67b69288ab7ca91058eb5a33", size = 1684211 },
    { url = "https://files.pythonhosted.org/packages/2d/e2/71d12ee6268ad3bf4ee82a4f2fc7f0b943f480296cb6f61af1afe05b8d24/aiohttp-3.11.14-cp313-cp313-musllinux_1_2_s390x.whl", hash = "sha256:69bb252bfdca385ccabfd55f4cd740d421dd8c8ad438ded9637d81c228d0da49", size = 1715797 },
    { url = "https://files.pythonhosted.org/packages/8d/a7/d0de521dc5ca6e8c766f8d1f373c859925f10b2a96455b16107c1e9b2d60/aiohttp-3.11.14-cp313-cp313-musllinux_1_2_x86_64.whl", hash = "sha256:2b86efe23684b58a88e530c4ab5b20145f102916bbb2d82942cafec7bd36a647", size = 1673682 },
    { url = "https://files.pythonhosted.org/packages/f0/86/5c075ebeca7063a49a0da65a4e0aa9e49d741aca9a2fe9552d86906e159b/aiohttp-3.11.14-cp313-cp313-win32.whl", hash = "sha256:b9c60d1de973ca94af02053d9b5111c4fbf97158e139b14f1be68337be267be6", size = 411014 },
    { url = "https://files.pythonhosted.org/packages/4a/e0/2f9e77ef2d4a1dbf05f40b7edf1e1ce9be72bdbe6037cf1db1712b455e3e/aiohttp-3.11.14-cp313-cp313-win_amd64.whl", hash = "sha256:0a29be28e60e5610d2437b5b2fed61d6f3dcde898b57fb048aa5079271e7f6f3", size = 436964 },
]

[[package]]
name = "aiosignal"
version = "1.3.2"
source = { registry = "https://pypi.org/simple" }
dependencies = [
    { name = "frozenlist" },
]
sdist = { url = "https://files.pythonhosted.org/packages/ba/b5/6d55e80f6d8a08ce22b982eafa278d823b541c925f11ee774b0b9c43473d/aiosignal-1.3.2.tar.gz", hash = "sha256:a8c255c66fafb1e499c9351d0bf32ff2d8a0321595ebac3b93713656d2436f54", size = 19424 }
wheels = [
    { url = "https://files.pythonhosted.org/packages/ec/6a/bc7e17a3e87a2985d3e8f4da4cd0f481060eb78fb08596c42be62c90a4d9/aiosignal-1.3.2-py2.py3-none-any.whl", hash = "sha256:45cde58e409a301715980c2b01d0c28bdde3770d8290b5eb2173759d9acb31a5", size = 7597 },
]

[[package]]
name = "annotated-types"
version = "0.7.0"
source = { registry = "https://pypi.org/simple" }
sdist = { url = "https://files.pythonhosted.org/packages/ee/67/531ea369ba64dcff5ec9c3402f9f51bf748cec26dde048a2f973a4eea7f5/annotated_types-0.7.0.tar.gz", hash = "sha256:aff07c09a53a08bc8cfccb9c85b05f1aa9a2a6f23728d790723543408344ce89", size = 16081 }
wheels = [
    { url = "https://files.pythonhosted.org/packages/78/b6/6307fbef88d9b5ee7421e68d78a9f162e0da4900bc5f5793f6d3d0e34fb8/annotated_types-0.7.0-py3-none-any.whl", hash = "sha256:1f02e8b43a8fbbc3f3e0d4f0f4bfc8131bcb4eebe8849b8e5c773f3a1c582a53", size = 13643 },
]

[[package]]
name = "anthropic"
version = "0.48.0"
source = { registry = "https://pypi.org/simple" }
dependencies = [
    { name = "anyio" },
    { name = "distro" },
    { name = "httpx" },
    { name = "jiter" },
    { name = "pydantic" },
    { name = "sniffio" },
    { name = "typing-extensions" },
]
sdist = { url = "https://files.pythonhosted.org/packages/20/e3/dba5eb132666517178488295305854304794367c4126e8261d2843b540f0/anthropic-0.48.0.tar.gz", hash = "sha256:5e94b571a3874295b6c8600d3797875abdca18946a9ade68b6aa0408caa31cad", size = 209603 }
wheels = [
    { url = "https://files.pythonhosted.org/packages/82/4b/9d2a167bd6c3db8391e0ae2853f94244667c557cc10a6d05898fde2f6ead/anthropic-0.48.0-py3-none-any.whl", hash = "sha256:e2495a07d14484f3219a5c0b902a63f9df8c2b3bd358f68b5ee86f1e89d1ba81", size = 242356 },
]

[[package]]
name = "anyio"
version = "4.9.0"
source = { registry = "https://pypi.org/simple" }
dependencies = [
    { name = "exceptiongroup", marker = "python_full_version < '3.11'" },
    { name = "idna" },
    { name = "sniffio" },
    { name = "typing-extensions", marker = "python_full_version < '3.13'" },
]
sdist = { url = "https://files.pythonhosted.org/packages/95/7d/4c1bd541d4dffa1b52bd83fb8527089e097a106fc90b467a7313b105f840/anyio-4.9.0.tar.gz", hash = "sha256:673c0c244e15788651a4ff38710fea9675823028a6f08a5eda409e0c9840a028", size = 190949 }
wheels = [
    { url = "https://files.pythonhosted.org/packages/a1/ee/48ca1a7c89ffec8b6a0c5d02b89c305671d5ffd8d3c94acf8b8c408575bb/anyio-4.9.0-py3-none-any.whl", hash = "sha256:9f76d541cad6e36af7beb62e978876f3b41e3e04f2c1fbf0884604c0a9c4d93c", size = 100916 },
]

[[package]]
name = "async-timeout"
version = "5.0.1"
source = { registry = "https://pypi.org/simple" }
sdist = { url = "https://files.pythonhosted.org/packages/a5/ae/136395dfbfe00dfc94da3f3e136d0b13f394cba8f4841120e34226265780/async_timeout-5.0.1.tar.gz", hash = "sha256:d9321a7a3d5a6a5e187e824d2fa0793ce379a202935782d555d6e9d2735677d3", size = 9274 }
wheels = [
    { url = "https://files.pythonhosted.org/packages/fe/ba/e2081de779ca30d473f21f5b30e0e737c438205440784c7dfc81efc2b029/async_timeout-5.0.1-py3-none-any.whl", hash = "sha256:39e3809566ff85354557ec2398b55e096c8364bacac9405a7a1fa429e77fe76c", size = 6233 },
]

[[package]]
name = "attrs"
version = "24.3.0"
source = { registry = "https://pypi.org/simple" }
sdist = { url = "https://files.pythonhosted.org/packages/48/c8/6260f8ccc11f0917360fc0da435c5c9c7504e3db174d5a12a1494887b045/attrs-24.3.0.tar.gz", hash = "sha256:8f5c07333d543103541ba7be0e2ce16eeee8130cb0b3f9238ab904ce1e85baff", size = 805984 }
wheels = [
    { url = "https://files.pythonhosted.org/packages/89/aa/ab0f7891a01eeb2d2e338ae8fecbe57fcebea1a24dbb64d45801bfab481d/attrs-24.3.0-py3-none-any.whl", hash = "sha256:ac96cd038792094f438ad1f6ff80837353805ac950cd2aa0e0625ef19850c308", size = 63397 },
]

[[package]]
name = "azure-ai-inference"
version = "1.0.0b9"
source = { registry = "https://pypi.org/simple" }
dependencies = [
    { name = "azure-core" },
    { name = "isodate" },
    { name = "typing-extensions" },
]
sdist = { url = "https://files.pythonhosted.org/packages/4e/6a/ed85592e5c64e08c291992f58b1a94dab6869f28fb0f40fd753dced73ba6/azure_ai_inference-1.0.0b9.tar.gz", hash = "sha256:1feb496bd84b01ee2691befc04358fa25d7c344d8288e99364438859ad7cd5a4", size = 182408 }
wheels = [
    { url = "https://files.pythonhosted.org/packages/4f/0f/27520da74769db6e58327d96c98e7b9a07ce686dff582c9a5ec60b03f9dd/azure_ai_inference-1.0.0b9-py3-none-any.whl", hash = "sha256:49823732e674092dad83bb8b0d1b65aa73111fab924d61349eb2a8cdc0493990", size = 124885 },
]

[[package]]
name = "azure-core"
version = "1.32.0"
source = { registry = "https://pypi.org/simple" }
dependencies = [
    { name = "requests" },
    { name = "six" },
    { name = "typing-extensions" },
]
sdist = { url = "https://files.pythonhosted.org/packages/cc/ee/668328306a9e963a5ad9f152cd98c7adad86c822729fd1d2a01613ad1e67/azure_core-1.32.0.tar.gz", hash = "sha256:22b3c35d6b2dae14990f6c1be2912bf23ffe50b220e708a28ab1bb92b1c730e5", size = 279128 }
wheels = [
    { url = "https://files.pythonhosted.org/packages/39/83/325bf5e02504dbd8b4faa98197a44cdf8a325ef259b48326a2b6f17f8383/azure_core-1.32.0-py3-none-any.whl", hash = "sha256:eac191a0efb23bfa83fddf321b27b122b4ec847befa3091fa736a5c32c50d7b4", size = 198855 },
]

[[package]]
name = "boto3"
version = "1.37.23"
source = { registry = "https://pypi.org/simple" }
dependencies = [
    { name = "botocore" },
    { name = "jmespath" },
    { name = "s3transfer" },
]
sdist = { url = "https://files.pythonhosted.org/packages/65/81/fcaf72cf86c4b3f1a4efa3500e08c97d2a98966a35760acfaed79100c6a0/boto3-1.37.23.tar.gz", hash = "sha256:82f4599a34f5eb66e916b9ac8547394f6e5899c19580e74b60237db04cf66d1e", size = 111354 }
wheels = [
    { url = "https://files.pythonhosted.org/packages/25/eb/88fe910bde6ccc94cbf099bc5e50b7bf79c97a3292bb4e0e2fbd73824906/boto3-1.37.23-py3-none-any.whl", hash = "sha256:fc462b9fd738bd8a1c121d94d237c6b6a05a2c1cc709d16f5223acb752f7310b", size = 139561 },
]

[[package]]
name = "boto3-stubs"
version = "1.37.23"
source = { registry = "https://pypi.org/simple" }
dependencies = [
    { name = "botocore-stubs" },
    { name = "types-s3transfer" },
    { name = "typing-extensions", marker = "python_full_version < '3.12'" },
]
sdist = { url = "https://files.pythonhosted.org/packages/d7/b1/eadd58ba9842eb9e904a5126cdbadbabadd8481a760887148c282a54eca0/boto3_stubs-1.37.23.tar.gz", hash = "sha256:011f06dadcd5ef3c627ec9808b9afa4e1837b0f009d82b8209f12a84ffbb3867", size = 99109 }
wheels = [
    { url = "https://files.pythonhosted.org/packages/cf/c5/1549ce1e2a2fa4941d84107f4b79d138e1769a4dfd4625ae5d3625b5ada8/boto3_stubs-1.37.23-py3-none-any.whl", hash = "sha256:a00884a3df819bdc6b040c857e57a87b4f33df963ee88f8f406b13bf2cd983ca", size = 68642 },
]

[package.optional-dependencies]
bedrock-runtime = [
    { name = "mypy-boto3-bedrock-runtime" },
]

[[package]]
name = "botocore"
version = "1.37.23"
source = { registry = "https://pypi.org/simple" }
dependencies = [
    { name = "jmespath" },
    { name = "python-dateutil" },
    { name = "urllib3" },
]
sdist = { url = "https://files.pythonhosted.org/packages/0e/34/9becaddf187353e1449a3bfa08ee7b069398f51e3d600cffdb0a63789e34/botocore-1.37.23.tar.gz", hash = "sha256:3a249c950cef9ee9ed7b2278500ad83a4ad6456bc433a43abd1864d1b61b2acb", size = 13680710 }
wheels = [
    { url = "https://files.pythonhosted.org/packages/8e/1c/9d840859acaf6df9effa9ef3e25624c27fc65334c51396909b22e235e8d1/botocore-1.37.23-py3-none-any.whl", hash = "sha256:ffbe1f5958adb1c50d72d3ad1018cb265fe349248c08782d334601c0814f0e38", size = 13446175 },
]

[[package]]
name = "botocore-stubs"
version = "1.37.23"
source = { registry = "https://pypi.org/simple" }
dependencies = [
    { name = "types-awscrt" },
]
sdist = { url = "https://files.pythonhosted.org/packages/f6/23/f089e30c79172f17adb27b71d7f43015c09b91448ce6d23dc168fba663ae/botocore_stubs-1.37.23.tar.gz", hash = "sha256:3791f463ce9414811c96e29ab6602bc806a98cb46b1d55da13ff945de190e5b6", size = 42153 }
wheels = [
    { url = "https://files.pythonhosted.org/packages/e3/ec/65d2f9199a8de523be0785d71473110c895a1767c03dd59b2e9f55b687d2/botocore_stubs-1.37.23-py3-none-any.whl", hash = "sha256:13a89baddd3243506d4649999de094faf3e6c1ef2231820e50ac953187940e70", size = 65424 },
]

[[package]]
name = "cachetools"
version = "5.5.2"
source = { registry = "https://pypi.org/simple" }
sdist = { url = "https://files.pythonhosted.org/packages/6c/81/3747dad6b14fa2cf53fcf10548cf5aea6913e96fab41a3c198676f8948a5/cachetools-5.5.2.tar.gz", hash = "sha256:1a661caa9175d26759571b2e19580f9d6393969e5dfca11fdb1f947a23e640d4", size = 28380 }
wheels = [
    { url = "https://files.pythonhosted.org/packages/72/76/20fa66124dbe6be5cafeb312ece67de6b61dd91a0247d1ea13db4ebb33c2/cachetools-5.5.2-py3-none-any.whl", hash = "sha256:d26a22bcc62eb95c3beabd9f1ee5e820d3d2704fe2967cbe350e20c8ffcd3f0a", size = 10080 },
]

[[package]]
name = "certifi"
version = "2024.12.14"
source = { registry = "https://pypi.org/simple" }
sdist = { url = "https://files.pythonhosted.org/packages/0f/bd/1d41ee578ce09523c81a15426705dd20969f5abf006d1afe8aeff0dd776a/certifi-2024.12.14.tar.gz", hash = "sha256:b650d30f370c2b724812bee08008be0c4163b163ddaec3f2546c1caf65f191db", size = 166010 }
wheels = [
    { url = "https://files.pythonhosted.org/packages/a5/32/8f6669fc4798494966bf446c8c4a162e0b5d893dff088afddf76414f70e1/certifi-2024.12.14-py3-none-any.whl", hash = "sha256:1275f7a45be9464efc1173084eaa30f866fe2e47d389406136d332ed4967ec56", size = 164927 },
]

[[package]]
name = "cfgv"
version = "3.4.0"
source = { registry = "https://pypi.org/simple" }
sdist = { url = "https://files.pythonhosted.org/packages/11/74/539e56497d9bd1d484fd863dd69cbbfa653cd2aa27abfe35653494d85e94/cfgv-3.4.0.tar.gz", hash = "sha256:e52591d4c5f5dead8e0f673fb16db7949d2cfb3f7da4582893288f0ded8fe560", size = 7114 }
wheels = [
    { url = "https://files.pythonhosted.org/packages/c5/55/51844dd50c4fc7a33b653bfaba4c2456f06955289ca770a5dbd5fd267374/cfgv-3.4.0-py2.py3-none-any.whl", hash = "sha256:b7265b1f29fd3316bfcd2b330d63d024f2bfd8bcb8b0272f8e19a504856c48f9", size = 7249 },
]

[[package]]
name = "charset-normalizer"
version = "3.4.0"
source = { registry = "https://pypi.org/simple" }
sdist = { url = "https://files.pythonhosted.org/packages/f2/4f/e1808dc01273379acc506d18f1504eb2d299bd4131743b9fc54d7be4df1e/charset_normalizer-3.4.0.tar.gz", hash = "sha256:223217c3d4f82c3ac5e29032b3f1c2eb0fb591b72161f86d93f5719079dae93e", size = 106620 }
wheels = [
    { url = "https://files.pythonhosted.org/packages/69/8b/825cc84cf13a28bfbcba7c416ec22bf85a9584971be15b21dd8300c65b7f/charset_normalizer-3.4.0-cp310-cp310-macosx_10_9_universal2.whl", hash = "sha256:4f9fc98dad6c2eaa32fc3af1417d95b5e3d08aff968df0cd320066def971f9a6", size = 196363 },
    { url = "https://files.pythonhosted.org/packages/23/81/d7eef6a99e42c77f444fdd7bc894b0ceca6c3a95c51239e74a722039521c/charset_normalizer-3.4.0-cp310-cp310-macosx_10_9_x86_64.whl", hash = "sha256:0de7b687289d3c1b3e8660d0741874abe7888100efe14bd0f9fd7141bcbda92b", size = 125639 },
    { url = "https://files.pythonhosted.org/packages/21/67/b4564d81f48042f520c948abac7079356e94b30cb8ffb22e747532cf469d/charset_normalizer-3.4.0-cp310-cp310-macosx_11_0_arm64.whl", hash = "sha256:5ed2e36c3e9b4f21dd9422f6893dec0abf2cca553af509b10cd630f878d3eb99", size = 120451 },
    { url = "https://files.pythonhosted.org/packages/c2/72/12a7f0943dd71fb5b4e7b55c41327ac0a1663046a868ee4d0d8e9c369b85/charset_normalizer-3.4.0-cp310-cp310-manylinux_2_17_aarch64.manylinux2014_aarch64.whl", hash = "sha256:40d3ff7fc90b98c637bda91c89d51264a3dcf210cade3a2c6f838c7268d7a4ca", size = 140041 },
    { url = "https://files.pythonhosted.org/packages/67/56/fa28c2c3e31217c4c52158537a2cf5d98a6c1e89d31faf476c89391cd16b/charset_normalizer-3.4.0-cp310-cp310-manylinux_2_17_ppc64le.manylinux2014_ppc64le.whl", hash = "sha256:1110e22af8ca26b90bd6364fe4c763329b0ebf1ee213ba32b68c73de5752323d", size = 150333 },
    { url = "https://files.pythonhosted.org/packages/f9/d2/466a9be1f32d89eb1554cf84073a5ed9262047acee1ab39cbaefc19635d2/charset_normalizer-3.4.0-cp310-cp310-manylinux_2_17_s390x.manylinux2014_s390x.whl", hash = "sha256:86f4e8cca779080f66ff4f191a685ced73d2f72d50216f7112185dc02b90b9b7", size = 142921 },
    { url = "https://files.pythonhosted.org/packages/f8/01/344ec40cf5d85c1da3c1f57566c59e0c9b56bcc5566c08804a95a6cc8257/charset_normalizer-3.4.0-cp310-cp310-manylinux_2_17_x86_64.manylinux2014_x86_64.whl", hash = "sha256:7f683ddc7eedd742e2889d2bfb96d69573fde1d92fcb811979cdb7165bb9c7d3", size = 144785 },
    { url = "https://files.pythonhosted.org/packages/73/8b/2102692cb6d7e9f03b9a33a710e0164cadfce312872e3efc7cfe22ed26b4/charset_normalizer-3.4.0-cp310-cp310-manylinux_2_5_i686.manylinux1_i686.manylinux_2_17_i686.manylinux2014_i686.whl", hash = "sha256:27623ba66c183eca01bf9ff833875b459cad267aeeb044477fedac35e19ba907", size = 146631 },
    { url = "https://files.pythonhosted.org/packages/d8/96/cc2c1b5d994119ce9f088a9a0c3ebd489d360a2eb058e2c8049f27092847/charset_normalizer-3.4.0-cp310-cp310-musllinux_1_2_aarch64.whl", hash = "sha256:f606a1881d2663630ea5b8ce2efe2111740df4b687bd78b34a8131baa007f79b", size = 140867 },
    { url = "https://files.pythonhosted.org/packages/c9/27/cde291783715b8ec30a61c810d0120411844bc4c23b50189b81188b273db/charset_normalizer-3.4.0-cp310-cp310-musllinux_1_2_i686.whl", hash = "sha256:0b309d1747110feb25d7ed6b01afdec269c647d382c857ef4663bbe6ad95a912", size = 149273 },
    { url = "https://files.pythonhosted.org/packages/3a/a4/8633b0fc1a2d1834d5393dafecce4a1cc56727bfd82b4dc18fc92f0d3cc3/charset_normalizer-3.4.0-cp310-cp310-musllinux_1_2_ppc64le.whl", hash = "sha256:136815f06a3ae311fae551c3df1f998a1ebd01ddd424aa5603a4336997629e95", size = 152437 },
    { url = "https://files.pythonhosted.org/packages/64/ea/69af161062166b5975ccbb0961fd2384853190c70786f288684490913bf5/charset_normalizer-3.4.0-cp310-cp310-musllinux_1_2_s390x.whl", hash = "sha256:14215b71a762336254351b00ec720a8e85cada43b987da5a042e4ce3e82bd68e", size = 150087 },
    { url = "https://files.pythonhosted.org/packages/3b/fd/e60a9d9fd967f4ad5a92810138192f825d77b4fa2a557990fd575a47695b/charset_normalizer-3.4.0-cp310-cp310-musllinux_1_2_x86_64.whl", hash = "sha256:79983512b108e4a164b9c8d34de3992f76d48cadc9554c9e60b43f308988aabe", size = 145142 },
    { url = "https://files.pythonhosted.org/packages/6d/02/8cb0988a1e49ac9ce2eed1e07b77ff118f2923e9ebd0ede41ba85f2dcb04/charset_normalizer-3.4.0-cp310-cp310-win32.whl", hash = "sha256:c94057af19bc953643a33581844649a7fdab902624d2eb739738a30e2b3e60fc", size = 94701 },
    { url = "https://files.pythonhosted.org/packages/d6/20/f1d4670a8a723c46be695dff449d86d6092916f9e99c53051954ee33a1bc/charset_normalizer-3.4.0-cp310-cp310-win_amd64.whl", hash = "sha256:55f56e2ebd4e3bc50442fbc0888c9d8c94e4e06a933804e2af3e89e2f9c1c749", size = 102191 },
    { url = "https://files.pythonhosted.org/packages/9c/61/73589dcc7a719582bf56aae309b6103d2762b526bffe189d635a7fcfd998/charset_normalizer-3.4.0-cp311-cp311-macosx_10_9_universal2.whl", hash = "sha256:0d99dd8ff461990f12d6e42c7347fd9ab2532fb70e9621ba520f9e8637161d7c", size = 193339 },
    { url = "https://files.pythonhosted.org/packages/77/d5/8c982d58144de49f59571f940e329ad6e8615e1e82ef84584c5eeb5e1d72/charset_normalizer-3.4.0-cp311-cp311-macosx_10_9_x86_64.whl", hash = "sha256:c57516e58fd17d03ebe67e181a4e4e2ccab1168f8c2976c6a334d4f819fe5944", size = 124366 },
    { url = "https://files.pythonhosted.org/packages/bf/19/411a64f01ee971bed3231111b69eb56f9331a769072de479eae7de52296d/charset_normalizer-3.4.0-cp311-cp311-macosx_11_0_arm64.whl", hash = "sha256:6dba5d19c4dfab08e58d5b36304b3f92f3bd5d42c1a3fa37b5ba5cdf6dfcbcee", size = 118874 },
    { url = "https://files.pythonhosted.org/packages/4c/92/97509850f0d00e9f14a46bc751daabd0ad7765cff29cdfb66c68b6dad57f/charset_normalizer-3.4.0-cp311-cp311-manylinux_2_17_aarch64.manylinux2014_aarch64.whl", hash = "sha256:bf4475b82be41b07cc5e5ff94810e6a01f276e37c2d55571e3fe175e467a1a1c", size = 138243 },
    { url = "https://files.pythonhosted.org/packages/e2/29/d227805bff72ed6d6cb1ce08eec707f7cfbd9868044893617eb331f16295/charset_normalizer-3.4.0-cp311-cp311-manylinux_2_17_ppc64le.manylinux2014_ppc64le.whl", hash = "sha256:ce031db0408e487fd2775d745ce30a7cd2923667cf3b69d48d219f1d8f5ddeb6", size = 148676 },
    { url = "https://files.pythonhosted.org/packages/13/bc/87c2c9f2c144bedfa62f894c3007cd4530ba4b5351acb10dc786428a50f0/charset_normalizer-3.4.0-cp311-cp311-manylinux_2_17_s390x.manylinux2014_s390x.whl", hash = "sha256:8ff4e7cdfdb1ab5698e675ca622e72d58a6fa2a8aa58195de0c0061288e6e3ea", size = 141289 },
    { url = "https://files.pythonhosted.org/packages/eb/5b/6f10bad0f6461fa272bfbbdf5d0023b5fb9bc6217c92bf068fa5a99820f5/charset_normalizer-3.4.0-cp311-cp311-manylinux_2_17_x86_64.manylinux2014_x86_64.whl", hash = "sha256:3710a9751938947e6327ea9f3ea6332a09bf0ba0c09cae9cb1f250bd1f1549bc", size = 142585 },
    { url = "https://files.pythonhosted.org/packages/3b/a0/a68980ab8a1f45a36d9745d35049c1af57d27255eff8c907e3add84cf68f/charset_normalizer-3.4.0-cp311-cp311-manylinux_2_5_i686.manylinux1_i686.manylinux_2_17_i686.manylinux2014_i686.whl", hash = "sha256:82357d85de703176b5587dbe6ade8ff67f9f69a41c0733cf2425378b49954de5", size = 144408 },
    { url = "https://files.pythonhosted.org/packages/d7/a1/493919799446464ed0299c8eef3c3fad0daf1c3cd48bff9263c731b0d9e2/charset_normalizer-3.4.0-cp311-cp311-musllinux_1_2_aarch64.whl", hash = "sha256:47334db71978b23ebcf3c0f9f5ee98b8d65992b65c9c4f2d34c2eaf5bcaf0594", size = 139076 },
    { url = "https://files.pythonhosted.org/packages/fb/9d/9c13753a5a6e0db4a0a6edb1cef7aee39859177b64e1a1e748a6e3ba62c2/charset_normalizer-3.4.0-cp311-cp311-musllinux_1_2_i686.whl", hash = "sha256:8ce7fd6767a1cc5a92a639b391891bf1c268b03ec7e021c7d6d902285259685c", size = 146874 },
    { url = "https://files.pythonhosted.org/packages/75/d2/0ab54463d3410709c09266dfb416d032a08f97fd7d60e94b8c6ef54ae14b/charset_normalizer-3.4.0-cp311-cp311-musllinux_1_2_ppc64le.whl", hash = "sha256:f1a2f519ae173b5b6a2c9d5fa3116ce16e48b3462c8b96dfdded11055e3d6365", size = 150871 },
    { url = "https://files.pythonhosted.org/packages/8d/c9/27e41d481557be53d51e60750b85aa40eaf52b841946b3cdeff363105737/charset_normalizer-3.4.0-cp311-cp311-musllinux_1_2_s390x.whl", hash = "sha256:63bc5c4ae26e4bc6be6469943b8253c0fd4e4186c43ad46e713ea61a0ba49129", size = 148546 },
    { url = "https://files.pythonhosted.org/packages/ee/44/4f62042ca8cdc0cabf87c0fc00ae27cd8b53ab68be3605ba6d071f742ad3/charset_normalizer-3.4.0-cp311-cp311-musllinux_1_2_x86_64.whl", hash = "sha256:bcb4f8ea87d03bc51ad04add8ceaf9b0f085ac045ab4d74e73bbc2dc033f0236", size = 143048 },
    { url = "https://files.pythonhosted.org/packages/01/f8/38842422988b795220eb8038745d27a675ce066e2ada79516c118f291f07/charset_normalizer-3.4.0-cp311-cp311-win32.whl", hash = "sha256:9ae4ef0b3f6b41bad6366fb0ea4fc1d7ed051528e113a60fa2a65a9abb5b1d99", size = 94389 },
    { url = "https://files.pythonhosted.org/packages/0b/6e/b13bd47fa9023b3699e94abf565b5a2f0b0be6e9ddac9812182596ee62e4/charset_normalizer-3.4.0-cp311-cp311-win_amd64.whl", hash = "sha256:cee4373f4d3ad28f1ab6290684d8e2ebdb9e7a1b74fdc39e4c211995f77bec27", size = 101752 },
    { url = "https://files.pythonhosted.org/packages/d3/0b/4b7a70987abf9b8196845806198975b6aab4ce016632f817ad758a5aa056/charset_normalizer-3.4.0-cp312-cp312-macosx_10_13_universal2.whl", hash = "sha256:0713f3adb9d03d49d365b70b84775d0a0d18e4ab08d12bc46baa6132ba78aaf6", size = 194445 },
    { url = "https://files.pythonhosted.org/packages/50/89/354cc56cf4dd2449715bc9a0f54f3aef3dc700d2d62d1fa5bbea53b13426/charset_normalizer-3.4.0-cp312-cp312-macosx_10_13_x86_64.whl", hash = "sha256:de7376c29d95d6719048c194a9cf1a1b0393fbe8488a22008610b0361d834ecf", size = 125275 },
    { url = "https://files.pythonhosted.org/packages/fa/44/b730e2a2580110ced837ac083d8ad222343c96bb6b66e9e4e706e4d0b6df/charset_normalizer-3.4.0-cp312-cp312-macosx_11_0_arm64.whl", hash = "sha256:4a51b48f42d9358460b78725283f04bddaf44a9358197b889657deba38f329db", size = 119020 },
    { url = "https://files.pythonhosted.org/packages/9d/e4/9263b8240ed9472a2ae7ddc3e516e71ef46617fe40eaa51221ccd4ad9a27/charset_normalizer-3.4.0-cp312-cp312-manylinux_2_17_aarch64.manylinux2014_aarch64.whl", hash = "sha256:b295729485b06c1a0683af02a9e42d2caa9db04a373dc38a6a58cdd1e8abddf1", size = 139128 },
    { url = "https://files.pythonhosted.org/packages/6b/e3/9f73e779315a54334240353eaea75854a9a690f3f580e4bd85d977cb2204/charset_normalizer-3.4.0-cp312-cp312-manylinux_2_17_ppc64le.manylinux2014_ppc64le.whl", hash = "sha256:ee803480535c44e7f5ad00788526da7d85525cfefaf8acf8ab9a310000be4b03", size = 149277 },
    { url = "https://files.pythonhosted.org/packages/1a/cf/f1f50c2f295312edb8a548d3fa56a5c923b146cd3f24114d5adb7e7be558/charset_normalizer-3.4.0-cp312-cp312-manylinux_2_17_s390x.manylinux2014_s390x.whl", hash = "sha256:3d59d125ffbd6d552765510e3f31ed75ebac2c7470c7274195b9161a32350284", size = 142174 },
    { url = "https://files.pythonhosted.org/packages/16/92/92a76dc2ff3a12e69ba94e7e05168d37d0345fa08c87e1fe24d0c2a42223/charset_normalizer-3.4.0-cp312-cp312-manylinux_2_17_x86_64.manylinux2014_x86_64.whl", hash = "sha256:8cda06946eac330cbe6598f77bb54e690b4ca93f593dee1568ad22b04f347c15", size = 143838 },
    { url = "https://files.pythonhosted.org/packages/a4/01/2117ff2b1dfc61695daf2babe4a874bca328489afa85952440b59819e9d7/charset_normalizer-3.4.0-cp312-cp312-manylinux_2_5_i686.manylinux1_i686.manylinux_2_17_i686.manylinux2014_i686.whl", hash = "sha256:07afec21bbbbf8a5cc3651aa96b980afe2526e7f048fdfb7f1014d84acc8b6d8", size = 146149 },
    { url = "https://files.pythonhosted.org/packages/f6/9b/93a332b8d25b347f6839ca0a61b7f0287b0930216994e8bf67a75d050255/charset_normalizer-3.4.0-cp312-cp312-musllinux_1_2_aarch64.whl", hash = "sha256:6b40e8d38afe634559e398cc32b1472f376a4099c75fe6299ae607e404c033b2", size = 140043 },
    { url = "https://files.pythonhosted.org/packages/ab/f6/7ac4a01adcdecbc7a7587767c776d53d369b8b971382b91211489535acf0/charset_normalizer-3.4.0-cp312-cp312-musllinux_1_2_i686.whl", hash = "sha256:b8dcd239c743aa2f9c22ce674a145e0a25cb1566c495928440a181ca1ccf6719", size = 148229 },
    { url = "https://files.pythonhosted.org/packages/9d/be/5708ad18161dee7dc6a0f7e6cf3a88ea6279c3e8484844c0590e50e803ef/charset_normalizer-3.4.0-cp312-cp312-musllinux_1_2_ppc64le.whl", hash = "sha256:84450ba661fb96e9fd67629b93d2941c871ca86fc38d835d19d4225ff946a631", size = 151556 },
    { url = "https://files.pythonhosted.org/packages/5a/bb/3d8bc22bacb9eb89785e83e6723f9888265f3a0de3b9ce724d66bd49884e/charset_normalizer-3.4.0-cp312-cp312-musllinux_1_2_s390x.whl", hash = "sha256:44aeb140295a2f0659e113b31cfe92c9061622cadbc9e2a2f7b8ef6b1e29ef4b", size = 149772 },
    { url = "https://files.pythonhosted.org/packages/f7/fa/d3fc622de05a86f30beea5fc4e9ac46aead4731e73fd9055496732bcc0a4/charset_normalizer-3.4.0-cp312-cp312-musllinux_1_2_x86_64.whl", hash = "sha256:1db4e7fefefd0f548d73e2e2e041f9df5c59e178b4c72fbac4cc6f535cfb1565", size = 144800 },
    { url = "https://files.pythonhosted.org/packages/9a/65/bdb9bc496d7d190d725e96816e20e2ae3a6fa42a5cac99c3c3d6ff884118/charset_normalizer-3.4.0-cp312-cp312-win32.whl", hash = "sha256:5726cf76c982532c1863fb64d8c6dd0e4c90b6ece9feb06c9f202417a31f7dd7", size = 94836 },
    { url = "https://files.pythonhosted.org/packages/3e/67/7b72b69d25b89c0b3cea583ee372c43aa24df15f0e0f8d3982c57804984b/charset_normalizer-3.4.0-cp312-cp312-win_amd64.whl", hash = "sha256:b197e7094f232959f8f20541ead1d9862ac5ebea1d58e9849c1bf979255dfac9", size = 102187 },
    { url = "https://files.pythonhosted.org/packages/f3/89/68a4c86f1a0002810a27f12e9a7b22feb198c59b2f05231349fbce5c06f4/charset_normalizer-3.4.0-cp313-cp313-macosx_10_13_universal2.whl", hash = "sha256:dd4eda173a9fcccb5f2e2bd2a9f423d180194b1bf17cf59e3269899235b2a114", size = 194617 },
    { url = "https://files.pythonhosted.org/packages/4f/cd/8947fe425e2ab0aa57aceb7807af13a0e4162cd21eee42ef5b053447edf5/charset_normalizer-3.4.0-cp313-cp313-macosx_10_13_x86_64.whl", hash = "sha256:e9e3c4c9e1ed40ea53acf11e2a386383c3304212c965773704e4603d589343ed", size = 125310 },
    { url = "https://files.pythonhosted.org/packages/5b/f0/b5263e8668a4ee9becc2b451ed909e9c27058337fda5b8c49588183c267a/charset_normalizer-3.4.0-cp313-cp313-macosx_11_0_arm64.whl", hash = "sha256:92a7e36b000bf022ef3dbb9c46bfe2d52c047d5e3f3343f43204263c5addc250", size = 119126 },
    { url = "https://files.pythonhosted.org/packages/ff/6e/e445afe4f7fda27a533f3234b627b3e515a1b9429bc981c9a5e2aa5d97b6/charset_normalizer-3.4.0-cp313-cp313-manylinux_2_17_aarch64.manylinux2014_aarch64.whl", hash = "sha256:54b6a92d009cbe2fb11054ba694bc9e284dad30a26757b1e372a1fdddaf21920", size = 139342 },
    { url = "https://files.pythonhosted.org/packages/a1/b2/4af9993b532d93270538ad4926c8e37dc29f2111c36f9c629840c57cd9b3/charset_normalizer-3.4.0-cp313-cp313-manylinux_2_17_ppc64le.manylinux2014_ppc64le.whl", hash = "sha256:1ffd9493de4c922f2a38c2bf62b831dcec90ac673ed1ca182fe11b4d8e9f2a64", size = 149383 },
    { url = "https://files.pythonhosted.org/packages/fb/6f/4e78c3b97686b871db9be6f31d64e9264e889f8c9d7ab33c771f847f79b7/charset_normalizer-3.4.0-cp313-cp313-manylinux_2_17_s390x.manylinux2014_s390x.whl", hash = "sha256:35c404d74c2926d0287fbd63ed5d27eb911eb9e4a3bb2c6d294f3cfd4a9e0c23", size = 142214 },
    { url = "https://files.pythonhosted.org/packages/2b/c9/1c8fe3ce05d30c87eff498592c89015b19fade13df42850aafae09e94f35/charset_normalizer-3.4.0-cp313-cp313-manylinux_2_17_x86_64.manylinux2014_x86_64.whl", hash = "sha256:4796efc4faf6b53a18e3d46343535caed491776a22af773f366534056c4e1fbc", size = 144104 },
    { url = "https://files.pythonhosted.org/packages/ee/68/efad5dcb306bf37db7db338338e7bb8ebd8cf38ee5bbd5ceaaaa46f257e6/charset_normalizer-3.4.0-cp313-cp313-manylinux_2_5_i686.manylinux1_i686.manylinux_2_17_i686.manylinux2014_i686.whl", hash = "sha256:e7fdd52961feb4c96507aa649550ec2a0d527c086d284749b2f582f2d40a2e0d", size = 146255 },
    { url = "https://files.pythonhosted.org/packages/0c/75/1ed813c3ffd200b1f3e71121c95da3f79e6d2a96120163443b3ad1057505/charset_normalizer-3.4.0-cp313-cp313-musllinux_1_2_aarch64.whl", hash = "sha256:92db3c28b5b2a273346bebb24857fda45601aef6ae1c011c0a997106581e8a88", size = 140251 },
    { url = "https://files.pythonhosted.org/packages/7d/0d/6f32255c1979653b448d3c709583557a4d24ff97ac4f3a5be156b2e6a210/charset_normalizer-3.4.0-cp313-cp313-musllinux_1_2_i686.whl", hash = "sha256:ab973df98fc99ab39080bfb0eb3a925181454d7c3ac8a1e695fddfae696d9e90", size = 148474 },
    { url = "https://files.pythonhosted.org/packages/ac/a0/c1b5298de4670d997101fef95b97ac440e8c8d8b4efa5a4d1ef44af82f0d/charset_normalizer-3.4.0-cp313-cp313-musllinux_1_2_ppc64le.whl", hash = "sha256:4b67fdab07fdd3c10bb21edab3cbfe8cf5696f453afce75d815d9d7223fbe88b", size = 151849 },
    { url = "https://files.pythonhosted.org/packages/04/4f/b3961ba0c664989ba63e30595a3ed0875d6790ff26671e2aae2fdc28a399/charset_normalizer-3.4.0-cp313-cp313-musllinux_1_2_s390x.whl", hash = "sha256:aa41e526a5d4a9dfcfbab0716c7e8a1b215abd3f3df5a45cf18a12721d31cb5d", size = 149781 },
    { url = "https://files.pythonhosted.org/packages/d8/90/6af4cd042066a4adad58ae25648a12c09c879efa4849c705719ba1b23d8c/charset_normalizer-3.4.0-cp313-cp313-musllinux_1_2_x86_64.whl", hash = "sha256:ffc519621dce0c767e96b9c53f09c5d215578e10b02c285809f76509a3931482", size = 144970 },
    { url = "https://files.pythonhosted.org/packages/cc/67/e5e7e0cbfefc4ca79025238b43cdf8a2037854195b37d6417f3d0895c4c2/charset_normalizer-3.4.0-cp313-cp313-win32.whl", hash = "sha256:f19c1585933c82098c2a520f8ec1227f20e339e33aca8fa6f956f6691b784e67", size = 94973 },
    { url = "https://files.pythonhosted.org/packages/65/97/fc9bbc54ee13d33dc54a7fcf17b26368b18505500fc01e228c27b5222d80/charset_normalizer-3.4.0-cp313-cp313-win_amd64.whl", hash = "sha256:707b82d19e65c9bd28b81dde95249b07bf9f5b90ebe1ef17d9b57473f8a64b7b", size = 102308 },
    { url = "https://files.pythonhosted.org/packages/bf/9b/08c0432272d77b04803958a4598a51e2a4b51c06640af8b8f0f908c18bf2/charset_normalizer-3.4.0-py3-none-any.whl", hash = "sha256:fe9f97feb71aa9896b81973a7bbada8c49501dc73e58a10fcef6663af95e5079", size = 49446 },
]

[[package]]
name = "click"
version = "8.1.8"
source = { registry = "https://pypi.org/simple" }
dependencies = [
    { name = "colorama", marker = "sys_platform == 'win32'" },
]
sdist = { url = "https://files.pythonhosted.org/packages/b9/2e/0090cbf739cee7d23781ad4b89a9894a41538e4fcf4c31dcdd705b78eb8b/click-8.1.8.tar.gz", hash = "sha256:ed53c9d8990d83c2a27deae68e4ee337473f6330c040a31d4225c9574d16096a", size = 226593 }
wheels = [
    { url = "https://files.pythonhosted.org/packages/7e/d4/7ebdbd03970677812aac39c869717059dbb71a4cfc033ca6e5221787892c/click-8.1.8-py3-none-any.whl", hash = "sha256:63c132bbbed01578a06712a2d1f497bb62d9c1c0d329b7903a866228027263b2", size = 98188 },
]

[[package]]
name = "cohere"
version = "5.13.4"
source = { registry = "https://pypi.org/simple" }
dependencies = [
    { name = "fastavro" },
    { name = "httpx" },
    { name = "httpx-sse" },
    { name = "parameterized" },
    { name = "pydantic" },
    { name = "pydantic-core" },
    { name = "requests" },
    { name = "tokenizers" },
    { name = "types-requests" },
    { name = "typing-extensions" },
]
sdist = { url = "https://files.pythonhosted.org/packages/25/86/478db08631fa6d8102c0632da33f54119eeeaa28d1a74c133666e828b359/cohere-5.13.4.tar.gz", hash = "sha256:ade5e817368a73dbdaa2bf5a812ad0952d59bdf3e583928e5207774b964d7d6b", size = 130511 }
wheels = [
    { url = "https://files.pythonhosted.org/packages/9a/f1/156517e1aea101f2195161786cc9625a7305798e55565f66a85df964d031/cohere-5.13.4-py3-none-any.whl", hash = "sha256:f3d81cef93ded8ea57dde6d4a547598846c9e836c18834fe0c6d2bb3da1d8e8f", size = 250017 },
]

[[package]]
name = "colorama"
version = "0.4.6"
source = { registry = "https://pypi.org/simple" }
sdist = { url = "https://files.pythonhosted.org/packages/d8/53/6f443c9a4a8358a93a6792e2acffb9d9d5cb0a5cfd8802644b7b1c9a02e4/colorama-0.4.6.tar.gz", hash = "sha256:08695f5cb7ed6e0531a20572697297273c47b8cae5a63ffc6d6ed5c201be6e44", size = 27697 }
wheels = [
    { url = "https://files.pythonhosted.org/packages/d1/d6/3965ed04c63042e047cb6a3e6ed1a63a35087b6a609aa3a15ed8ac56c221/colorama-0.4.6-py2.py3-none-any.whl", hash = "sha256:4f1d9991f5acc0ca119f9d443620b77f9d6b33703e51011c16baf57afb285fc6", size = 25335 },
]

[[package]]
name = "deprecated"
version = "1.2.15"
source = { registry = "https://pypi.org/simple" }
dependencies = [
    { name = "wrapt" },
]
sdist = { url = "https://files.pythonhosted.org/packages/2e/a3/53e7d78a6850ffdd394d7048a31a6f14e44900adedf190f9a165f6b69439/deprecated-1.2.15.tar.gz", hash = "sha256:683e561a90de76239796e6b6feac66b99030d2dd3fcf61ef996330f14bbb9b0d", size = 2977612 }
wheels = [
    { url = "https://files.pythonhosted.org/packages/1d/8f/c7f227eb42cfeaddce3eb0c96c60cbca37797fa7b34f8e1aeadf6c5c0983/Deprecated-1.2.15-py2.py3-none-any.whl", hash = "sha256:353bc4a8ac4bfc96800ddab349d89c25dec1079f65fd53acdcc1e0b975b21320", size = 9941 },
]

[[package]]
name = "distlib"
version = "0.3.9"
source = { registry = "https://pypi.org/simple" }
sdist = { url = "https://files.pythonhosted.org/packages/0d/dd/1bec4c5ddb504ca60fc29472f3d27e8d4da1257a854e1d96742f15c1d02d/distlib-0.3.9.tar.gz", hash = "sha256:a60f20dea646b8a33f3e7772f74dc0b2d0772d2837ee1342a00645c81edf9403", size = 613923 }
wheels = [
    { url = "https://files.pythonhosted.org/packages/91/a1/cf2472db20f7ce4a6be1253a81cfdf85ad9c7885ffbed7047fb72c24cf87/distlib-0.3.9-py2.py3-none-any.whl", hash = "sha256:47f8c22fd27c27e25a65601af709b38e4f0a45ea4fc2e710f65755fa8caaaf87", size = 468973 },
]

[[package]]
name = "distro"
version = "1.9.0"
source = { registry = "https://pypi.org/simple" }
sdist = { url = "https://files.pythonhosted.org/packages/fc/f8/98eea607f65de6527f8a2e8885fc8015d3e6f5775df186e443e0964a11c3/distro-1.9.0.tar.gz", hash = "sha256:2fa77c6fd8940f116ee1d6b94a2f90b13b5ea8d019b98bc8bafdcabcdd9bdbed", size = 60722 }
wheels = [
    { url = "https://files.pythonhosted.org/packages/12/b3/231ffd4ab1fc9d679809f356cebee130ac7daa00d6d6f3206dd4fd137e9e/distro-1.9.0-py3-none-any.whl", hash = "sha256:7bffd925d65168f85027d8da9af6bddab658135b840670a223589bc0c8ef02b2", size = 20277 },
]

[[package]]
name = "docstring-parser"
version = "0.16"
source = { registry = "https://pypi.org/simple" }
sdist = { url = "https://files.pythonhosted.org/packages/08/12/9c22a58c0b1e29271051222d8906257616da84135af9ed167c9e28f85cb3/docstring_parser-0.16.tar.gz", hash = "sha256:538beabd0af1e2db0146b6bd3caa526c35a34d61af9fd2887f3a8a27a739aa6e", size = 26565 }
wheels = [
    { url = "https://files.pythonhosted.org/packages/d5/7c/e9fcff7623954d86bdc17782036cbf715ecab1bec4847c008557affe1ca8/docstring_parser-0.16-py3-none-any.whl", hash = "sha256:bf0a1387354d3691d102edef7ec124f219ef639982d096e26e3b60aeffa90637", size = 36533 },
]

[[package]]
name = "exceptiongroup"
version = "1.2.2"
source = { registry = "https://pypi.org/simple" }
sdist = { url = "https://files.pythonhosted.org/packages/09/35/2495c4ac46b980e4ca1f6ad6db102322ef3ad2410b79fdde159a4b0f3b92/exceptiongroup-1.2.2.tar.gz", hash = "sha256:47c2edf7c6738fafb49fd34290706d1a1a2f4d1c6df275526b62cbb4aa5393cc", size = 28883 }
wheels = [
    { url = "https://files.pythonhosted.org/packages/02/cc/b7e31358aac6ed1ef2bb790a9746ac2c69bcb3c8588b41616914eb106eaf/exceptiongroup-1.2.2-py3-none-any.whl", hash = "sha256:3111b9d131c238bec2f8f516e123e14ba243563fb135d3fe885990585aa7795b", size = 16453 },
]

[[package]]
name = "fastapi"
version = "0.115.6"
source = { registry = "https://pypi.org/simple" }
dependencies = [
    { name = "pydantic" },
    { name = "starlette" },
    { name = "typing-extensions" },
]
sdist = { url = "https://files.pythonhosted.org/packages/93/72/d83b98cd106541e8f5e5bfab8ef2974ab45a62e8a6c5b5e6940f26d2ed4b/fastapi-0.115.6.tar.gz", hash = "sha256:9ec46f7addc14ea472958a96aae5b5de65f39721a46aaf5705c480d9a8b76654", size = 301336 }
wheels = [
    { url = "https://files.pythonhosted.org/packages/52/b3/7e4df40e585df024fac2f80d1a2d579c854ac37109675db2b0cc22c0bb9e/fastapi-0.115.6-py3-none-any.whl", hash = "sha256:e9240b29e36fa8f4bb7290316988e90c381e5092e0cbe84e7818cc3713bcf305", size = 94843 },
]

[[package]]
name = "fastavro"
version = "1.10.0"
source = { registry = "https://pypi.org/simple" }
sdist = { url = "https://files.pythonhosted.org/packages/f3/67/7121d2221e998706cac00fa779ec44c1c943cb65e8a7ed1bd57d78d93f2c/fastavro-1.10.0.tar.gz", hash = "sha256:47bf41ac6d52cdfe4a3da88c75a802321321b37b663a900d12765101a5d6886f", size = 987970 }
wheels = [
    { url = "https://files.pythonhosted.org/packages/0c/e9/f5813450d672f500c4794a39a7cfea99316cb63d5ea11f215e320ea5243b/fastavro-1.10.0-cp310-cp310-macosx_10_9_universal2.whl", hash = "sha256:1a9fe0672d2caf0fe54e3be659b13de3cad25a267f2073d6f4b9f8862acc31eb", size = 1037355 },
    { url = "https://files.pythonhosted.org/packages/6a/41/3f120f72e65f0c80e9bc4f855ac1c9578c8c0e2cdac4d4d4da1f91ca73b9/fastavro-1.10.0-cp310-cp310-manylinux_2_17_aarch64.manylinux2014_aarch64.whl", hash = "sha256:86dd0410770e0c99363788f0584523709d85e57bb457372ec5c285a482c17fe6", size = 3024739 },
    { url = "https://files.pythonhosted.org/packages/e1/e3/7d9b019158498b45c383e696ba8733b01535337136e9402b0487afeb92b6/fastavro-1.10.0-cp310-cp310-manylinux_2_17_x86_64.manylinux2014_x86_64.whl", hash = "sha256:190e80dc7d77d03a6a8597a026146b32a0bbe45e3487ab4904dc8c1bebecb26d", size = 3074020 },
    { url = "https://files.pythonhosted.org/packages/36/31/7ede5629e66eeb71c234d17a799000e737fe0ffd71ef9e1d57a3510def46/fastavro-1.10.0-cp310-cp310-musllinux_1_2_aarch64.whl", hash = "sha256:bf570d63be9155c3fdc415f60a49c171548334b70fff0679a184b69c29b6bc61", size = 2968623 },
    { url = "https://files.pythonhosted.org/packages/10/13/d215411ff5d5de23d6ed62a31eb7f7fa53941681d86bcd5c6388a0918fc3/fastavro-1.10.0-cp310-cp310-musllinux_1_2_x86_64.whl", hash = "sha256:e07abb6798e95dccecaec316265e35a018b523d1f3944ad396d0a93cb95e0a08", size = 3122217 },
    { url = "https://files.pythonhosted.org/packages/6a/1d/7a54fac3f90f0dc120b92f244067976831e393789d3b78c08f2b035ccb19/fastavro-1.10.0-cp310-cp310-win_amd64.whl", hash = "sha256:37203097ed11d0b8fd3c004904748777d730cafd26e278167ea602eebdef8eb2", size = 497256 },
    { url = "https://files.pythonhosted.org/packages/ac/bf/e7e8e0f841e608dc6f78c746ef2d971fb1f6fe8a9a428d0731ef0abf8b59/fastavro-1.10.0-cp311-cp311-macosx_10_9_universal2.whl", hash = "sha256:d183c075f527ab695a27ae75f210d4a86bce660cda2f85ae84d5606efc15ef50", size = 1040292 },
    { url = "https://files.pythonhosted.org/packages/3a/96/43a65881f061bc5ec6dcf39e59f639a7344e822d4caadae748d076aaf4d0/fastavro-1.10.0-cp311-cp311-manylinux_2_17_aarch64.manylinux2014_aarch64.whl", hash = "sha256:d7a95a2c0639bffd7c079b59e9a796bfc3a9acd78acff7088f7c54ade24e4a77", size = 3312624 },
    { url = "https://files.pythonhosted.org/packages/c8/45/dba0cc08cf42500dd0f1e552e0fefe1cd81c47099d99277828a1081cbd87/fastavro-1.10.0-cp311-cp311-manylinux_2_17_x86_64.manylinux2014_x86_64.whl", hash = "sha256:0a678153b5da1b024a32ec3f611b2e7afd24deac588cb51dd1b0019935191a6d", size = 3334284 },
    { url = "https://files.pythonhosted.org/packages/76/e3/3d9b0824e2e2da56e6a435a70a4db7ed801136daa451577a819bbedc6cf8/fastavro-1.10.0-cp311-cp311-musllinux_1_2_aarch64.whl", hash = "sha256:67a597a5cfea4dddcf8b49eaf8c2b5ffee7fda15b578849185bc690ec0cd0d8f", size = 3283647 },
    { url = "https://files.pythonhosted.org/packages/a1/dc/83d985f8212194e8283ebae86491fccde8710fd81d81ef8659e5373f4f1b/fastavro-1.10.0-cp311-cp311-musllinux_1_2_x86_64.whl", hash = "sha256:1fd689724760b17f69565d8a4e7785ed79becd451d1c99263c40cb2d6491f1d4", size = 3419520 },
    { url = "https://files.pythonhosted.org/packages/fd/7f/21711a9ec9937c84406e0773ba3fc6f8d66389a364da46618706f9c37d30/fastavro-1.10.0-cp311-cp311-win_amd64.whl", hash = "sha256:4f949d463f9ac4221128a51e4e34e2562f401e5925adcadfd28637a73df6c2d8", size = 499750 },
    { url = "https://files.pythonhosted.org/packages/9c/a4/8e69c0a5cd121e5d476237de1bde5a7947f791ae45768ae52ed0d3ea8d18/fastavro-1.10.0-cp312-cp312-macosx_10_13_universal2.whl", hash = "sha256:cfe57cb0d72f304bd0dcc5a3208ca6a7363a9ae76f3073307d095c9d053b29d4", size = 1036343 },
    { url = "https://files.pythonhosted.org/packages/1e/01/aa219e2b33e5873d27b867ec0fad9f35f23d461114e1135a7e46c06786d2/fastavro-1.10.0-cp312-cp312-manylinux_2_17_aarch64.manylinux2014_aarch64.whl", hash = "sha256:74e517440c824cb65fb29d3e3903a9406f4d7c75490cef47e55c4c82cdc66270", size = 3263368 },
    { url = "https://files.pythonhosted.org/packages/a7/ba/1766e2d7d95df2e95e9e9a089dc7a537c0616720b053a111a918fa7ee6b6/fastavro-1.10.0-cp312-cp312-manylinux_2_17_x86_64.manylinux2014_x86_64.whl", hash = "sha256:203c17d44cadde76e8eecb30f2d1b4f33eb478877552d71f049265dc6f2ecd10", size = 3328933 },
    { url = "https://files.pythonhosted.org/packages/2e/40/26e56696b9696ab4fbba25a96b8037ca3f9fd8a8cc55b4b36400ef023e49/fastavro-1.10.0-cp312-cp312-musllinux_1_2_aarch64.whl", hash = "sha256:6575be7f2b5f94023b5a4e766b0251924945ad55e9a96672dc523656d17fe251", size = 3258045 },
    { url = "https://files.pythonhosted.org/packages/4e/bc/2f6c92c06c5363372abe828bccdd95762f2c1983b261509f94189c38c8a1/fastavro-1.10.0-cp312-cp312-musllinux_1_2_x86_64.whl", hash = "sha256:fe471deb675ed2f01ee2aac958fbf8ebb13ea00fa4ce7f87e57710a0bc592208", size = 3418001 },
    { url = "https://files.pythonhosted.org/packages/0c/ce/cfd16546c04ebbca1be80873b533c788cec76f7bfac231bfac6786047572/fastavro-1.10.0-cp312-cp312-win_amd64.whl", hash = "sha256:567ff515f2a5d26d9674b31c95477f3e6022ec206124c62169bc2ffaf0889089", size = 487855 },
    { url = "https://files.pythonhosted.org/packages/c9/c4/163cf154cc694c2dccc70cd6796db6214ac668a1260bf0310401dad188dc/fastavro-1.10.0-cp313-cp313-macosx_10_13_universal2.whl", hash = "sha256:82263af0adfddb39c85f9517d736e1e940fe506dfcc35bc9ab9f85e0fa9236d8", size = 1022741 },
    { url = "https://files.pythonhosted.org/packages/38/01/a24598f5f31b8582a92fe9c41bf91caeed50d5b5eaa7576e6f8b23cb488d/fastavro-1.10.0-cp313-cp313-manylinux_2_17_aarch64.manylinux2014_aarch64.whl", hash = "sha256:566c193109ff0ff84f1072a165b7106c4f96050078a4e6ac7391f81ca1ef3efa", size = 3237421 },
    { url = "https://files.pythonhosted.org/packages/a7/bf/08bcf65cfb7feb0e5b1329fafeb4a9b95b7b5ec723ba58c7dbd0d04ded34/fastavro-1.10.0-cp313-cp313-manylinux_2_17_x86_64.manylinux2014_x86_64.whl", hash = "sha256:e400d2e55d068404d9fea7c5021f8b999c6f9d9afa1d1f3652ec92c105ffcbdd", size = 3300222 },
    { url = "https://files.pythonhosted.org/packages/53/4d/a6c25f3166328f8306ec2e6be1123ed78a55b8ab774a43a661124508881f/fastavro-1.10.0-cp313-cp313-musllinux_1_2_aarch64.whl", hash = "sha256:9b8227497f71565270f9249fc9af32a93644ca683a0167cfe66d203845c3a038", size = 3233276 },
    { url = "https://files.pythonhosted.org/packages/47/1c/b2b2ce2bf866a248ae23e96a87b3b8369427ff79be9112073039bee1d245/fastavro-1.10.0-cp313-cp313-musllinux_1_2_x86_64.whl", hash = "sha256:8e62d04c65461b30ac6d314e4197ad666371e97ae8cb2c16f971d802f6c7f514", size = 3388936 },
    { url = "https://files.pythonhosted.org/packages/1f/2c/43927e22a2d57587b3aa09765098a6d833246b672d34c10c5f135414745a/fastavro-1.10.0-cp313-cp313-win_amd64.whl", hash = "sha256:86baf8c9740ab570d0d4d18517da71626fe9be4d1142bea684db52bd5adb078f", size = 483967 },
]

[[package]]
name = "filelock"
version = "3.16.1"
source = { registry = "https://pypi.org/simple" }
sdist = { url = "https://files.pythonhosted.org/packages/9d/db/3ef5bb276dae18d6ec2124224403d1d67bccdbefc17af4cc8f553e341ab1/filelock-3.16.1.tar.gz", hash = "sha256:c249fbfcd5db47e5e2d6d62198e565475ee65e4831e2561c8e313fa7eb961435", size = 18037 }
wheels = [
    { url = "https://files.pythonhosted.org/packages/b9/f8/feced7779d755758a52d1f6635d990b8d98dc0a29fa568bbe0625f18fdf3/filelock-3.16.1-py3-none-any.whl", hash = "sha256:2082e5703d51fbf98ea75855d9d5527e33d8ff23099bec374a134febee6946b0", size = 16163 },
]

[[package]]
name = "frozenlist"
version = "1.5.0"
source = { registry = "https://pypi.org/simple" }
sdist = { url = "https://files.pythonhosted.org/packages/8f/ed/0f4cec13a93c02c47ec32d81d11c0c1efbadf4a471e3f3ce7cad366cbbd3/frozenlist-1.5.0.tar.gz", hash = "sha256:81d5af29e61b9c8348e876d442253723928dce6433e0e76cd925cd83f1b4b817", size = 39930 }
wheels = [
    { url = "https://files.pythonhosted.org/packages/54/79/29d44c4af36b2b240725dce566b20f63f9b36ef267aaaa64ee7466f4f2f8/frozenlist-1.5.0-cp310-cp310-macosx_10_9_universal2.whl", hash = "sha256:5b6a66c18b5b9dd261ca98dffcb826a525334b2f29e7caa54e182255c5f6a65a", size = 94451 },
    { url = "https://files.pythonhosted.org/packages/47/47/0c999aeace6ead8a44441b4f4173e2261b18219e4ad1fe9a479871ca02fc/frozenlist-1.5.0-cp310-cp310-macosx_10_9_x86_64.whl", hash = "sha256:d1b3eb7b05ea246510b43a7e53ed1653e55c2121019a97e60cad7efb881a97bb", size = 54301 },
    { url = "https://files.pythonhosted.org/packages/8d/60/107a38c1e54176d12e06e9d4b5d755b677d71d1219217cee063911b1384f/frozenlist-1.5.0-cp310-cp310-macosx_11_0_arm64.whl", hash = "sha256:15538c0cbf0e4fa11d1e3a71f823524b0c46299aed6e10ebb4c2089abd8c3bec", size = 52213 },
    { url = "https://files.pythonhosted.org/packages/17/62/594a6829ac5679c25755362a9dc93486a8a45241394564309641425d3ff6/frozenlist-1.5.0-cp310-cp310-manylinux_2_17_aarch64.manylinux2014_aarch64.whl", hash = "sha256:e79225373c317ff1e35f210dd5f1344ff31066ba8067c307ab60254cd3a78ad5", size = 240946 },
    { url = "https://files.pythonhosted.org/packages/7e/75/6c8419d8f92c80dd0ee3f63bdde2702ce6398b0ac8410ff459f9b6f2f9cb/frozenlist-1.5.0-cp310-cp310-manylinux_2_17_ppc64le.manylinux2014_ppc64le.whl", hash = "sha256:9272fa73ca71266702c4c3e2d4a28553ea03418e591e377a03b8e3659d94fa76", size = 264608 },
    { url = "https://files.pythonhosted.org/packages/88/3e/82a6f0b84bc6fb7e0be240e52863c6d4ab6098cd62e4f5b972cd31e002e8/frozenlist-1.5.0-cp310-cp310-manylinux_2_17_s390x.manylinux2014_s390x.whl", hash = "sha256:498524025a5b8ba81695761d78c8dd7382ac0b052f34e66939c42df860b8ff17", size = 261361 },
    { url = "https://files.pythonhosted.org/packages/fd/85/14e5f9ccac1b64ff2f10c927b3ffdf88772aea875882406f9ba0cec8ad84/frozenlist-1.5.0-cp310-cp310-manylinux_2_5_i686.manylinux1_i686.manylinux_2_17_i686.manylinux2014_i686.whl", hash = "sha256:92b5278ed9d50fe610185ecd23c55d8b307d75ca18e94c0e7de328089ac5dcba", size = 231649 },
    { url = "https://files.pythonhosted.org/packages/ee/59/928322800306f6529d1852323014ee9008551e9bb027cc38d276cbc0b0e7/frozenlist-1.5.0-cp310-cp310-manylinux_2_5_x86_64.manylinux1_x86_64.manylinux_2_17_x86_64.manylinux2014_x86_64.whl", hash = "sha256:7f3c8c1dacd037df16e85227bac13cca58c30da836c6f936ba1df0c05d046d8d", size = 241853 },
    { url = "https://files.pythonhosted.org/packages/7d/bd/e01fa4f146a6f6c18c5d34cab8abdc4013774a26c4ff851128cd1bd3008e/frozenlist-1.5.0-cp310-cp310-musllinux_1_2_aarch64.whl", hash = "sha256:f2ac49a9bedb996086057b75bf93538240538c6d9b38e57c82d51f75a73409d2", size = 243652 },
    { url = "https://files.pythonhosted.org/packages/a5/bd/e4771fd18a8ec6757033f0fa903e447aecc3fbba54e3630397b61596acf0/frozenlist-1.5.0-cp310-cp310-musllinux_1_2_i686.whl", hash = "sha256:e66cc454f97053b79c2ab09c17fbe3c825ea6b4de20baf1be28919460dd7877f", size = 241734 },
    { url = "https://files.pythonhosted.org/packages/21/13/c83821fa5544af4f60c5d3a65d054af3213c26b14d3f5f48e43e5fb48556/frozenlist-1.5.0-cp310-cp310-musllinux_1_2_ppc64le.whl", hash = "sha256:5a3ba5f9a0dfed20337d3e966dc359784c9f96503674c2faf015f7fe8e96798c", size = 260959 },
    { url = "https://files.pythonhosted.org/packages/71/f3/1f91c9a9bf7ed0e8edcf52698d23f3c211d8d00291a53c9f115ceb977ab1/frozenlist-1.5.0-cp310-cp310-musllinux_1_2_s390x.whl", hash = "sha256:6321899477db90bdeb9299ac3627a6a53c7399c8cd58d25da094007402b039ab", size = 262706 },
    { url = "https://files.pythonhosted.org/packages/4c/22/4a256fdf5d9bcb3ae32622c796ee5ff9451b3a13a68cfe3f68e2c95588ce/frozenlist-1.5.0-cp310-cp310-musllinux_1_2_x86_64.whl", hash = "sha256:76e4753701248476e6286f2ef492af900ea67d9706a0155335a40ea21bf3b2f5", size = 250401 },
    { url = "https://files.pythonhosted.org/packages/af/89/c48ebe1f7991bd2be6d5f4ed202d94960c01b3017a03d6954dd5fa9ea1e8/frozenlist-1.5.0-cp310-cp310-win32.whl", hash = "sha256:977701c081c0241d0955c9586ffdd9ce44f7a7795df39b9151cd9a6fd0ce4cfb", size = 45498 },
    { url = "https://files.pythonhosted.org/packages/28/2f/cc27d5f43e023d21fe5c19538e08894db3d7e081cbf582ad5ed366c24446/frozenlist-1.5.0-cp310-cp310-win_amd64.whl", hash = "sha256:189f03b53e64144f90990d29a27ec4f7997d91ed3d01b51fa39d2dbe77540fd4", size = 51622 },
    { url = "https://files.pythonhosted.org/packages/79/43/0bed28bf5eb1c9e4301003b74453b8e7aa85fb293b31dde352aac528dafc/frozenlist-1.5.0-cp311-cp311-macosx_10_9_universal2.whl", hash = "sha256:fd74520371c3c4175142d02a976aee0b4cb4a7cc912a60586ffd8d5929979b30", size = 94987 },
    { url = "https://files.pythonhosted.org/packages/bb/bf/b74e38f09a246e8abbe1e90eb65787ed745ccab6eaa58b9c9308e052323d/frozenlist-1.5.0-cp311-cp311-macosx_10_9_x86_64.whl", hash = "sha256:2f3f7a0fbc219fb4455264cae4d9f01ad41ae6ee8524500f381de64ffaa077d5", size = 54584 },
    { url = "https://files.pythonhosted.org/packages/2c/31/ab01375682f14f7613a1ade30149f684c84f9b8823a4391ed950c8285656/frozenlist-1.5.0-cp311-cp311-macosx_11_0_arm64.whl", hash = "sha256:f47c9c9028f55a04ac254346e92977bf0f166c483c74b4232bee19a6697e4778", size = 52499 },
    { url = "https://files.pythonhosted.org/packages/98/a8/d0ac0b9276e1404f58fec3ab6e90a4f76b778a49373ccaf6a563f100dfbc/frozenlist-1.5.0-cp311-cp311-manylinux_2_17_aarch64.manylinux2014_aarch64.whl", hash = "sha256:0996c66760924da6e88922756d99b47512a71cfd45215f3570bf1e0b694c206a", size = 276357 },
    { url = "https://files.pythonhosted.org/packages/ad/c9/c7761084fa822f07dac38ac29f841d4587570dd211e2262544aa0b791d21/frozenlist-1.5.0-cp311-cp311-manylinux_2_17_ppc64le.manylinux2014_ppc64le.whl", hash = "sha256:a2fe128eb4edeabe11896cb6af88fca5346059f6c8d807e3b910069f39157869", size = 287516 },
    { url = "https://files.pythonhosted.org/packages/a1/ff/cd7479e703c39df7bdab431798cef89dc75010d8aa0ca2514c5b9321db27/frozenlist-1.5.0-cp311-cp311-manylinux_2_17_s390x.manylinux2014_s390x.whl", hash = "sha256:1a8ea951bbb6cacd492e3948b8da8c502a3f814f5d20935aae74b5df2b19cf3d", size = 283131 },
    { url = "https://files.pythonhosted.org/packages/59/a0/370941beb47d237eca4fbf27e4e91389fd68699e6f4b0ebcc95da463835b/frozenlist-1.5.0-cp311-cp311-manylinux_2_5_i686.manylinux1_i686.manylinux_2_17_i686.manylinux2014_i686.whl", hash = "sha256:de537c11e4aa01d37db0d403b57bd6f0546e71a82347a97c6a9f0dcc532b3a45", size = 261320 },
    { url = "https://files.pythonhosted.org/packages/b8/5f/c10123e8d64867bc9b4f2f510a32042a306ff5fcd7e2e09e5ae5100ee333/frozenlist-1.5.0-cp311-cp311-manylinux_2_5_x86_64.manylinux1_x86_64.manylinux_2_17_x86_64.manylinux2014_x86_64.whl", hash = "sha256:9c2623347b933fcb9095841f1cc5d4ff0b278addd743e0e966cb3d460278840d", size = 274877 },
    { url = "https://files.pythonhosted.org/packages/fa/79/38c505601ae29d4348f21706c5d89755ceded02a745016ba2f58bd5f1ea6/frozenlist-1.5.0-cp311-cp311-musllinux_1_2_aarch64.whl", hash = "sha256:cee6798eaf8b1416ef6909b06f7dc04b60755206bddc599f52232606e18179d3", size = 269592 },
    { url = "https://files.pythonhosted.org/packages/19/e2/39f3a53191b8204ba9f0bb574b926b73dd2efba2a2b9d2d730517e8f7622/frozenlist-1.5.0-cp311-cp311-musllinux_1_2_i686.whl", hash = "sha256:f5f9da7f5dbc00a604fe74aa02ae7c98bcede8a3b8b9666f9f86fc13993bc71a", size = 265934 },
    { url = "https://files.pythonhosted.org/packages/d5/c9/3075eb7f7f3a91f1a6b00284af4de0a65a9ae47084930916f5528144c9dd/frozenlist-1.5.0-cp311-cp311-musllinux_1_2_ppc64le.whl", hash = "sha256:90646abbc7a5d5c7c19461d2e3eeb76eb0b204919e6ece342feb6032c9325ae9", size = 283859 },
    { url = "https://files.pythonhosted.org/packages/05/f5/549f44d314c29408b962fa2b0e69a1a67c59379fb143b92a0a065ffd1f0f/frozenlist-1.5.0-cp311-cp311-musllinux_1_2_s390x.whl", hash = "sha256:bdac3c7d9b705d253b2ce370fde941836a5f8b3c5c2b8fd70940a3ea3af7f4f2", size = 287560 },
    { url = "https://files.pythonhosted.org/packages/9d/f8/cb09b3c24a3eac02c4c07a9558e11e9e244fb02bf62c85ac2106d1eb0c0b/frozenlist-1.5.0-cp311-cp311-musllinux_1_2_x86_64.whl", hash = "sha256:03d33c2ddbc1816237a67f66336616416e2bbb6beb306e5f890f2eb22b959cdf", size = 277150 },
    { url = "https://files.pythonhosted.org/packages/37/48/38c2db3f54d1501e692d6fe058f45b6ad1b358d82cd19436efab80cfc965/frozenlist-1.5.0-cp311-cp311-win32.whl", hash = "sha256:237f6b23ee0f44066219dae14c70ae38a63f0440ce6750f868ee08775073f942", size = 45244 },
    { url = "https://files.pythonhosted.org/packages/ca/8c/2ddffeb8b60a4bce3b196c32fcc30d8830d4615e7b492ec2071da801b8ad/frozenlist-1.5.0-cp311-cp311-win_amd64.whl", hash = "sha256:0cc974cc93d32c42e7b0f6cf242a6bd941c57c61b618e78b6c0a96cb72788c1d", size = 51634 },
    { url = "https://files.pythonhosted.org/packages/79/73/fa6d1a96ab7fd6e6d1c3500700963eab46813847f01ef0ccbaa726181dd5/frozenlist-1.5.0-cp312-cp312-macosx_10_13_universal2.whl", hash = "sha256:31115ba75889723431aa9a4e77d5f398f5cf976eea3bdf61749731f62d4a4a21", size = 94026 },
    { url = "https://files.pythonhosted.org/packages/ab/04/ea8bf62c8868b8eada363f20ff1b647cf2e93377a7b284d36062d21d81d1/frozenlist-1.5.0-cp312-cp312-macosx_10_13_x86_64.whl", hash = "sha256:7437601c4d89d070eac8323f121fcf25f88674627505334654fd027b091db09d", size = 54150 },
    { url = "https://files.pythonhosted.org/packages/d0/9a/8e479b482a6f2070b26bda572c5e6889bb3ba48977e81beea35b5ae13ece/frozenlist-1.5.0-cp312-cp312-macosx_11_0_arm64.whl", hash = "sha256:7948140d9f8ece1745be806f2bfdf390127cf1a763b925c4a805c603df5e697e", size = 51927 },
    { url = "https://files.pythonhosted.org/packages/e3/12/2aad87deb08a4e7ccfb33600871bbe8f0e08cb6d8224371387f3303654d7/frozenlist-1.5.0-cp312-cp312-manylinux_2_17_aarch64.manylinux2014_aarch64.whl", hash = "sha256:feeb64bc9bcc6b45c6311c9e9b99406660a9c05ca8a5b30d14a78555088b0b3a", size = 282647 },
    { url = "https://files.pythonhosted.org/packages/77/f2/07f06b05d8a427ea0060a9cef6e63405ea9e0d761846b95ef3fb3be57111/frozenlist-1.5.0-cp312-cp312-manylinux_2_17_ppc64le.manylinux2014_ppc64le.whl", hash = "sha256:683173d371daad49cffb8309779e886e59c2f369430ad28fe715f66d08d4ab1a", size = 289052 },
    { url = "https://files.pythonhosted.org/packages/bd/9f/8bf45a2f1cd4aa401acd271b077989c9267ae8463e7c8b1eb0d3f561b65e/frozenlist-1.5.0-cp312-cp312-manylinux_2_17_s390x.manylinux2014_s390x.whl", hash = "sha256:7d57d8f702221405a9d9b40f9da8ac2e4a1a8b5285aac6100f3393675f0a85ee", size = 291719 },
    { url = "https://files.pythonhosted.org/packages/41/d1/1f20fd05a6c42d3868709b7604c9f15538a29e4f734c694c6bcfc3d3b935/frozenlist-1.5.0-cp312-cp312-manylinux_2_5_i686.manylinux1_i686.manylinux_2_17_i686.manylinux2014_i686.whl", hash = "sha256:30c72000fbcc35b129cb09956836c7d7abf78ab5416595e4857d1cae8d6251a6", size = 267433 },
    { url = "https://files.pythonhosted.org/packages/af/f2/64b73a9bb86f5a89fb55450e97cd5c1f84a862d4ff90d9fd1a73ab0f64a5/frozenlist-1.5.0-cp312-cp312-manylinux_2_5_x86_64.manylinux1_x86_64.manylinux_2_17_x86_64.manylinux2014_x86_64.whl", hash = "sha256:000a77d6034fbad9b6bb880f7ec073027908f1b40254b5d6f26210d2dab1240e", size = 283591 },
    { url = "https://files.pythonhosted.org/packages/29/e2/ffbb1fae55a791fd6c2938dd9ea779509c977435ba3940b9f2e8dc9d5316/frozenlist-1.5.0-cp312-cp312-musllinux_1_2_aarch64.whl", hash = "sha256:5d7f5a50342475962eb18b740f3beecc685a15b52c91f7d975257e13e029eca9", size = 273249 },
    { url = "https://files.pythonhosted.org/packages/2e/6e/008136a30798bb63618a114b9321b5971172a5abddff44a100c7edc5ad4f/frozenlist-1.5.0-cp312-cp312-musllinux_1_2_i686.whl", hash = "sha256:87f724d055eb4785d9be84e9ebf0f24e392ddfad00b3fe036e43f489fafc9039", size = 271075 },
    { url = "https://files.pythonhosted.org/packages/ae/f0/4e71e54a026b06724cec9b6c54f0b13a4e9e298cc8db0f82ec70e151f5ce/frozenlist-1.5.0-cp312-cp312-musllinux_1_2_ppc64le.whl", hash = "sha256:6e9080bb2fb195a046e5177f10d9d82b8a204c0736a97a153c2466127de87784", size = 285398 },
    { url = "https://files.pythonhosted.org/packages/4d/36/70ec246851478b1c0b59f11ef8ade9c482ff447c1363c2bd5fad45098b12/frozenlist-1.5.0-cp312-cp312-musllinux_1_2_s390x.whl", hash = "sha256:9b93d7aaa36c966fa42efcaf716e6b3900438632a626fb09c049f6a2f09fc631", size = 294445 },
    { url = "https://files.pythonhosted.org/packages/37/e0/47f87544055b3349b633a03c4d94b405956cf2437f4ab46d0928b74b7526/frozenlist-1.5.0-cp312-cp312-musllinux_1_2_x86_64.whl", hash = "sha256:52ef692a4bc60a6dd57f507429636c2af8b6046db8b31b18dac02cbc8f507f7f", size = 280569 },
    { url = "https://files.pythonhosted.org/packages/f9/7c/490133c160fb6b84ed374c266f42800e33b50c3bbab1652764e6e1fc498a/frozenlist-1.5.0-cp312-cp312-win32.whl", hash = "sha256:29d94c256679247b33a3dc96cce0f93cbc69c23bf75ff715919332fdbb6a32b8", size = 44721 },
    { url = "https://files.pythonhosted.org/packages/b1/56/4e45136ffc6bdbfa68c29ca56ef53783ef4c2fd395f7cbf99a2624aa9aaa/frozenlist-1.5.0-cp312-cp312-win_amd64.whl", hash = "sha256:8969190d709e7c48ea386db202d708eb94bdb29207a1f269bab1196ce0dcca1f", size = 51329 },
    { url = "https://files.pythonhosted.org/packages/da/3b/915f0bca8a7ea04483622e84a9bd90033bab54bdf485479556c74fd5eaf5/frozenlist-1.5.0-cp313-cp313-macosx_10_13_universal2.whl", hash = "sha256:7a1a048f9215c90973402e26c01d1cff8a209e1f1b53f72b95c13db61b00f953", size = 91538 },
    { url = "https://files.pythonhosted.org/packages/c7/d1/a7c98aad7e44afe5306a2b068434a5830f1470675f0e715abb86eb15f15b/frozenlist-1.5.0-cp313-cp313-macosx_10_13_x86_64.whl", hash = "sha256:dd47a5181ce5fcb463b5d9e17ecfdb02b678cca31280639255ce9d0e5aa67af0", size = 52849 },
    { url = "https://files.pythonhosted.org/packages/3a/c8/76f23bf9ab15d5f760eb48701909645f686f9c64fbb8982674c241fbef14/frozenlist-1.5.0-cp313-cp313-macosx_11_0_arm64.whl", hash = "sha256:1431d60b36d15cda188ea222033eec8e0eab488f39a272461f2e6d9e1a8e63c2", size = 50583 },
    { url = "https://files.pythonhosted.org/packages/1f/22/462a3dd093d11df623179d7754a3b3269de3b42de2808cddef50ee0f4f48/frozenlist-1.5.0-cp313-cp313-manylinux_2_17_aarch64.manylinux2014_aarch64.whl", hash = "sha256:6482a5851f5d72767fbd0e507e80737f9c8646ae7fd303def99bfe813f76cf7f", size = 265636 },
    { url = "https://files.pythonhosted.org/packages/80/cf/e075e407fc2ae7328155a1cd7e22f932773c8073c1fc78016607d19cc3e5/frozenlist-1.5.0-cp313-cp313-manylinux_2_17_ppc64le.manylinux2014_ppc64le.whl", hash = "sha256:44c49271a937625619e862baacbd037a7ef86dd1ee215afc298a417ff3270608", size = 270214 },
    { url = "https://files.pythonhosted.org/packages/a1/58/0642d061d5de779f39c50cbb00df49682832923f3d2ebfb0fedf02d05f7f/frozenlist-1.5.0-cp313-cp313-manylinux_2_17_s390x.manylinux2014_s390x.whl", hash = "sha256:12f78f98c2f1c2429d42e6a485f433722b0061d5c0b0139efa64f396efb5886b", size = 273905 },
    { url = "https://files.pythonhosted.org/packages/ab/66/3fe0f5f8f2add5b4ab7aa4e199f767fd3b55da26e3ca4ce2cc36698e50c4/frozenlist-1.5.0-cp313-cp313-manylinux_2_5_i686.manylinux1_i686.manylinux_2_17_i686.manylinux2014_i686.whl", hash = "sha256:ce3aa154c452d2467487765e3adc730a8c153af77ad84096bc19ce19a2400840", size = 250542 },
    { url = "https://files.pythonhosted.org/packages/f6/b8/260791bde9198c87a465224e0e2bb62c4e716f5d198fc3a1dacc4895dbd1/frozenlist-1.5.0-cp313-cp313-manylinux_2_5_x86_64.manylinux1_x86_64.manylinux_2_17_x86_64.manylinux2014_x86_64.whl", hash = "sha256:9b7dc0c4338e6b8b091e8faf0db3168a37101943e687f373dce00959583f7439", size = 267026 },
    { url = "https://files.pythonhosted.org/packages/2e/a4/3d24f88c527f08f8d44ade24eaee83b2627793fa62fa07cbb7ff7a2f7d42/frozenlist-1.5.0-cp313-cp313-musllinux_1_2_aarch64.whl", hash = "sha256:45e0896250900b5aa25180f9aec243e84e92ac84bd4a74d9ad4138ef3f5c97de", size = 257690 },
    { url = "https://files.pythonhosted.org/packages/de/9a/d311d660420b2beeff3459b6626f2ab4fb236d07afbdac034a4371fe696e/frozenlist-1.5.0-cp313-cp313-musllinux_1_2_i686.whl", hash = "sha256:561eb1c9579d495fddb6da8959fd2a1fca2c6d060d4113f5844b433fc02f2641", size = 253893 },
    { url = "https://files.pythonhosted.org/packages/c6/23/e491aadc25b56eabd0f18c53bb19f3cdc6de30b2129ee0bc39cd387cd560/frozenlist-1.5.0-cp313-cp313-musllinux_1_2_ppc64le.whl", hash = "sha256:df6e2f325bfee1f49f81aaac97d2aa757c7646534a06f8f577ce184afe2f0a9e", size = 267006 },
    { url = "https://files.pythonhosted.org/packages/08/c4/ab918ce636a35fb974d13d666dcbe03969592aeca6c3ab3835acff01f79c/frozenlist-1.5.0-cp313-cp313-musllinux_1_2_s390x.whl", hash = "sha256:140228863501b44b809fb39ec56b5d4071f4d0aa6d216c19cbb08b8c5a7eadb9", size = 276157 },
    { url = "https://files.pythonhosted.org/packages/c0/29/3b7a0bbbbe5a34833ba26f686aabfe982924adbdcafdc294a7a129c31688/frozenlist-1.5.0-cp313-cp313-musllinux_1_2_x86_64.whl", hash = "sha256:7707a25d6a77f5d27ea7dc7d1fc608aa0a478193823f88511ef5e6b8a48f9d03", size = 264642 },
    { url = "https://files.pythonhosted.org/packages/ab/42/0595b3dbffc2e82d7fe658c12d5a5bafcd7516c6bf2d1d1feb5387caa9c1/frozenlist-1.5.0-cp313-cp313-win32.whl", hash = "sha256:31a9ac2b38ab9b5a8933b693db4939764ad3f299fcaa931a3e605bc3460e693c", size = 44914 },
    { url = "https://files.pythonhosted.org/packages/17/c4/b7db1206a3fea44bf3b838ca61deb6f74424a8a5db1dd53ecb21da669be6/frozenlist-1.5.0-cp313-cp313-win_amd64.whl", hash = "sha256:11aabdd62b8b9c4b84081a3c246506d1cddd2dd93ff0ad53ede5defec7886b28", size = 51167 },
    { url = "https://files.pythonhosted.org/packages/c6/c8/a5be5b7550c10858fcf9b0ea054baccab474da77d37f1e828ce043a3a5d4/frozenlist-1.5.0-py3-none-any.whl", hash = "sha256:d994863bba198a4a518b467bb971c56e1db3f180a25c6cf7bb1949c267f748c3", size = 11901 },
]

[[package]]
name = "fsspec"
version = "2024.12.0"
source = { registry = "https://pypi.org/simple" }
sdist = { url = "https://files.pythonhosted.org/packages/ee/11/de70dee31455c546fbc88301971ec03c328f3d1138cfba14263f651e9551/fsspec-2024.12.0.tar.gz", hash = "sha256:670700c977ed2fb51e0d9f9253177ed20cbde4a3e5c0283cc5385b5870c8533f", size = 291600 }
wheels = [
    { url = "https://files.pythonhosted.org/packages/de/86/5486b0188d08aa643e127774a99bac51ffa6cf343e3deb0583956dca5b22/fsspec-2024.12.0-py3-none-any.whl", hash = "sha256:b520aed47ad9804237ff878b504267a3b0b441e97508bd6d2d8774e3db85cee2", size = 183862 },
]

[[package]]
name = "google-auth"
version = "2.38.0"
source = { registry = "https://pypi.org/simple" }
dependencies = [
    { name = "cachetools" },
    { name = "pyasn1-modules" },
    { name = "rsa" },
]
sdist = { url = "https://files.pythonhosted.org/packages/c6/eb/d504ba1daf190af6b204a9d4714d457462b486043744901a6eeea711f913/google_auth-2.38.0.tar.gz", hash = "sha256:8285113607d3b80a3f1543b75962447ba8a09fe85783432a784fdeef6ac094c4", size = 270866 }
wheels = [
    { url = "https://files.pythonhosted.org/packages/9d/47/603554949a37bca5b7f894d51896a9c534b9eab808e2520a748e081669d0/google_auth-2.38.0-py2.py3-none-any.whl", hash = "sha256:e7dae6694313f434a2727bf2906f27ad259bae090d7aa896590d86feec3d9d4a", size = 210770 },
]

[[package]]
name = "google-genai"
version = "1.10.0"
source = { registry = "https://pypi.org/simple" }
dependencies = [
    { name = "anyio" },
    { name = "google-auth" },
    { name = "httpx" },
    { name = "pydantic" },
    { name = "requests" },
    { name = "typing-extensions" },
    { name = "websockets" },
]
sdist = { url = "https://files.pythonhosted.org/packages/0e/7a/224e2f70c835202042969685ee3da00a6475508d1b64f0f1e90144f96beb/google_genai-1.10.0.tar.gz", hash = "sha256:f59423e0f155dc66b7792c8a0e6724c75c72dc699d1eb7907d4d0006d4f6186f", size = 156355 }
wheels = [
    { url = "https://files.pythonhosted.org/packages/ba/a0/56839a2e202d79c773edd1c1db124da8eb2a7b657267a888080b678d0369/google_genai-1.10.0-py3-none-any.whl", hash = "sha256:41b105a2fcf8a027fc45cc16694cd559b8cd1272eab7345ad58cfa2c353bf34f", size = 154705 },
]

[[package]]
name = "googleapis-common-protos"
version = "1.66.0"
source = { registry = "https://pypi.org/simple" }
dependencies = [
    { name = "protobuf" },
]
sdist = { url = "https://files.pythonhosted.org/packages/ff/a7/8e9cccdb1c49870de6faea2a2764fa23f627dd290633103540209f03524c/googleapis_common_protos-1.66.0.tar.gz", hash = "sha256:c3e7b33d15fdca5374cc0a7346dd92ffa847425cc4ea941d970f13680052ec8c", size = 114376 }
wheels = [
    { url = "https://files.pythonhosted.org/packages/a0/0f/c0713fb2b3d28af4b2fded3291df1c4d4f79a00d15c2374a9e010870016c/googleapis_common_protos-1.66.0-py2.py3-none-any.whl", hash = "sha256:d7abcd75fabb2e0ec9f74466401f6c119a0b498e27370e9be4c94cb7e382b8ed", size = 221682 },
]

[[package]]
name = "h11"
version = "0.14.0"
source = { registry = "https://pypi.org/simple" }
sdist = { url = "https://files.pythonhosted.org/packages/f5/38/3af3d3633a34a3316095b39c8e8fb4853a28a536e55d347bd8d8e9a14b03/h11-0.14.0.tar.gz", hash = "sha256:8f19fbbe99e72420ff35c00b27a34cb9937e902a8b810e2c88300c6f0a3b699d", size = 100418 }
wheels = [
    { url = "https://files.pythonhosted.org/packages/95/04/ff642e65ad6b90db43e668d70ffb6736436c7ce41fcc549f4e9472234127/h11-0.14.0-py3-none-any.whl", hash = "sha256:e3fe4ac4b851c468cc8363d500db52c2ead036020723024a109d37346efaa761", size = 58259 },
]

[[package]]
name = "httpcore"
version = "1.0.7"
source = { registry = "https://pypi.org/simple" }
dependencies = [
    { name = "certifi" },
    { name = "h11" },
]
sdist = { url = "https://files.pythonhosted.org/packages/6a/41/d7d0a89eb493922c37d343b607bc1b5da7f5be7e383740b4753ad8943e90/httpcore-1.0.7.tar.gz", hash = "sha256:8551cb62a169ec7162ac7be8d4817d561f60e08eaa485234898414bb5a8a0b4c", size = 85196 }
wheels = [
    { url = "https://files.pythonhosted.org/packages/87/f5/72347bc88306acb359581ac4d52f23c0ef445b57157adedb9aee0cd689d2/httpcore-1.0.7-py3-none-any.whl", hash = "sha256:a3fff8f43dc260d5bd363d9f9cf1830fa3a458b332856f34282de498ed420edd", size = 78551 },
]

[[package]]
name = "httpx"
version = "0.28.1"
source = { registry = "https://pypi.org/simple" }
dependencies = [
    { name = "anyio" },
    { name = "certifi" },
    { name = "httpcore" },
    { name = "idna" },
]
sdist = { url = "https://files.pythonhosted.org/packages/b1/df/48c586a5fe32a0f01324ee087459e112ebb7224f646c0b5023f5e79e9956/httpx-0.28.1.tar.gz", hash = "sha256:75e98c5f16b0f35b567856f597f06ff2270a374470a5c2392242528e3e3e42fc", size = 141406 }
wheels = [
    { url = "https://files.pythonhosted.org/packages/2a/39/e50c7c3a983047577ee07d2a9e53faf5a69493943ec3f6a384bdc792deb2/httpx-0.28.1-py3-none-any.whl", hash = "sha256:d909fcccc110f8c7faf814ca82a9a4d816bc5a6dbfea25d6591d6985b8ba59ad", size = 73517 },
]

[[package]]
name = "httpx-sse"
version = "0.4.0"
source = { registry = "https://pypi.org/simple" }
sdist = { url = "https://files.pythonhosted.org/packages/4c/60/8f4281fa9bbf3c8034fd54c0e7412e66edbab6bc74c4996bd616f8d0406e/httpx-sse-0.4.0.tar.gz", hash = "sha256:1e81a3a3070ce322add1d3529ed42eb5f70817f45ed6ec915ab753f961139721", size = 12624 }
wheels = [
    { url = "https://files.pythonhosted.org/packages/e1/9b/a181f281f65d776426002f330c31849b86b31fc9d848db62e16f03ff739f/httpx_sse-0.4.0-py3-none-any.whl", hash = "sha256:f329af6eae57eaa2bdfd962b42524764af68075ea87370a2de920af5341e318f", size = 7819 },
]

[[package]]
name = "huggingface-hub"
version = "0.27.0"
source = { registry = "https://pypi.org/simple" }
dependencies = [
    { name = "filelock" },
    { name = "fsspec" },
    { name = "packaging" },
    { name = "pyyaml" },
    { name = "requests" },
    { name = "tqdm" },
    { name = "typing-extensions" },
]
sdist = { url = "https://files.pythonhosted.org/packages/36/c6/e3709b61de8e7832dbe19f0d9637e81356cede733d99359fbce125423774/huggingface_hub-0.27.0.tar.gz", hash = "sha256:902cce1a1be5739f5589e560198a65a8edcfd3b830b1666f36e4b961f0454fac", size = 379286 }
wheels = [
    { url = "https://files.pythonhosted.org/packages/61/8c/fbdc0a88a622d9fa54e132d7bf3ee03ec602758658a2db5b339a65be2cfe/huggingface_hub-0.27.0-py3-none-any.whl", hash = "sha256:8f2e834517f1f1ddf1ecc716f91b120d7333011b7485f665a9a412eacb1a2a81", size = 450537 },
]

[[package]]
name = "identify"
version = "2.6.3"
source = { registry = "https://pypi.org/simple" }
sdist = { url = "https://files.pythonhosted.org/packages/1a/5f/05f0d167be94585d502b4adf8c7af31f1dc0b1c7e14f9938a88fdbbcf4a7/identify-2.6.3.tar.gz", hash = "sha256:62f5dae9b5fef52c84cc188514e9ea4f3f636b1d8799ab5ebc475471f9e47a02", size = 99179 }
wheels = [
    { url = "https://files.pythonhosted.org/packages/c9/f5/09644a3ad803fae9eca8efa17e1f2aef380c7f0b02f7ec4e8d446e51d64a/identify-2.6.3-py2.py3-none-any.whl", hash = "sha256:9edba65473324c2ea9684b1f944fe3191db3345e50b6d04571d10ed164f8d7bd", size = 99049 },
]

[[package]]
name = "idna"
version = "3.10"
source = { registry = "https://pypi.org/simple" }
sdist = { url = "https://files.pythonhosted.org/packages/f1/70/7703c29685631f5a7590aa73f1f1d3fa9a380e654b86af429e0934a32f7d/idna-3.10.tar.gz", hash = "sha256:12f65c9b470abda6dc35cf8e63cc574b1c52b11df2c86030af0ac09b01b13ea9", size = 190490 }
wheels = [
    { url = "https://files.pythonhosted.org/packages/76/c6/c88e154df9c4e1a2a66ccf0005a88dfb2650c1dffb6f5ce603dfbd452ce3/idna-3.10-py3-none-any.whl", hash = "sha256:946d195a0d259cbba61165e88e65941f16e9b36ea6ddb97f00452bae8b1287d3", size = 70442 },
]

[[package]]
name = "importlib-metadata"
version = "8.5.0"
source = { registry = "https://pypi.org/simple" }
dependencies = [
    { name = "zipp" },
]
sdist = { url = "https://files.pythonhosted.org/packages/cd/12/33e59336dca5be0c398a7482335911a33aa0e20776128f038019f1a95f1b/importlib_metadata-8.5.0.tar.gz", hash = "sha256:71522656f0abace1d072b9e5481a48f07c138e00f079c38c8f883823f9c26bd7", size = 55304 }
wheels = [
    { url = "https://files.pythonhosted.org/packages/a0/d9/a1e041c5e7caa9a05c925f4bdbdfb7f006d1f74996af53467bc394c97be7/importlib_metadata-8.5.0-py3-none-any.whl", hash = "sha256:45e54197d28b7a7f1559e60b95e7c567032b602131fbd588f1497f47880aa68b", size = 26514 },
]

[[package]]
name = "iniconfig"
version = "2.1.0"
source = { registry = "https://pypi.org/simple" }
sdist = { url = "https://files.pythonhosted.org/packages/f2/97/ebf4da567aa6827c909642694d71c9fcf53e5b504f2d96afea02718862f3/iniconfig-2.1.0.tar.gz", hash = "sha256:3abbd2e30b36733fee78f9c7f7308f2d0050e88f0087fd25c2645f63c773e1c7", size = 4793 }
wheels = [
    { url = "https://files.pythonhosted.org/packages/2c/e1/e6716421ea10d38022b952c159d5161ca1193197fb744506875fbb87ea7b/iniconfig-2.1.0-py3-none-any.whl", hash = "sha256:9deba5723312380e77435581c6bf4935c94cbfab9b1ed33ef8d238ea168eb760", size = 6050 },
]

[[package]]
name = "instructor"
version = "1.7.9"
source = { registry = "https://pypi.org/simple" }
dependencies = [
    { name = "aiohttp" },
    { name = "docstring-parser" },
    { name = "jinja2" },
    { name = "jiter" },
    { name = "openai" },
    { name = "pydantic" },
    { name = "pydantic-core" },
    { name = "requests" },
    { name = "rich" },
    { name = "tenacity" },
    { name = "typer" },
]
sdist = { url = "https://files.pythonhosted.org/packages/f5/ff/a1b8d008c774bf88dbc13120719f4ab24b9c869b4dd30dc9bd49a9dcc58e/instructor-1.7.9.tar.gz", hash = "sha256:3b7ff9119b386ebdc3c683a8af3c6461f424b9d80795d5e12676990b8379dd8a", size = 69063860 }
wheels = [
    { url = "https://files.pythonhosted.org/packages/e5/a1/aa7d1ff14070ab55f1e915566b47f8f94f7d21531276320d9a0d5ac74165/instructor-1.7.9-py3-none-any.whl", hash = "sha256:8050c3de3e38680a7fa8de03e52bb644d0cb3d5fab38fee4343977db74ed77bc", size = 86010 },
]

[[package]]
name = "isodate"
version = "0.7.2"
source = { registry = "https://pypi.org/simple" }
sdist = { url = "https://files.pythonhosted.org/packages/54/4d/e940025e2ce31a8ce1202635910747e5a87cc3a6a6bb2d00973375014749/isodate-0.7.2.tar.gz", hash = "sha256:4cd1aa0f43ca76f4a6c6c0292a85f40b35ec2e43e315b59f06e6d32171a953e6", size = 29705 }
wheels = [
    { url = "https://files.pythonhosted.org/packages/15/aa/0aca39a37d3c7eb941ba736ede56d689e7be91cab5d9ca846bde3999eba6/isodate-0.7.2-py3-none-any.whl", hash = "sha256:28009937d8031054830160fce6d409ed342816b543597cece116d966c6d99e15", size = 22320 },
]

[[package]]
name = "jinja2"
version = "3.1.5"
source = { registry = "https://pypi.org/simple" }
dependencies = [
    { name = "markupsafe" },
]
sdist = { url = "https://files.pythonhosted.org/packages/af/92/b3130cbbf5591acf9ade8708c365f3238046ac7cb8ccba6e81abccb0ccff/jinja2-3.1.5.tar.gz", hash = "sha256:8fefff8dc3034e27bb80d67c671eb8a9bc424c0ef4c0826edbff304cceff43bb", size = 244674 }
wheels = [
    { url = "https://files.pythonhosted.org/packages/bd/0f/2ba5fbcd631e3e88689309dbe978c5769e883e4b84ebfe7da30b43275c5a/jinja2-3.1.5-py3-none-any.whl", hash = "sha256:aba0f4dc9ed8013c424088f68a5c226f7d6097ed89b246d7749c2ec4175c6adb", size = 134596 },
]

[[package]]
name = "jiter"
version = "0.6.1"
source = { registry = "https://pypi.org/simple" }
sdist = { url = "https://files.pythonhosted.org/packages/26/ef/64458dfad180debd70d9dd1ca4f607e52bb6de748e5284d748556a0d5173/jiter-0.6.1.tar.gz", hash = "sha256:e19cd21221fc139fb032e4112986656cb2739e9fe6d84c13956ab30ccc7d4449", size = 161306 }
wheels = [
    { url = "https://files.pythonhosted.org/packages/0c/1d/9dede54580112c1403a9b6ef0cab33d10c58e3e7e55548d6b97bfd890748/jiter-0.6.1-cp310-cp310-macosx_10_12_x86_64.whl", hash = "sha256:d08510593cb57296851080018006dfc394070178d238b767b1879dc1013b106c", size = 290507 },
    { url = "https://files.pythonhosted.org/packages/b2/28/cf5586637c8c21ad1d68bcc3361d60ade8e81524340454f21c68e8368b70/jiter-0.6.1-cp310-cp310-macosx_11_0_arm64.whl", hash = "sha256:adef59d5e2394ebbad13b7ed5e0306cceb1df92e2de688824232a91588e77aa7", size = 301642 },
    { url = "https://files.pythonhosted.org/packages/6b/ab/07e67b0a9ad816f5130def05537177f2efdfe451480a584ae9fbb31cdaf8/jiter-0.6.1-cp310-cp310-manylinux_2_17_aarch64.manylinux2014_aarch64.whl", hash = "sha256:b3e02f7a27f2bcc15b7d455c9df05df8ffffcc596a2a541eeda9a3110326e7a3", size = 337364 },
    { url = "https://files.pythonhosted.org/packages/25/3a/bb625446b95b7f964ac8c5e9260190262b629c1aecc9f7e9fd7730e2e2b1/jiter-0.6.1-cp310-cp310-manylinux_2_17_armv7l.manylinux2014_armv7l.whl", hash = "sha256:ed69a7971d67b08f152c17c638f0e8c2aa207e9dd3a5fcd3cba294d39b5a8d2d", size = 353782 },
    { url = "https://files.pythonhosted.org/packages/44/78/fb2bf870418360ac523ac1591a7418add2e9385e207ca6320907d22a0699/jiter-0.6.1-cp310-cp310-manylinux_2_17_ppc64le.manylinux2014_ppc64le.whl", hash = "sha256:b2019d966e98f7c6df24b3b8363998575f47d26471bfb14aade37630fae836a1", size = 370761 },
    { url = "https://files.pythonhosted.org/packages/ae/c3/4e68a0e52a3790df68b95a5fa0d70aae3f6d1f376adf515fb9016080ccf3/jiter-0.6.1-cp310-cp310-manylinux_2_17_s390x.manylinux2014_s390x.whl", hash = "sha256:36c0b51a285b68311e207a76c385650322734c8717d16c2eb8af75c9d69506e7", size = 392957 },
    { url = "https://files.pythonhosted.org/packages/bd/5a/d2fe7904a3f12cb2a425e83382186d23325c3316d40382cd17cd4a2205b9/jiter-0.6.1-cp310-cp310-manylinux_2_17_x86_64.manylinux2014_x86_64.whl", hash = "sha256:220e0963b4fb507c525c8f58cde3da6b1be0bfddb7ffd6798fb8f2531226cdb1", size = 325211 },
    { url = "https://files.pythonhosted.org/packages/d6/4a/9db9f1f7034187290ffb370c9b579e647b3e5889a541b54d113353d29a14/jiter-0.6.1-cp310-cp310-manylinux_2_5_i686.manylinux1_i686.whl", hash = "sha256:aa25c7a9bf7875a141182b9c95aed487add635da01942ef7ca726e42a0c09058", size = 366109 },
    { url = "https://files.pythonhosted.org/packages/0c/4b/487e2623703da76405d3ccd5f6047a7c7f9e238eda7a3043b806542e53ac/jiter-0.6.1-cp310-cp310-musllinux_1_1_aarch64.whl", hash = "sha256:e90552109ca8ccd07f47ca99c8a1509ced93920d271bb81780a973279974c5ab", size = 514433 },
    { url = "https://files.pythonhosted.org/packages/33/18/ed55ecd669f5ce963045f9cd3404c937d51509324070af5bba17cda789fd/jiter-0.6.1-cp310-cp310-musllinux_1_1_x86_64.whl", hash = "sha256:67723a011964971864e0b484b0ecfee6a14de1533cff7ffd71189e92103b38a8", size = 496282 },
    { url = "https://files.pythonhosted.org/packages/c1/8e/2854fe24b38e7180396a991e34363f3e7a72ea99c4a05f2c3940ae01fda8/jiter-0.6.1-cp310-none-win32.whl", hash = "sha256:33af2b7d2bf310fdfec2da0177eab2fedab8679d1538d5b86a633ebfbbac4edd", size = 197413 },
    { url = "https://files.pythonhosted.org/packages/5b/bd/ff2f6a84574e0e01759dd81255c3145cacd9f374d01efc49574b03638105/jiter-0.6.1-cp310-none-win_amd64.whl", hash = "sha256:7cea41c4c673353799906d940eee8f2d8fd1d9561d734aa921ae0f75cb9732f4", size = 200042 },
    { url = "https://files.pythonhosted.org/packages/95/91/d1605f3cabcf47193ecab3712e5a4c55a19cf1a4d86ef67402325e28a44e/jiter-0.6.1-cp311-cp311-macosx_10_12_x86_64.whl", hash = "sha256:b03c24e7da7e75b170c7b2b172d9c5e463aa4b5c95696a368d52c295b3f6847f", size = 290963 },
    { url = "https://files.pythonhosted.org/packages/91/35/85ef9eaef7dec14f28dd9b8a2116c07075bb2731a405b650a55fda4c74d7/jiter-0.6.1-cp311-cp311-macosx_11_0_arm64.whl", hash = "sha256:47fee1be677b25d0ef79d687e238dc6ac91a8e553e1a68d0839f38c69e0ee491", size = 302639 },
    { url = "https://files.pythonhosted.org/packages/3b/c7/87a809bf95eb6fbcd8b30ea1d0f922c2187590de64a7f0944615008fde45/jiter-0.6.1-cp311-cp311-manylinux_2_17_aarch64.manylinux2014_aarch64.whl", hash = "sha256:25f0d2f6e01a8a0fb0eab6d0e469058dab2be46ff3139ed2d1543475b5a1d8e7", size = 337048 },
    { url = "https://files.pythonhosted.org/packages/bf/70/c31f21c109a01e6ebb0e032c8296d24761b5244b37d16bb3e9b0789a0eb0/jiter-0.6.1-cp311-cp311-manylinux_2_17_armv7l.manylinux2014_armv7l.whl", hash = "sha256:0b809e39e342c346df454b29bfcc7bca3d957f5d7b60e33dae42b0e5ec13e027", size = 354239 },
    { url = "https://files.pythonhosted.org/packages/b9/86/6e4ef77c86175bbcc2cff6e8c6a8f98a554f88ce99b9c892c9330858d07c/jiter-0.6.1-cp311-cp311-manylinux_2_17_ppc64le.manylinux2014_ppc64le.whl", hash = "sha256:e9ac7c2f092f231f5620bef23ce2e530bd218fc046098747cc390b21b8738a7a", size = 370842 },
    { url = "https://files.pythonhosted.org/packages/ba/e3/ef93fc307278d98c981b09b4f965f49312d0639ba31c2db4fe073b78a833/jiter-0.6.1-cp311-cp311-manylinux_2_17_s390x.manylinux2014_s390x.whl", hash = "sha256:e51a2d80d5fe0ffb10ed2c82b6004458be4a3f2b9c7d09ed85baa2fbf033f54b", size = 392489 },
    { url = "https://files.pythonhosted.org/packages/63/6d/bff2bce7cc17bd7e0f517490cfa4444ad94d20720eb2ccd3152a6cd57a30/jiter-0.6.1-cp311-cp311-manylinux_2_17_x86_64.manylinux2014_x86_64.whl", hash = "sha256:3343d4706a2b7140e8bd49b6c8b0a82abf9194b3f0f5925a78fc69359f8fc33c", size = 325493 },
    { url = "https://files.pythonhosted.org/packages/49/4b/56e8a5e2be5439e503b77d2c9479197e0d8199827d7f79b06592747c5210/jiter-0.6.1-cp311-cp311-manylinux_2_5_i686.manylinux1_i686.whl", hash = "sha256:82521000d18c71e41c96960cb36e915a357bc83d63a8bed63154b89d95d05ad1", size = 365974 },
    { url = "https://files.pythonhosted.org/packages/d3/9b/967752fb36ddb4b6ea7a2a8cd0ef3f167a112a2d3a2131ee544969203659/jiter-0.6.1-cp311-cp311-musllinux_1_1_aarch64.whl", hash = "sha256:3c843e7c1633470708a3987e8ce617ee2979ee18542d6eb25ae92861af3f1d62", size = 514144 },
    { url = "https://files.pythonhosted.org/packages/58/55/9b7e0021e567731b076a8bf017a1df7d6f148bb175be2ac647a0c6433bbd/jiter-0.6.1-cp311-cp311-musllinux_1_1_x86_64.whl", hash = "sha256:a2e861658c3fe849efc39b06ebb98d042e4a4c51a8d7d1c3ddc3b1ea091d0784", size = 496072 },
    { url = "https://files.pythonhosted.org/packages/ca/37/9e0638d2a129a1b72344a90a03b2b518c048066db0858aaf0877cb9d4acd/jiter-0.6.1-cp311-none-win32.whl", hash = "sha256:7d72fc86474862c9c6d1f87b921b70c362f2b7e8b2e3c798bb7d58e419a6bc0f", size = 197571 },
    { url = "https://files.pythonhosted.org/packages/65/8a/78d337464e2b2e552d2988148e3e51da5445d910345c0d00f1982fd9aad4/jiter-0.6.1-cp311-none-win_amd64.whl", hash = "sha256:3e36a320634f33a07794bb15b8da995dccb94f944d298c8cfe2bd99b1b8a574a", size = 201994 },
    { url = "https://files.pythonhosted.org/packages/2e/d5/fcdfbcea637f8b9b833597797d6b77fd7e22649b4794fc571674477c8520/jiter-0.6.1-cp312-cp312-macosx_10_12_x86_64.whl", hash = "sha256:1fad93654d5a7dcce0809aff66e883c98e2618b86656aeb2129db2cd6f26f867", size = 289279 },
    { url = "https://files.pythonhosted.org/packages/9a/47/8e4a7704a267b8d1d3287b4353fc07f1f4a3541b27988ea3e49ccbf3164a/jiter-0.6.1-cp312-cp312-macosx_11_0_arm64.whl", hash = "sha256:4e6e340e8cd92edab7f6a3a904dbbc8137e7f4b347c49a27da9814015cc0420c", size = 300931 },
    { url = "https://files.pythonhosted.org/packages/ea/4f/fbb1e11fcc3881d108359d3db8456715c9d30ddfce84dc5f9e0856e08e11/jiter-0.6.1-cp312-cp312-manylinux_2_17_aarch64.manylinux2014_aarch64.whl", hash = "sha256:691352e5653af84ed71763c3c427cff05e4d658c508172e01e9c956dfe004aba", size = 336534 },
    { url = "https://files.pythonhosted.org/packages/29/8a/4c1e1229f89127187df166de760438b2a20e5a311391ba10d2b69db0da6f/jiter-0.6.1-cp312-cp312-manylinux_2_17_armv7l.manylinux2014_armv7l.whl", hash = "sha256:defee3949313c1f5b55e18be45089970cdb936eb2a0063f5020c4185db1b63c9", size = 354266 },
    { url = "https://files.pythonhosted.org/packages/19/15/3f27f4b9d40bc7709a30fda99876cbe9e9f75a0ea2ef7d55f3dd4d04f927/jiter-0.6.1-cp312-cp312-manylinux_2_17_ppc64le.manylinux2014_ppc64le.whl", hash = "sha256:26d2bdd5da097e624081c6b5d416d3ee73e5b13f1703bcdadbb1881f0caa1933", size = 370492 },
    { url = "https://files.pythonhosted.org/packages/1f/9d/9ec03c07325bc3a3c5b5082840b8ecb7e7ad38f3071c149b7c6fb9e78706/jiter-0.6.1-cp312-cp312-manylinux_2_17_s390x.manylinux2014_s390x.whl", hash = "sha256:18aa9d1626b61c0734b973ed7088f8a3d690d0b7f5384a5270cd04f4d9f26c86", size = 390330 },
    { url = "https://files.pythonhosted.org/packages/bd/3b/612ea6daa52d64bc0cc46f2bd2e138952c58f1edbe86b17fd89e07c33d86/jiter-0.6.1-cp312-cp312-manylinux_2_17_x86_64.manylinux2014_x86_64.whl", hash = "sha256:7a3567c8228afa5ddcce950631c6b17397ed178003dc9ee7e567c4c4dcae9fa0", size = 324245 },
    { url = "https://files.pythonhosted.org/packages/21/0f/f3a1ffd9f203d4014b4e5045c0ea2c67ee71a7eee8bf3408dbf11007cf07/jiter-0.6.1-cp312-cp312-manylinux_2_5_i686.manylinux1_i686.whl", hash = "sha256:e5c0507131c922defe3f04c527d6838932fcdfd69facebafd7d3574fa3395314", size = 368232 },
    { url = "https://files.pythonhosted.org/packages/62/12/5d75729e0a57804852de0affc6f03b3df8518259e47ed4cd89aeeb671a71/jiter-0.6.1-cp312-cp312-musllinux_1_1_aarch64.whl", hash = "sha256:540fcb224d7dc1bcf82f90f2ffb652df96f2851c031adca3c8741cb91877143b", size = 513820 },
    { url = "https://files.pythonhosted.org/packages/5f/e8/e47734280e19cd465832e610e1c69367ee72947de738785c4b6fc4031e25/jiter-0.6.1-cp312-cp312-musllinux_1_1_x86_64.whl", hash = "sha256:e7b75436d4fa2032b2530ad989e4cb0ca74c655975e3ff49f91a1a3d7f4e1df2", size = 496023 },
    { url = "https://files.pythonhosted.org/packages/52/01/5f65dd1387d39aa3fd4a98a5be1d8470e929a0cb0dd6cbfebaccd9a20ac5/jiter-0.6.1-cp312-none-win32.whl", hash = "sha256:883d2ced7c21bf06874fdeecab15014c1c6d82216765ca6deef08e335fa719e0", size = 197425 },
    { url = "https://files.pythonhosted.org/packages/43/b2/bd6665030f7d7cd5d9182c62a869c3d5ceadd7bff9f1b305de9192e7dbf8/jiter-0.6.1-cp312-none-win_amd64.whl", hash = "sha256:91e63273563401aadc6c52cca64a7921c50b29372441adc104127b910e98a5b6", size = 198966 },
    { url = "https://files.pythonhosted.org/packages/23/38/7b48e0149778ff4b893567c9fd997ecfcc013e290375aa7823e1f681b3d3/jiter-0.6.1-cp313-cp313-macosx_10_12_x86_64.whl", hash = "sha256:852508a54fe3228432e56019da8b69208ea622a3069458252f725d634e955b31", size = 288674 },
    { url = "https://files.pythonhosted.org/packages/85/3b/96d15b483d82a637279da53a1d299dd5da6e029b9905bcd1a4e1f89b8e4f/jiter-0.6.1-cp313-cp313-macosx_11_0_arm64.whl", hash = "sha256:f491cc69ff44e5a1e8bc6bf2b94c1f98d179e1aaf4a554493c171a5b2316b701", size = 301531 },
    { url = "https://files.pythonhosted.org/packages/cf/54/9681f112cbec4e197259e9db679bd4bc314f4bd24f74b9aa5e93073990b5/jiter-0.6.1-cp313-cp313-manylinux_2_17_aarch64.manylinux2014_aarch64.whl", hash = "sha256:cc56c8f0b2a28ad4d8047f3ae62d25d0e9ae01b99940ec0283263a04724de1f3", size = 335954 },
    { url = "https://files.pythonhosted.org/packages/4a/4d/f9c0ba82b154c66278e28348086086264ccf50622ae468ec215e4bbc2873/jiter-0.6.1-cp313-cp313-manylinux_2_17_armv7l.manylinux2014_armv7l.whl", hash = "sha256:51b58f7a0d9e084a43b28b23da2b09fc5e8df6aa2b6a27de43f991293cab85fd", size = 353996 },
    { url = "https://files.pythonhosted.org/packages/ee/be/7f26b258ef190f6d582e21c76c7dd1097753a2203bad3e1643f45392720a/jiter-0.6.1-cp313-cp313-manylinux_2_17_ppc64le.manylinux2014_ppc64le.whl", hash = "sha256:5f79ce15099154c90ef900d69c6b4c686b64dfe23b0114e0971f2fecd306ec6c", size = 369733 },
    { url = "https://files.pythonhosted.org/packages/5f/85/037ed5261fa622312471ef5520b2135c26b29256c83adc16c8cc55dc4108/jiter-0.6.1-cp313-cp313-manylinux_2_17_s390x.manylinux2014_s390x.whl", hash = "sha256:03a025b52009f47e53ea619175d17e4ded7c035c6fbd44935cb3ada11e1fd592", size = 389920 },
    { url = "https://files.pythonhosted.org/packages/a8/f3/2e01294712faa476be9e6ceb49e424c3919e03415ded76d103378a06bb80/jiter-0.6.1-cp313-cp313-manylinux_2_17_x86_64.manylinux2014_x86_64.whl", hash = "sha256:c74a8d93718137c021d9295248a87c2f9fdc0dcafead12d2930bc459ad40f885", size = 324138 },
    { url = "https://files.pythonhosted.org/packages/00/45/50377814f21b6412c7785be27f2dace225af52e0af20be7af899a7e3f264/jiter-0.6.1-cp313-cp313-manylinux_2_5_i686.manylinux1_i686.whl", hash = "sha256:40b03b75f903975f68199fc4ec73d546150919cb7e534f3b51e727c4d6ccca5a", size = 367610 },
    { url = "https://files.pythonhosted.org/packages/af/fc/51ba30875125381bfe21a1572c176de1a7dd64a386a7498355fc100decc4/jiter-0.6.1-cp313-cp313-musllinux_1_1_aarch64.whl", hash = "sha256:825651a3f04cf92a661d22cad61fc913400e33aa89b3e3ad9a6aa9dc8a1f5a71", size = 512945 },
    { url = "https://files.pythonhosted.org/packages/69/60/af26168bd4916f9199ed433161e9f8a4eeda581a4e5982560d0f22dd146c/jiter-0.6.1-cp313-cp313-musllinux_1_1_x86_64.whl", hash = "sha256:928bf25eb69ddb292ab8177fe69d3fbf76c7feab5fce1c09265a7dccf25d3991", size = 494963 },
    { url = "https://files.pythonhosted.org/packages/f3/2f/4f3cc5c9067a6fd1020d3c4365546535a69ed77da7fba2bec24368f3662c/jiter-0.6.1-cp313-none-win32.whl", hash = "sha256:352cd24121e80d3d053fab1cc9806258cad27c53cad99b7a3cac57cf934b12e4", size = 196869 },
    { url = "https://files.pythonhosted.org/packages/7a/fc/8709ee90837e94790d8b50db51c7b8a70e86e41b2c81e824c20b0ecfeba7/jiter-0.6.1-cp313-none-win_amd64.whl", hash = "sha256:be7503dd6f4bf02c2a9bacb5cc9335bc59132e7eee9d3e931b13d76fd80d7fda", size = 198919 },
]

[[package]]
name = "jmespath"
version = "1.0.1"
source = { registry = "https://pypi.org/simple" }
sdist = { url = "https://files.pythonhosted.org/packages/00/2a/e867e8531cf3e36b41201936b7fa7ba7b5702dbef42922193f05c8976cd6/jmespath-1.0.1.tar.gz", hash = "sha256:90261b206d6defd58fdd5e85f478bf633a2901798906be2ad389150c5c60edbe", size = 25843 }
wheels = [
    { url = "https://files.pythonhosted.org/packages/31/b4/b9b800c45527aadd64d5b442f9b932b00648617eb5d63d2c7a6587b7cafc/jmespath-1.0.1-py3-none-any.whl", hash = "sha256:02e2e4cc71b5bcab88332eebf907519190dd9e6e82107fa7f83b1003a6252980", size = 20256 },
]

[[package]]
name = "joblib"
version = "1.4.2"
source = { registry = "https://pypi.org/simple" }
sdist = { url = "https://files.pythonhosted.org/packages/64/33/60135848598c076ce4b231e1b1895170f45fbcaeaa2c9d5e38b04db70c35/joblib-1.4.2.tar.gz", hash = "sha256:2382c5816b2636fbd20a09e0f4e9dad4736765fdfb7dca582943b9c1366b3f0e", size = 2116621 }
wheels = [
    { url = "https://files.pythonhosted.org/packages/91/29/df4b9b42f2be0b623cbd5e2140cafcaa2bef0759a00b7b70104dcfe2fb51/joblib-1.4.2-py3-none-any.whl", hash = "sha256:06d478d5674cbc267e7496a410ee875abd68e4340feff4490bcb7afb88060ae6", size = 301817 },
]

[[package]]
name = "markdown-it-py"
version = "3.0.0"
source = { registry = "https://pypi.org/simple" }
dependencies = [
    { name = "mdurl" },
]
sdist = { url = "https://files.pythonhosted.org/packages/38/71/3b932df36c1a044d397a1f92d1cf91ee0a503d91e470cbd670aa66b07ed0/markdown-it-py-3.0.0.tar.gz", hash = "sha256:e3f60a94fa066dc52ec76661e37c851cb232d92f9886b15cb560aaada2df8feb", size = 74596 }
wheels = [
    { url = "https://files.pythonhosted.org/packages/42/d7/1ec15b46af6af88f19b8e5ffea08fa375d433c998b8a7639e76935c14f1f/markdown_it_py-3.0.0-py3-none-any.whl", hash = "sha256:355216845c60bd96232cd8d8c40e8f9765cc86f46880e43a8fd22dc1a1a8cab1", size = 87528 },
]

[[package]]
name = "markupsafe"
version = "3.0.2"
source = { registry = "https://pypi.org/simple" }
sdist = { url = "https://files.pythonhosted.org/packages/b2/97/5d42485e71dfc078108a86d6de8fa46db44a1a9295e89c5d6d4a06e23a62/markupsafe-3.0.2.tar.gz", hash = "sha256:ee55d3edf80167e48ea11a923c7386f4669df67d7994554387f84e7d8b0a2bf0", size = 20537 }
wheels = [
    { url = "https://files.pythonhosted.org/packages/04/90/d08277ce111dd22f77149fd1a5d4653eeb3b3eaacbdfcbae5afb2600eebd/MarkupSafe-3.0.2-cp310-cp310-macosx_10_9_universal2.whl", hash = "sha256:7e94c425039cde14257288fd61dcfb01963e658efbc0ff54f5306b06054700f8", size = 14357 },
    { url = "https://files.pythonhosted.org/packages/04/e1/6e2194baeae0bca1fae6629dc0cbbb968d4d941469cbab11a3872edff374/MarkupSafe-3.0.2-cp310-cp310-macosx_11_0_arm64.whl", hash = "sha256:9e2d922824181480953426608b81967de705c3cef4d1af983af849d7bd619158", size = 12393 },
    { url = "https://files.pythonhosted.org/packages/1d/69/35fa85a8ece0a437493dc61ce0bb6d459dcba482c34197e3efc829aa357f/MarkupSafe-3.0.2-cp310-cp310-manylinux_2_17_aarch64.manylinux2014_aarch64.whl", hash = "sha256:38a9ef736c01fccdd6600705b09dc574584b89bea478200c5fbf112a6b0d5579", size = 21732 },
    { url = "https://files.pythonhosted.org/packages/22/35/137da042dfb4720b638d2937c38a9c2df83fe32d20e8c8f3185dbfef05f7/MarkupSafe-3.0.2-cp310-cp310-manylinux_2_17_x86_64.manylinux2014_x86_64.whl", hash = "sha256:bbcb445fa71794da8f178f0f6d66789a28d7319071af7a496d4d507ed566270d", size = 20866 },
    { url = "https://files.pythonhosted.org/packages/29/28/6d029a903727a1b62edb51863232152fd335d602def598dade38996887f0/MarkupSafe-3.0.2-cp310-cp310-manylinux_2_5_i686.manylinux1_i686.manylinux_2_17_i686.manylinux2014_i686.whl", hash = "sha256:57cb5a3cf367aeb1d316576250f65edec5bb3be939e9247ae594b4bcbc317dfb", size = 20964 },
    { url = "https://files.pythonhosted.org/packages/cc/cd/07438f95f83e8bc028279909d9c9bd39e24149b0d60053a97b2bc4f8aa51/MarkupSafe-3.0.2-cp310-cp310-musllinux_1_2_aarch64.whl", hash = "sha256:3809ede931876f5b2ec92eef964286840ed3540dadf803dd570c3b7e13141a3b", size = 21977 },
    { url = "https://files.pythonhosted.org/packages/29/01/84b57395b4cc062f9c4c55ce0df7d3108ca32397299d9df00fedd9117d3d/MarkupSafe-3.0.2-cp310-cp310-musllinux_1_2_i686.whl", hash = "sha256:e07c3764494e3776c602c1e78e298937c3315ccc9043ead7e685b7f2b8d47b3c", size = 21366 },
    { url = "https://files.pythonhosted.org/packages/bd/6e/61ebf08d8940553afff20d1fb1ba7294b6f8d279df9fd0c0db911b4bbcfd/MarkupSafe-3.0.2-cp310-cp310-musllinux_1_2_x86_64.whl", hash = "sha256:b424c77b206d63d500bcb69fa55ed8d0e6a3774056bdc4839fc9298a7edca171", size = 21091 },
    { url = "https://files.pythonhosted.org/packages/11/23/ffbf53694e8c94ebd1e7e491de185124277964344733c45481f32ede2499/MarkupSafe-3.0.2-cp310-cp310-win32.whl", hash = "sha256:fcabf5ff6eea076f859677f5f0b6b5c1a51e70a376b0579e0eadef8db48c6b50", size = 15065 },
    { url = "https://files.pythonhosted.org/packages/44/06/e7175d06dd6e9172d4a69a72592cb3f7a996a9c396eee29082826449bbc3/MarkupSafe-3.0.2-cp310-cp310-win_amd64.whl", hash = "sha256:6af100e168aa82a50e186c82875a5893c5597a0c1ccdb0d8b40240b1f28b969a", size = 15514 },
    { url = "https://files.pythonhosted.org/packages/6b/28/bbf83e3f76936960b850435576dd5e67034e200469571be53f69174a2dfd/MarkupSafe-3.0.2-cp311-cp311-macosx_10_9_universal2.whl", hash = "sha256:9025b4018f3a1314059769c7bf15441064b2207cb3f065e6ea1e7359cb46db9d", size = 14353 },
    { url = "https://files.pythonhosted.org/packages/6c/30/316d194b093cde57d448a4c3209f22e3046c5bb2fb0820b118292b334be7/MarkupSafe-3.0.2-cp311-cp311-macosx_11_0_arm64.whl", hash = "sha256:93335ca3812df2f366e80509ae119189886b0f3c2b81325d39efdb84a1e2ae93", size = 12392 },
    { url = "https://files.pythonhosted.org/packages/f2/96/9cdafba8445d3a53cae530aaf83c38ec64c4d5427d975c974084af5bc5d2/MarkupSafe-3.0.2-cp311-cp311-manylinux_2_17_aarch64.manylinux2014_aarch64.whl", hash = "sha256:2cb8438c3cbb25e220c2ab33bb226559e7afb3baec11c4f218ffa7308603c832", size = 23984 },
    { url = "https://files.pythonhosted.org/packages/f1/a4/aefb044a2cd8d7334c8a47d3fb2c9f328ac48cb349468cc31c20b539305f/MarkupSafe-3.0.2-cp311-cp311-manylinux_2_17_x86_64.manylinux2014_x86_64.whl", hash = "sha256:a123e330ef0853c6e822384873bef7507557d8e4a082961e1defa947aa59ba84", size = 23120 },
    { url = "https://files.pythonhosted.org/packages/8d/21/5e4851379f88f3fad1de30361db501300d4f07bcad047d3cb0449fc51f8c/MarkupSafe-3.0.2-cp311-cp311-manylinux_2_5_i686.manylinux1_i686.manylinux_2_17_i686.manylinux2014_i686.whl", hash = "sha256:1e084f686b92e5b83186b07e8a17fc09e38fff551f3602b249881fec658d3eca", size = 23032 },
    { url = "https://files.pythonhosted.org/packages/00/7b/e92c64e079b2d0d7ddf69899c98842f3f9a60a1ae72657c89ce2655c999d/MarkupSafe-3.0.2-cp311-cp311-musllinux_1_2_aarch64.whl", hash = "sha256:d8213e09c917a951de9d09ecee036d5c7d36cb6cb7dbaece4c71a60d79fb9798", size = 24057 },
    { url = "https://files.pythonhosted.org/packages/f9/ac/46f960ca323037caa0a10662ef97d0a4728e890334fc156b9f9e52bcc4ca/MarkupSafe-3.0.2-cp311-cp311-musllinux_1_2_i686.whl", hash = "sha256:5b02fb34468b6aaa40dfc198d813a641e3a63b98c2b05a16b9f80b7ec314185e", size = 23359 },
    { url = "https://files.pythonhosted.org/packages/69/84/83439e16197337b8b14b6a5b9c2105fff81d42c2a7c5b58ac7b62ee2c3b1/MarkupSafe-3.0.2-cp311-cp311-musllinux_1_2_x86_64.whl", hash = "sha256:0bff5e0ae4ef2e1ae4fdf2dfd5b76c75e5c2fa4132d05fc1b0dabcd20c7e28c4", size = 23306 },
    { url = "https://files.pythonhosted.org/packages/9a/34/a15aa69f01e2181ed8d2b685c0d2f6655d5cca2c4db0ddea775e631918cd/MarkupSafe-3.0.2-cp311-cp311-win32.whl", hash = "sha256:6c89876f41da747c8d3677a2b540fb32ef5715f97b66eeb0c6b66f5e3ef6f59d", size = 15094 },
    { url = "https://files.pythonhosted.org/packages/da/b8/3a3bd761922d416f3dc5d00bfbed11f66b1ab89a0c2b6e887240a30b0f6b/MarkupSafe-3.0.2-cp311-cp311-win_amd64.whl", hash = "sha256:70a87b411535ccad5ef2f1df5136506a10775d267e197e4cf531ced10537bd6b", size = 15521 },
    { url = "https://files.pythonhosted.org/packages/22/09/d1f21434c97fc42f09d290cbb6350d44eb12f09cc62c9476effdb33a18aa/MarkupSafe-3.0.2-cp312-cp312-macosx_10_13_universal2.whl", hash = "sha256:9778bd8ab0a994ebf6f84c2b949e65736d5575320a17ae8984a77fab08db94cf", size = 14274 },
    { url = "https://files.pythonhosted.org/packages/6b/b0/18f76bba336fa5aecf79d45dcd6c806c280ec44538b3c13671d49099fdd0/MarkupSafe-3.0.2-cp312-cp312-macosx_11_0_arm64.whl", hash = "sha256:846ade7b71e3536c4e56b386c2a47adf5741d2d8b94ec9dc3e92e5e1ee1e2225", size = 12348 },
    { url = "https://files.pythonhosted.org/packages/e0/25/dd5c0f6ac1311e9b40f4af06c78efde0f3b5cbf02502f8ef9501294c425b/MarkupSafe-3.0.2-cp312-cp312-manylinux_2_17_aarch64.manylinux2014_aarch64.whl", hash = "sha256:1c99d261bd2d5f6b59325c92c73df481e05e57f19837bdca8413b9eac4bd8028", size = 24149 },
    { url = "https://files.pythonhosted.org/packages/f3/f0/89e7aadfb3749d0f52234a0c8c7867877876e0a20b60e2188e9850794c17/MarkupSafe-3.0.2-cp312-cp312-manylinux_2_17_x86_64.manylinux2014_x86_64.whl", hash = "sha256:e17c96c14e19278594aa4841ec148115f9c7615a47382ecb6b82bd8fea3ab0c8", size = 23118 },
    { url = "https://files.pythonhosted.org/packages/d5/da/f2eeb64c723f5e3777bc081da884b414671982008c47dcc1873d81f625b6/MarkupSafe-3.0.2-cp312-cp312-manylinux_2_5_i686.manylinux1_i686.manylinux_2_17_i686.manylinux2014_i686.whl", hash = "sha256:88416bd1e65dcea10bc7569faacb2c20ce071dd1f87539ca2ab364bf6231393c", size = 22993 },
    { url = "https://files.pythonhosted.org/packages/da/0e/1f32af846df486dce7c227fe0f2398dc7e2e51d4a370508281f3c1c5cddc/MarkupSafe-3.0.2-cp312-cp312-musllinux_1_2_aarch64.whl", hash = "sha256:2181e67807fc2fa785d0592dc2d6206c019b9502410671cc905d132a92866557", size = 24178 },
    { url = "https://files.pythonhosted.org/packages/c4/f6/bb3ca0532de8086cbff5f06d137064c8410d10779c4c127e0e47d17c0b71/MarkupSafe-3.0.2-cp312-cp312-musllinux_1_2_i686.whl", hash = "sha256:52305740fe773d09cffb16f8ed0427942901f00adedac82ec8b67752f58a1b22", size = 23319 },
    { url = "https://files.pythonhosted.org/packages/a2/82/8be4c96ffee03c5b4a034e60a31294daf481e12c7c43ab8e34a1453ee48b/MarkupSafe-3.0.2-cp312-cp312-musllinux_1_2_x86_64.whl", hash = "sha256:ad10d3ded218f1039f11a75f8091880239651b52e9bb592ca27de44eed242a48", size = 23352 },
    { url = "https://files.pythonhosted.org/packages/51/ae/97827349d3fcffee7e184bdf7f41cd6b88d9919c80f0263ba7acd1bbcb18/MarkupSafe-3.0.2-cp312-cp312-win32.whl", hash = "sha256:0f4ca02bea9a23221c0182836703cbf8930c5e9454bacce27e767509fa286a30", size = 15097 },
    { url = "https://files.pythonhosted.org/packages/c1/80/a61f99dc3a936413c3ee4e1eecac96c0da5ed07ad56fd975f1a9da5bc630/MarkupSafe-3.0.2-cp312-cp312-win_amd64.whl", hash = "sha256:8e06879fc22a25ca47312fbe7c8264eb0b662f6db27cb2d3bbbc74b1df4b9b87", size = 15601 },
    { url = "https://files.pythonhosted.org/packages/83/0e/67eb10a7ecc77a0c2bbe2b0235765b98d164d81600746914bebada795e97/MarkupSafe-3.0.2-cp313-cp313-macosx_10_13_universal2.whl", hash = "sha256:ba9527cdd4c926ed0760bc301f6728ef34d841f405abf9d4f959c478421e4efd", size = 14274 },
    { url = "https://files.pythonhosted.org/packages/2b/6d/9409f3684d3335375d04e5f05744dfe7e9f120062c9857df4ab490a1031a/MarkupSafe-3.0.2-cp313-cp313-macosx_11_0_arm64.whl", hash = "sha256:f8b3d067f2e40fe93e1ccdd6b2e1d16c43140e76f02fb1319a05cf2b79d99430", size = 12352 },
    { url = "https://files.pythonhosted.org/packages/d2/f5/6eadfcd3885ea85fe2a7c128315cc1bb7241e1987443d78c8fe712d03091/MarkupSafe-3.0.2-cp313-cp313-manylinux_2_17_aarch64.manylinux2014_aarch64.whl", hash = "sha256:569511d3b58c8791ab4c2e1285575265991e6d8f8700c7be0e88f86cb0672094", size = 24122 },
    { url = "https://files.pythonhosted.org/packages/0c/91/96cf928db8236f1bfab6ce15ad070dfdd02ed88261c2afafd4b43575e9e9/MarkupSafe-3.0.2-cp313-cp313-manylinux_2_17_x86_64.manylinux2014_x86_64.whl", hash = "sha256:15ab75ef81add55874e7ab7055e9c397312385bd9ced94920f2802310c930396", size = 23085 },
    { url = "https://files.pythonhosted.org/packages/c2/cf/c9d56af24d56ea04daae7ac0940232d31d5a8354f2b457c6d856b2057d69/MarkupSafe-3.0.2-cp313-cp313-manylinux_2_5_i686.manylinux1_i686.manylinux_2_17_i686.manylinux2014_i686.whl", hash = "sha256:f3818cb119498c0678015754eba762e0d61e5b52d34c8b13d770f0719f7b1d79", size = 22978 },
    { url = "https://files.pythonhosted.org/packages/2a/9f/8619835cd6a711d6272d62abb78c033bda638fdc54c4e7f4272cf1c0962b/MarkupSafe-3.0.2-cp313-cp313-musllinux_1_2_aarch64.whl", hash = "sha256:cdb82a876c47801bb54a690c5ae105a46b392ac6099881cdfb9f6e95e4014c6a", size = 24208 },
    { url = "https://files.pythonhosted.org/packages/f9/bf/176950a1792b2cd2102b8ffeb5133e1ed984547b75db47c25a67d3359f77/MarkupSafe-3.0.2-cp313-cp313-musllinux_1_2_i686.whl", hash = "sha256:cabc348d87e913db6ab4aa100f01b08f481097838bdddf7c7a84b7575b7309ca", size = 23357 },
    { url = "https://files.pythonhosted.org/packages/ce/4f/9a02c1d335caabe5c4efb90e1b6e8ee944aa245c1aaaab8e8a618987d816/MarkupSafe-3.0.2-cp313-cp313-musllinux_1_2_x86_64.whl", hash = "sha256:444dcda765c8a838eaae23112db52f1efaf750daddb2d9ca300bcae1039adc5c", size = 23344 },
    { url = "https://files.pythonhosted.org/packages/ee/55/c271b57db36f748f0e04a759ace9f8f759ccf22b4960c270c78a394f58be/MarkupSafe-3.0.2-cp313-cp313-win32.whl", hash = "sha256:bcf3e58998965654fdaff38e58584d8937aa3096ab5354d493c77d1fdd66d7a1", size = 15101 },
    { url = "https://files.pythonhosted.org/packages/29/88/07df22d2dd4df40aba9f3e402e6dc1b8ee86297dddbad4872bd5e7b0094f/MarkupSafe-3.0.2-cp313-cp313-win_amd64.whl", hash = "sha256:e6a2a455bd412959b57a172ce6328d2dd1f01cb2135efda2e4576e8a23fa3b0f", size = 15603 },
    { url = "https://files.pythonhosted.org/packages/62/6a/8b89d24db2d32d433dffcd6a8779159da109842434f1dd2f6e71f32f738c/MarkupSafe-3.0.2-cp313-cp313t-macosx_10_13_universal2.whl", hash = "sha256:b5a6b3ada725cea8a5e634536b1b01c30bcdcd7f9c6fff4151548d5bf6b3a36c", size = 14510 },
    { url = "https://files.pythonhosted.org/packages/7a/06/a10f955f70a2e5a9bf78d11a161029d278eeacbd35ef806c3fd17b13060d/MarkupSafe-3.0.2-cp313-cp313t-macosx_11_0_arm64.whl", hash = "sha256:a904af0a6162c73e3edcb969eeeb53a63ceeb5d8cf642fade7d39e7963a22ddb", size = 12486 },
    { url = "https://files.pythonhosted.org/packages/34/cf/65d4a571869a1a9078198ca28f39fba5fbb910f952f9dbc5220afff9f5e6/MarkupSafe-3.0.2-cp313-cp313t-manylinux_2_17_aarch64.manylinux2014_aarch64.whl", hash = "sha256:4aa4e5faecf353ed117801a068ebab7b7e09ffb6e1d5e412dc852e0da018126c", size = 25480 },
    { url = "https://files.pythonhosted.org/packages/0c/e3/90e9651924c430b885468b56b3d597cabf6d72be4b24a0acd1fa0e12af67/MarkupSafe-3.0.2-cp313-cp313t-manylinux_2_17_x86_64.manylinux2014_x86_64.whl", hash = "sha256:c0ef13eaeee5b615fb07c9a7dadb38eac06a0608b41570d8ade51c56539e509d", size = 23914 },
    { url = "https://files.pythonhosted.org/packages/66/8c/6c7cf61f95d63bb866db39085150df1f2a5bd3335298f14a66b48e92659c/MarkupSafe-3.0.2-cp313-cp313t-manylinux_2_5_i686.manylinux1_i686.manylinux_2_17_i686.manylinux2014_i686.whl", hash = "sha256:d16a81a06776313e817c951135cf7340a3e91e8c1ff2fac444cfd75fffa04afe", size = 23796 },
    { url = "https://files.pythonhosted.org/packages/bb/35/cbe9238ec3f47ac9a7c8b3df7a808e7cb50fe149dc7039f5f454b3fba218/MarkupSafe-3.0.2-cp313-cp313t-musllinux_1_2_aarch64.whl", hash = "sha256:6381026f158fdb7c72a168278597a5e3a5222e83ea18f543112b2662a9b699c5", size = 25473 },
    { url = "https://files.pythonhosted.org/packages/e6/32/7621a4382488aa283cc05e8984a9c219abad3bca087be9ec77e89939ded9/MarkupSafe-3.0.2-cp313-cp313t-musllinux_1_2_i686.whl", hash = "sha256:3d79d162e7be8f996986c064d1c7c817f6df3a77fe3d6859f6f9e7be4b8c213a", size = 24114 },
    { url = "https://files.pythonhosted.org/packages/0d/80/0985960e4b89922cb5a0bac0ed39c5b96cbc1a536a99f30e8c220a996ed9/MarkupSafe-3.0.2-cp313-cp313t-musllinux_1_2_x86_64.whl", hash = "sha256:131a3c7689c85f5ad20f9f6fb1b866f402c445b220c19fe4308c0b147ccd2ad9", size = 24098 },
    { url = "https://files.pythonhosted.org/packages/82/78/fedb03c7d5380df2427038ec8d973587e90561b2d90cd472ce9254cf348b/MarkupSafe-3.0.2-cp313-cp313t-win32.whl", hash = "sha256:ba8062ed2cf21c07a9e295d5b8a2a5ce678b913b45fdf68c32d95d6c1291e0b6", size = 15208 },
    { url = "https://files.pythonhosted.org/packages/4f/65/6079a46068dfceaeabb5dcad6d674f5f5c61a6fa5673746f42a9f4c233b3/MarkupSafe-3.0.2-cp313-cp313t-win_amd64.whl", hash = "sha256:e444a31f8db13eb18ada366ab3cf45fd4b31e4db1236a4448f68778c1d1a5a2f", size = 15739 },
]

[[package]]
name = "mcp"
version = "1.6.0"
source = { registry = "https://pypi.org/simple" }
dependencies = [
    { name = "anyio" },
    { name = "httpx" },
    { name = "httpx-sse" },
    { name = "pydantic" },
    { name = "pydantic-settings" },
    { name = "sse-starlette" },
    { name = "starlette" },
    { name = "uvicorn" },
]
sdist = { url = "https://files.pythonhosted.org/packages/95/d2/f587cb965a56e992634bebc8611c5b579af912b74e04eb9164bd49527d21/mcp-1.6.0.tar.gz", hash = "sha256:d9324876de2c5637369f43161cd71eebfd803df5a95e46225cab8d280e366723", size = 200031 }
wheels = [
    { url = "https://files.pythonhosted.org/packages/10/30/20a7f33b0b884a9d14dd3aa94ff1ac9da1479fe2ad66dd9e2736075d2506/mcp-1.6.0-py3-none-any.whl", hash = "sha256:7bd24c6ea042dbec44c754f100984d186620d8b841ec30f1b19eda9b93a634d0", size = 76077 },
]

[[package]]
name = "mcp-agent"
version = "0.0.15"
source = { editable = "." }
dependencies = [
    { name = "aiohttp" },
    { name = "fastapi" },
    { name = "instructor" },
    { name = "mcp" },
    { name = "numpy" },
    { name = "opentelemetry-distro" },
    { name = "opentelemetry-exporter-otlp-proto-http" },
    { name = "prompt-toolkit" },
    { name = "pydantic" },
    { name = "pydantic-settings" },
    { name = "pyyaml" },
    { name = "rich" },
    { name = "scikit-learn" },
    { name = "typer" },
    { name = "websockets" },
]

[package.optional-dependencies]
anthropic = [
    { name = "anthropic" },
<<<<<<< HEAD
    { name = "instructor", extra = ["anthropic"] },
=======
>>>>>>> 15e7c0f5
]
azure = [
    { name = "azure-ai-inference" },
]
bedrock = [
    { name = "boto3" },
]
cohere = [
    { name = "cohere" },
]
google = [
    { name = "google-genai" },
]
openai = [
    { name = "openai" },
]
temporal = [
    { name = "temporalio" },
]

[package.dev-dependencies]
dev = [
    { name = "anthropic" },
    { name = "boto3-stubs", extra = ["bedrock-runtime"] },
    { name = "pre-commit" },
    { name = "pydantic" },
    { name = "pytest" },
    { name = "pytest-asyncio" },
    { name = "pyyaml" },
    { name = "ruff" },
    { name = "tomli" },
]

[package.metadata]
requires-dist = [
    { name = "aiohttp", specifier = ">=3.11.13" },
    { name = "anthropic", marker = "extra == 'anthropic'", specifier = ">=0.48.0" },
    { name = "azure-ai-inference", marker = "extra == 'azure'", specifier = ">=1.0.0b9" },
    { name = "boto3", marker = "extra == 'bedrock'", specifier = ">=1.37.23" },
    { name = "cohere", marker = "extra == 'cohere'", specifier = ">=5.13.4" },
    { name = "fastapi", specifier = ">=0.115.6" },
    { name = "google-genai", marker = "extra == 'google'", specifier = ">=1.10.0" },
    { name = "instructor", specifier = ">=1.7.9" },
    { name = "mcp", specifier = ">=1.6.0" },
    { name = "numpy", specifier = ">=2.1.3" },
    { name = "openai", marker = "extra == 'openai'", specifier = ">=1.58.1" },
    { name = "opentelemetry-distro", specifier = ">=0.50b0" },
    { name = "opentelemetry-exporter-otlp-proto-http", specifier = ">=1.29.0" },
    { name = "prompt-toolkit", specifier = ">=3.0.50" },
    { name = "pydantic", specifier = ">=2.10.4" },
    { name = "pydantic-settings", specifier = ">=2.7.0" },
    { name = "pyyaml", specifier = ">=6.0.2" },
    { name = "rich", specifier = ">=13.9.4" },
    { name = "scikit-learn", specifier = ">=1.6.0" },
    { name = "temporalio", marker = "extra == 'temporal'", specifier = ">=1.8.0" },
    { name = "typer", specifier = ">=0.15.1" },
    { name = "websockets", specifier = ">=12.0" },
]
<<<<<<< HEAD
provides-extras = ["temporal", "anthropic", "bedrock", "openai", "azure", "cohere"]
=======
>>>>>>> 15e7c0f5

[package.metadata.requires-dev]
dev = [
    { name = "anthropic", specifier = ">=0.42.0" },
    { name = "boto3-stubs", extras = ["bedrock-runtime"], specifier = ">=1.37.23" },
    { name = "pre-commit", specifier = ">=4.0.1" },
    { name = "pydantic", specifier = ">=2.10.4" },
    { name = "pytest", specifier = ">=7.4.0" },
    { name = "pytest-asyncio", specifier = ">=0.21.1" },
    { name = "pyyaml", specifier = ">=6.0.2" },
    { name = "ruff", specifier = ">=0.8.4" },
    { name = "tomli", specifier = ">=2.2.1" },
]

[[package]]
name = "mdurl"
version = "0.1.2"
source = { registry = "https://pypi.org/simple" }
sdist = { url = "https://files.pythonhosted.org/packages/d6/54/cfe61301667036ec958cb99bd3efefba235e65cdeb9c84d24a8293ba1d90/mdurl-0.1.2.tar.gz", hash = "sha256:bb413d29f5eea38f31dd4754dd7377d4465116fb207585f97bf925588687c1ba", size = 8729 }
wheels = [
    { url = "https://files.pythonhosted.org/packages/b3/38/89ba8ad64ae25be8de66a6d463314cf1eb366222074cfda9ee839c56a4b4/mdurl-0.1.2-py3-none-any.whl", hash = "sha256:84008a41e51615a49fc9966191ff91509e3c40b939176e643fd50a5c2196b8f8", size = 9979 },
]

[[package]]
name = "multidict"
version = "6.1.0"
source = { registry = "https://pypi.org/simple" }
dependencies = [
    { name = "typing-extensions", marker = "python_full_version < '3.11'" },
]
sdist = { url = "https://files.pythonhosted.org/packages/d6/be/504b89a5e9ca731cd47487e91c469064f8ae5af93b7259758dcfc2b9c848/multidict-6.1.0.tar.gz", hash = "sha256:22ae2ebf9b0c69d206c003e2f6a914ea33f0a932d4aa16f236afc049d9958f4a", size = 64002 }
wheels = [
    { url = "https://files.pythonhosted.org/packages/29/68/259dee7fd14cf56a17c554125e534f6274c2860159692a414d0b402b9a6d/multidict-6.1.0-cp310-cp310-macosx_10_9_universal2.whl", hash = "sha256:3380252550e372e8511d49481bd836264c009adb826b23fefcc5dd3c69692f60", size = 48628 },
    { url = "https://files.pythonhosted.org/packages/50/79/53ba256069fe5386a4a9e80d4e12857ced9de295baf3e20c68cdda746e04/multidict-6.1.0-cp310-cp310-macosx_10_9_x86_64.whl", hash = "sha256:99f826cbf970077383d7de805c0681799491cb939c25450b9b5b3ced03ca99f1", size = 29327 },
    { url = "https://files.pythonhosted.org/packages/ff/10/71f1379b05b196dae749b5ac062e87273e3f11634f447ebac12a571d90ae/multidict-6.1.0-cp310-cp310-macosx_11_0_arm64.whl", hash = "sha256:a114d03b938376557927ab23f1e950827c3b893ccb94b62fd95d430fd0e5cf53", size = 29689 },
    { url = "https://files.pythonhosted.org/packages/71/45/70bac4f87438ded36ad4793793c0095de6572d433d98575a5752629ef549/multidict-6.1.0-cp310-cp310-manylinux_2_17_aarch64.manylinux2014_aarch64.whl", hash = "sha256:b1c416351ee6271b2f49b56ad7f308072f6f44b37118d69c2cad94f3fa8a40d5", size = 126639 },
    { url = "https://files.pythonhosted.org/packages/80/cf/17f35b3b9509b4959303c05379c4bfb0d7dd05c3306039fc79cf035bbac0/multidict-6.1.0-cp310-cp310-manylinux_2_17_ppc64le.manylinux2014_ppc64le.whl", hash = "sha256:6b5d83030255983181005e6cfbac1617ce9746b219bc2aad52201ad121226581", size = 134315 },
    { url = "https://files.pythonhosted.org/packages/ef/1f/652d70ab5effb33c031510a3503d4d6efc5ec93153562f1ee0acdc895a57/multidict-6.1.0-cp310-cp310-manylinux_2_17_s390x.manylinux2014_s390x.whl", hash = "sha256:3e97b5e938051226dc025ec80980c285b053ffb1e25a3db2a3aa3bc046bf7f56", size = 129471 },
    { url = "https://files.pythonhosted.org/packages/a6/64/2dd6c4c681688c0165dea3975a6a4eab4944ea30f35000f8b8af1df3148c/multidict-6.1.0-cp310-cp310-manylinux_2_17_x86_64.manylinux2014_x86_64.whl", hash = "sha256:d618649d4e70ac6efcbba75be98b26ef5078faad23592f9b51ca492953012429", size = 124585 },
    { url = "https://files.pythonhosted.org/packages/87/56/e6ee5459894c7e554b57ba88f7257dc3c3d2d379cb15baaa1e265b8c6165/multidict-6.1.0-cp310-cp310-manylinux_2_5_i686.manylinux1_i686.manylinux_2_17_i686.manylinux2014_i686.whl", hash = "sha256:10524ebd769727ac77ef2278390fb0068d83f3acb7773792a5080f2b0abf7748", size = 116957 },
    { url = "https://files.pythonhosted.org/packages/36/9e/616ce5e8d375c24b84f14fc263c7ef1d8d5e8ef529dbc0f1df8ce71bb5b8/multidict-6.1.0-cp310-cp310-musllinux_1_2_aarch64.whl", hash = "sha256:ff3827aef427c89a25cc96ded1759271a93603aba9fb977a6d264648ebf989db", size = 128609 },
    { url = "https://files.pythonhosted.org/packages/8c/4f/4783e48a38495d000f2124020dc96bacc806a4340345211b1ab6175a6cb4/multidict-6.1.0-cp310-cp310-musllinux_1_2_i686.whl", hash = "sha256:06809f4f0f7ab7ea2cabf9caca7d79c22c0758b58a71f9d32943ae13c7ace056", size = 123016 },
    { url = "https://files.pythonhosted.org/packages/3e/b3/4950551ab8fc39862ba5e9907dc821f896aa829b4524b4deefd3e12945ab/multidict-6.1.0-cp310-cp310-musllinux_1_2_ppc64le.whl", hash = "sha256:f179dee3b863ab1c59580ff60f9d99f632f34ccb38bf67a33ec6b3ecadd0fd76", size = 133542 },
    { url = "https://files.pythonhosted.org/packages/96/4d/f0ce6ac9914168a2a71df117935bb1f1781916acdecbb43285e225b484b8/multidict-6.1.0-cp310-cp310-musllinux_1_2_s390x.whl", hash = "sha256:aaed8b0562be4a0876ee3b6946f6869b7bcdb571a5d1496683505944e268b160", size = 130163 },
    { url = "https://files.pythonhosted.org/packages/be/72/17c9f67e7542a49dd252c5ae50248607dfb780bcc03035907dafefb067e3/multidict-6.1.0-cp310-cp310-musllinux_1_2_x86_64.whl", hash = "sha256:3c8b88a2ccf5493b6c8da9076fb151ba106960a2df90c2633f342f120751a9e7", size = 126832 },
    { url = "https://files.pythonhosted.org/packages/71/9f/72d719e248cbd755c8736c6d14780533a1606ffb3fbb0fbd77da9f0372da/multidict-6.1.0-cp310-cp310-win32.whl", hash = "sha256:4a9cb68166a34117d6646c0023c7b759bf197bee5ad4272f420a0141d7eb03a0", size = 26402 },
    { url = "https://files.pythonhosted.org/packages/04/5a/d88cd5d00a184e1ddffc82aa2e6e915164a6d2641ed3606e766b5d2f275a/multidict-6.1.0-cp310-cp310-win_amd64.whl", hash = "sha256:20b9b5fbe0b88d0bdef2012ef7dee867f874b72528cf1d08f1d59b0e3850129d", size = 28800 },
    { url = "https://files.pythonhosted.org/packages/93/13/df3505a46d0cd08428e4c8169a196131d1b0c4b515c3649829258843dde6/multidict-6.1.0-cp311-cp311-macosx_10_9_universal2.whl", hash = "sha256:3efe2c2cb5763f2f1b275ad2bf7a287d3f7ebbef35648a9726e3b69284a4f3d6", size = 48570 },
    { url = "https://files.pythonhosted.org/packages/f0/e1/a215908bfae1343cdb72f805366592bdd60487b4232d039c437fe8f5013d/multidict-6.1.0-cp311-cp311-macosx_10_9_x86_64.whl", hash = "sha256:c7053d3b0353a8b9de430a4f4b4268ac9a4fb3481af37dfe49825bf45ca24156", size = 29316 },
    { url = "https://files.pythonhosted.org/packages/70/0f/6dc70ddf5d442702ed74f298d69977f904960b82368532c88e854b79f72b/multidict-6.1.0-cp311-cp311-macosx_11_0_arm64.whl", hash = "sha256:27e5fc84ccef8dfaabb09d82b7d179c7cf1a3fbc8a966f8274fcb4ab2eb4cadb", size = 29640 },
    { url = "https://files.pythonhosted.org/packages/d8/6d/9c87b73a13d1cdea30b321ef4b3824449866bd7f7127eceed066ccb9b9ff/multidict-6.1.0-cp311-cp311-manylinux_2_17_aarch64.manylinux2014_aarch64.whl", hash = "sha256:0e2b90b43e696f25c62656389d32236e049568b39320e2735d51f08fd362761b", size = 131067 },
    { url = "https://files.pythonhosted.org/packages/cc/1e/1b34154fef373371fd6c65125b3d42ff5f56c7ccc6bfff91b9b3c60ae9e0/multidict-6.1.0-cp311-cp311-manylinux_2_17_ppc64le.manylinux2014_ppc64le.whl", hash = "sha256:d83a047959d38a7ff552ff94be767b7fd79b831ad1cd9920662db05fec24fe72", size = 138507 },
    { url = "https://files.pythonhosted.org/packages/fb/e0/0bc6b2bac6e461822b5f575eae85da6aae76d0e2a79b6665d6206b8e2e48/multidict-6.1.0-cp311-cp311-manylinux_2_17_s390x.manylinux2014_s390x.whl", hash = "sha256:d1a9dd711d0877a1ece3d2e4fea11a8e75741ca21954c919406b44e7cf971304", size = 133905 },
    { url = "https://files.pythonhosted.org/packages/ba/af/73d13b918071ff9b2205fcf773d316e0f8fefb4ec65354bbcf0b10908cc6/multidict-6.1.0-cp311-cp311-manylinux_2_17_x86_64.manylinux2014_x86_64.whl", hash = "sha256:ec2abea24d98246b94913b76a125e855eb5c434f7c46546046372fe60f666351", size = 129004 },
    { url = "https://files.pythonhosted.org/packages/74/21/23960627b00ed39643302d81bcda44c9444ebcdc04ee5bedd0757513f259/multidict-6.1.0-cp311-cp311-manylinux_2_5_i686.manylinux1_i686.manylinux_2_17_i686.manylinux2014_i686.whl", hash = "sha256:4867cafcbc6585e4b678876c489b9273b13e9fff9f6d6d66add5e15d11d926cb", size = 121308 },
    { url = "https://files.pythonhosted.org/packages/8b/5c/cf282263ffce4a596ed0bb2aa1a1dddfe1996d6a62d08842a8d4b33dca13/multidict-6.1.0-cp311-cp311-musllinux_1_2_aarch64.whl", hash = "sha256:5b48204e8d955c47c55b72779802b219a39acc3ee3d0116d5080c388970b76e3", size = 132608 },
    { url = "https://files.pythonhosted.org/packages/d7/3e/97e778c041c72063f42b290888daff008d3ab1427f5b09b714f5a8eff294/multidict-6.1.0-cp311-cp311-musllinux_1_2_i686.whl", hash = "sha256:d8fff389528cad1618fb4b26b95550327495462cd745d879a8c7c2115248e399", size = 127029 },
    { url = "https://files.pythonhosted.org/packages/47/ac/3efb7bfe2f3aefcf8d103e9a7162572f01936155ab2f7ebcc7c255a23212/multidict-6.1.0-cp311-cp311-musllinux_1_2_ppc64le.whl", hash = "sha256:a7a9541cd308eed5e30318430a9c74d2132e9a8cb46b901326272d780bf2d423", size = 137594 },
    { url = "https://files.pythonhosted.org/packages/42/9b/6c6e9e8dc4f915fc90a9b7798c44a30773dea2995fdcb619870e705afe2b/multidict-6.1.0-cp311-cp311-musllinux_1_2_s390x.whl", hash = "sha256:da1758c76f50c39a2efd5e9859ce7d776317eb1dd34317c8152ac9251fc574a3", size = 134556 },
    { url = "https://files.pythonhosted.org/packages/1d/10/8e881743b26aaf718379a14ac58572a240e8293a1c9d68e1418fb11c0f90/multidict-6.1.0-cp311-cp311-musllinux_1_2_x86_64.whl", hash = "sha256:c943a53e9186688b45b323602298ab727d8865d8c9ee0b17f8d62d14b56f0753", size = 130993 },
    { url = "https://files.pythonhosted.org/packages/45/84/3eb91b4b557442802d058a7579e864b329968c8d0ea57d907e7023c677f2/multidict-6.1.0-cp311-cp311-win32.whl", hash = "sha256:90f8717cb649eea3504091e640a1b8568faad18bd4b9fcd692853a04475a4b80", size = 26405 },
    { url = "https://files.pythonhosted.org/packages/9f/0b/ad879847ecbf6d27e90a6eabb7eff6b62c129eefe617ea45eae7c1f0aead/multidict-6.1.0-cp311-cp311-win_amd64.whl", hash = "sha256:82176036e65644a6cc5bd619f65f6f19781e8ec2e5330f51aa9ada7504cc1926", size = 28795 },
    { url = "https://files.pythonhosted.org/packages/fd/16/92057c74ba3b96d5e211b553895cd6dc7cc4d1e43d9ab8fafc727681ef71/multidict-6.1.0-cp312-cp312-macosx_10_9_universal2.whl", hash = "sha256:b04772ed465fa3cc947db808fa306d79b43e896beb677a56fb2347ca1a49c1fa", size = 48713 },
    { url = "https://files.pythonhosted.org/packages/94/3d/37d1b8893ae79716179540b89fc6a0ee56b4a65fcc0d63535c6f5d96f217/multidict-6.1.0-cp312-cp312-macosx_10_9_x86_64.whl", hash = "sha256:6180c0ae073bddeb5a97a38c03f30c233e0a4d39cd86166251617d1bbd0af436", size = 29516 },
    { url = "https://files.pythonhosted.org/packages/a2/12/adb6b3200c363062f805275b4c1e656be2b3681aada66c80129932ff0bae/multidict-6.1.0-cp312-cp312-macosx_11_0_arm64.whl", hash = "sha256:071120490b47aa997cca00666923a83f02c7fbb44f71cf7f136df753f7fa8761", size = 29557 },
    { url = "https://files.pythonhosted.org/packages/47/e9/604bb05e6e5bce1e6a5cf80a474e0f072e80d8ac105f1b994a53e0b28c42/multidict-6.1.0-cp312-cp312-manylinux_2_17_aarch64.manylinux2014_aarch64.whl", hash = "sha256:50b3a2710631848991d0bf7de077502e8994c804bb805aeb2925a981de58ec2e", size = 130170 },
    { url = "https://files.pythonhosted.org/packages/7e/13/9efa50801785eccbf7086b3c83b71a4fb501a4d43549c2f2f80b8787d69f/multidict-6.1.0-cp312-cp312-manylinux_2_17_ppc64le.manylinux2014_ppc64le.whl", hash = "sha256:b58c621844d55e71c1b7f7c498ce5aa6985d743a1a59034c57a905b3f153c1ef", size = 134836 },
    { url = "https://files.pythonhosted.org/packages/bf/0f/93808b765192780d117814a6dfcc2e75de6dcc610009ad408b8814dca3ba/multidict-6.1.0-cp312-cp312-manylinux_2_17_s390x.manylinux2014_s390x.whl", hash = "sha256:55b6d90641869892caa9ca42ff913f7ff1c5ece06474fbd32fb2cf6834726c95", size = 133475 },
    { url = "https://files.pythonhosted.org/packages/d3/c8/529101d7176fe7dfe1d99604e48d69c5dfdcadb4f06561f465c8ef12b4df/multidict-6.1.0-cp312-cp312-manylinux_2_17_x86_64.manylinux2014_x86_64.whl", hash = "sha256:4b820514bfc0b98a30e3d85462084779900347e4d49267f747ff54060cc33925", size = 131049 },
    { url = "https://files.pythonhosted.org/packages/ca/0c/fc85b439014d5a58063e19c3a158a889deec399d47b5269a0f3b6a2e28bc/multidict-6.1.0-cp312-cp312-manylinux_2_5_i686.manylinux1_i686.manylinux_2_17_i686.manylinux2014_i686.whl", hash = "sha256:10a9b09aba0c5b48c53761b7c720aaaf7cf236d5fe394cd399c7ba662d5f9966", size = 120370 },
    { url = "https://files.pythonhosted.org/packages/db/46/d4416eb20176492d2258fbd47b4abe729ff3b6e9c829ea4236f93c865089/multidict-6.1.0-cp312-cp312-musllinux_1_2_aarch64.whl", hash = "sha256:1e16bf3e5fc9f44632affb159d30a437bfe286ce9e02754759be5536b169b305", size = 125178 },
    { url = "https://files.pythonhosted.org/packages/5b/46/73697ad7ec521df7de5531a32780bbfd908ded0643cbe457f981a701457c/multidict-6.1.0-cp312-cp312-musllinux_1_2_i686.whl", hash = "sha256:76f364861c3bfc98cbbcbd402d83454ed9e01a5224bb3a28bf70002a230f73e2", size = 119567 },
    { url = "https://files.pythonhosted.org/packages/cd/ed/51f060e2cb0e7635329fa6ff930aa5cffa17f4c7f5c6c3ddc3500708e2f2/multidict-6.1.0-cp312-cp312-musllinux_1_2_ppc64le.whl", hash = "sha256:820c661588bd01a0aa62a1283f20d2be4281b086f80dad9e955e690c75fb54a2", size = 129822 },
    { url = "https://files.pythonhosted.org/packages/df/9e/ee7d1954b1331da3eddea0c4e08d9142da5f14b1321c7301f5014f49d492/multidict-6.1.0-cp312-cp312-musllinux_1_2_s390x.whl", hash = "sha256:0e5f362e895bc5b9e67fe6e4ded2492d8124bdf817827f33c5b46c2fe3ffaca6", size = 128656 },
    { url = "https://files.pythonhosted.org/packages/77/00/8538f11e3356b5d95fa4b024aa566cde7a38aa7a5f08f4912b32a037c5dc/multidict-6.1.0-cp312-cp312-musllinux_1_2_x86_64.whl", hash = "sha256:3ec660d19bbc671e3a6443325f07263be452c453ac9e512f5eb935e7d4ac28b3", size = 125360 },
    { url = "https://files.pythonhosted.org/packages/be/05/5d334c1f2462d43fec2363cd00b1c44c93a78c3925d952e9a71caf662e96/multidict-6.1.0-cp312-cp312-win32.whl", hash = "sha256:58130ecf8f7b8112cdb841486404f1282b9c86ccb30d3519faf301b2e5659133", size = 26382 },
    { url = "https://files.pythonhosted.org/packages/a3/bf/f332a13486b1ed0496d624bcc7e8357bb8053823e8cd4b9a18edc1d97e73/multidict-6.1.0-cp312-cp312-win_amd64.whl", hash = "sha256:188215fc0aafb8e03341995e7c4797860181562380f81ed0a87ff455b70bf1f1", size = 28529 },
    { url = "https://files.pythonhosted.org/packages/22/67/1c7c0f39fe069aa4e5d794f323be24bf4d33d62d2a348acdb7991f8f30db/multidict-6.1.0-cp313-cp313-macosx_10_13_universal2.whl", hash = "sha256:d569388c381b24671589335a3be6e1d45546c2988c2ebe30fdcada8457a31008", size = 48771 },
    { url = "https://files.pythonhosted.org/packages/3c/25/c186ee7b212bdf0df2519eacfb1981a017bda34392c67542c274651daf23/multidict-6.1.0-cp313-cp313-macosx_10_13_x86_64.whl", hash = "sha256:052e10d2d37810b99cc170b785945421141bf7bb7d2f8799d431e7db229c385f", size = 29533 },
    { url = "https://files.pythonhosted.org/packages/67/5e/04575fd837e0958e324ca035b339cea174554f6f641d3fb2b4f2e7ff44a2/multidict-6.1.0-cp313-cp313-macosx_11_0_arm64.whl", hash = "sha256:f90c822a402cb865e396a504f9fc8173ef34212a342d92e362ca498cad308e28", size = 29595 },
    { url = "https://files.pythonhosted.org/packages/d3/b2/e56388f86663810c07cfe4a3c3d87227f3811eeb2d08450b9e5d19d78876/multidict-6.1.0-cp313-cp313-manylinux_2_17_aarch64.manylinux2014_aarch64.whl", hash = "sha256:b225d95519a5bf73860323e633a664b0d85ad3d5bede6d30d95b35d4dfe8805b", size = 130094 },
    { url = "https://files.pythonhosted.org/packages/6c/ee/30ae9b4186a644d284543d55d491fbd4239b015d36b23fea43b4c94f7052/multidict-6.1.0-cp313-cp313-manylinux_2_17_ppc64le.manylinux2014_ppc64le.whl", hash = "sha256:23bfd518810af7de1116313ebd9092cb9aa629beb12f6ed631ad53356ed6b86c", size = 134876 },
    { url = "https://files.pythonhosted.org/packages/84/c7/70461c13ba8ce3c779503c70ec9d0345ae84de04521c1f45a04d5f48943d/multidict-6.1.0-cp313-cp313-manylinux_2_17_s390x.manylinux2014_s390x.whl", hash = "sha256:5c09fcfdccdd0b57867577b719c69e347a436b86cd83747f179dbf0cc0d4c1f3", size = 133500 },
    { url = "https://files.pythonhosted.org/packages/4a/9f/002af221253f10f99959561123fae676148dd730e2daa2cd053846a58507/multidict-6.1.0-cp313-cp313-manylinux_2_17_x86_64.manylinux2014_x86_64.whl", hash = "sha256:bf6bea52ec97e95560af5ae576bdac3aa3aae0b6758c6efa115236d9e07dae44", size = 131099 },
    { url = "https://files.pythonhosted.org/packages/82/42/d1c7a7301d52af79d88548a97e297f9d99c961ad76bbe6f67442bb77f097/multidict-6.1.0-cp313-cp313-manylinux_2_5_i686.manylinux1_i686.manylinux_2_17_i686.manylinux2014_i686.whl", hash = "sha256:57feec87371dbb3520da6192213c7d6fc892d5589a93db548331954de8248fd2", size = 120403 },
    { url = "https://files.pythonhosted.org/packages/68/f3/471985c2c7ac707547553e8f37cff5158030d36bdec4414cb825fbaa5327/multidict-6.1.0-cp313-cp313-musllinux_1_2_aarch64.whl", hash = "sha256:0c3f390dc53279cbc8ba976e5f8035eab997829066756d811616b652b00a23a3", size = 125348 },
    { url = "https://files.pythonhosted.org/packages/67/2c/e6df05c77e0e433c214ec1d21ddd203d9a4770a1f2866a8ca40a545869a0/multidict-6.1.0-cp313-cp313-musllinux_1_2_i686.whl", hash = "sha256:59bfeae4b25ec05b34f1956eaa1cb38032282cd4dfabc5056d0a1ec4d696d3aa", size = 119673 },
    { url = "https://files.pythonhosted.org/packages/c5/cd/bc8608fff06239c9fb333f9db7743a1b2eafe98c2666c9a196e867a3a0a4/multidict-6.1.0-cp313-cp313-musllinux_1_2_ppc64le.whl", hash = "sha256:b2f59caeaf7632cc633b5cf6fc449372b83bbdf0da4ae04d5be36118e46cc0aa", size = 129927 },
    { url = "https://files.pythonhosted.org/packages/44/8e/281b69b7bc84fc963a44dc6e0bbcc7150e517b91df368a27834299a526ac/multidict-6.1.0-cp313-cp313-musllinux_1_2_s390x.whl", hash = "sha256:37bb93b2178e02b7b618893990941900fd25b6b9ac0fa49931a40aecdf083fe4", size = 128711 },
    { url = "https://files.pythonhosted.org/packages/12/a4/63e7cd38ed29dd9f1881d5119f272c898ca92536cdb53ffe0843197f6c85/multidict-6.1.0-cp313-cp313-musllinux_1_2_x86_64.whl", hash = "sha256:4e9f48f58c2c523d5a06faea47866cd35b32655c46b443f163d08c6d0ddb17d6", size = 125519 },
    { url = "https://files.pythonhosted.org/packages/38/e0/4f5855037a72cd8a7a2f60a3952d9aa45feedb37ae7831642102604e8a37/multidict-6.1.0-cp313-cp313-win32.whl", hash = "sha256:3a37ffb35399029b45c6cc33640a92bef403c9fd388acce75cdc88f58bd19a81", size = 26426 },
    { url = "https://files.pythonhosted.org/packages/7e/a5/17ee3a4db1e310b7405f5d25834460073a8ccd86198ce044dfaf69eac073/multidict-6.1.0-cp313-cp313-win_amd64.whl", hash = "sha256:e9aa71e15d9d9beaad2c6b9319edcdc0a49a43ef5c0a4c8265ca9ee7d6c67774", size = 28531 },
    { url = "https://files.pythonhosted.org/packages/99/b7/b9e70fde2c0f0c9af4cc5277782a89b66d35948ea3369ec9f598358c3ac5/multidict-6.1.0-py3-none-any.whl", hash = "sha256:48e171e52d1c4d33888e529b999e5900356b9ae588c2f09a52dcefb158b27506", size = 10051 },
]

[[package]]
name = "mypy-boto3-bedrock-runtime"
version = "1.37.23"
source = { registry = "https://pypi.org/simple" }
dependencies = [
    { name = "typing-extensions", marker = "python_full_version < '3.12'" },
]
sdist = { url = "https://files.pythonhosted.org/packages/a2/67/9bae4edc8482151e0fb680c1d8313e9ce80359ab3313782cb9835d39f85c/mypy_boto3_bedrock_runtime-1.37.23.tar.gz", hash = "sha256:dab313964eccc34786828b7c110d1eec762b1329d843d09a8a0135ea8dd060f6", size = 25234 }
wheels = [
    { url = "https://files.pythonhosted.org/packages/cd/2b/9b0166de88753b55924b58369b0a87585e53f22656b5e5186806c469852f/mypy_boto3_bedrock_runtime-1.37.23-py3-none-any.whl", hash = "sha256:295ab536b37a05c658349f0a6a427563f9f1b5e80483b792f784ce286698d498", size = 31151 },
]

[[package]]
name = "nodeenv"
version = "1.9.1"
source = { registry = "https://pypi.org/simple" }
sdist = { url = "https://files.pythonhosted.org/packages/43/16/fc88b08840de0e0a72a2f9d8c6bae36be573e475a6326ae854bcc549fc45/nodeenv-1.9.1.tar.gz", hash = "sha256:6ec12890a2dab7946721edbfbcd91f3319c6ccc9aec47be7c7e6b7011ee6645f", size = 47437 }
wheels = [
    { url = "https://files.pythonhosted.org/packages/d2/1d/1b658dbd2b9fa9c4c9f32accbfc0205d532c8c6194dc0f2a4c0428e7128a/nodeenv-1.9.1-py2.py3-none-any.whl", hash = "sha256:ba11c9782d29c27c70ffbdda2d7415098754709be8a7056d79a737cd901155c9", size = 22314 },
]

[[package]]
name = "numpy"
version = "2.2.1"
source = { registry = "https://pypi.org/simple" }
sdist = { url = "https://files.pythonhosted.org/packages/f2/a5/fdbf6a7871703df6160b5cf3dd774074b086d278172285c52c2758b76305/numpy-2.2.1.tar.gz", hash = "sha256:45681fd7128c8ad1c379f0ca0776a8b0c6583d2f69889ddac01559dfe4390918", size = 20227662 }
wheels = [
    { url = "https://files.pythonhosted.org/packages/c7/c4/5588367dc9f91e1a813beb77de46ea8cab13f778e1b3a0e661ab031aba44/numpy-2.2.1-cp310-cp310-macosx_10_9_x86_64.whl", hash = "sha256:5edb4e4caf751c1518e6a26a83501fda79bff41cc59dac48d70e6d65d4ec4440", size = 21213214 },
    { url = "https://files.pythonhosted.org/packages/d8/8b/32dd9f08419023a4cf856c5ad0b4eba9b830da85eafdef841a104c4fc05a/numpy-2.2.1-cp310-cp310-macosx_11_0_arm64.whl", hash = "sha256:aa3017c40d513ccac9621a2364f939d39e550c542eb2a894b4c8da92b38896ab", size = 14352248 },
    { url = "https://files.pythonhosted.org/packages/84/2d/0e895d02940ba6e12389f0ab5cac5afcf8dc2dc0ade4e8cad33288a721bd/numpy-2.2.1-cp310-cp310-macosx_14_0_arm64.whl", hash = "sha256:61048b4a49b1c93fe13426e04e04fdf5a03f456616f6e98c7576144677598675", size = 5391007 },
    { url = "https://files.pythonhosted.org/packages/11/b9/7f1e64a0d46d9c2af6d17966f641fb12d5b8ea3003f31b2308f3e3b9a6aa/numpy-2.2.1-cp310-cp310-macosx_14_0_x86_64.whl", hash = "sha256:7671dc19c7019103ca44e8d94917eba8534c76133523ca8406822efdd19c9308", size = 6926174 },
    { url = "https://files.pythonhosted.org/packages/2e/8c/043fa4418bc9364e364ab7aba8ff6ef5f6b9171ade22de8fbcf0e2fa4165/numpy-2.2.1-cp310-cp310-manylinux_2_17_aarch64.manylinux2014_aarch64.whl", hash = "sha256:4250888bcb96617e00bfa28ac24850a83c9f3a16db471eca2ee1f1714df0f957", size = 14330914 },
    { url = "https://files.pythonhosted.org/packages/f7/b6/d8110985501ca8912dfc1c3bbef99d66e62d487f72e46b2337494df77364/numpy-2.2.1-cp310-cp310-manylinux_2_17_x86_64.manylinux2014_x86_64.whl", hash = "sha256:a7746f235c47abc72b102d3bce9977714c2444bdfaea7888d241b4c4bb6a78bf", size = 16379607 },
    { url = "https://files.pythonhosted.org/packages/e2/57/bdca9fb8bdaa810c3a4ff2eb3231379b77f618a7c0d24be9f7070db50775/numpy-2.2.1-cp310-cp310-musllinux_1_2_aarch64.whl", hash = "sha256:059e6a747ae84fce488c3ee397cee7e5f905fd1bda5fb18c66bc41807ff119b2", size = 15541760 },
    { url = "https://files.pythonhosted.org/packages/97/55/3b9147b3cbc3b6b1abc2a411dec5337a46c873deca0dd0bf5bef9d0579cc/numpy-2.2.1-cp310-cp310-musllinux_1_2_x86_64.whl", hash = "sha256:f62aa6ee4eb43b024b0e5a01cf65a0bb078ef8c395e8713c6e8a12a697144528", size = 18168476 },
    { url = "https://files.pythonhosted.org/packages/00/e7/7c2cde16c9b87a8e14fdd262ca7849c4681cf48c8a774505f7e6f5e3b643/numpy-2.2.1-cp310-cp310-win32.whl", hash = "sha256:48fd472630715e1c1c89bf1feab55c29098cb403cc184b4859f9c86d4fcb6a95", size = 6570985 },
    { url = "https://files.pythonhosted.org/packages/a1/a8/554b0e99fc4ac11ec481254781a10da180d0559c2ebf2c324232317349ee/numpy-2.2.1-cp310-cp310-win_amd64.whl", hash = "sha256:b541032178a718c165a49638d28272b771053f628382d5e9d1c93df23ff58dbf", size = 12913384 },
    { url = "https://files.pythonhosted.org/packages/59/14/645887347124e101d983e1daf95b48dc3e136bf8525cb4257bf9eab1b768/numpy-2.2.1-cp311-cp311-macosx_10_9_x86_64.whl", hash = "sha256:40f9e544c1c56ba8f1cf7686a8c9b5bb249e665d40d626a23899ba6d5d9e1484", size = 21217379 },
    { url = "https://files.pythonhosted.org/packages/9f/fd/2279000cf29f58ccfd3778cbf4670dfe3f7ce772df5e198c5abe9e88b7d7/numpy-2.2.1-cp311-cp311-macosx_11_0_arm64.whl", hash = "sha256:f9b57eaa3b0cd8db52049ed0330747b0364e899e8a606a624813452b8203d5f7", size = 14388520 },
    { url = "https://files.pythonhosted.org/packages/58/b0/034eb5d5ba12d66ab658ff3455a31f20add0b78df8203c6a7451bd1bee21/numpy-2.2.1-cp311-cp311-macosx_14_0_arm64.whl", hash = "sha256:bc8a37ad5b22c08e2dbd27df2b3ef7e5c0864235805b1e718a235bcb200cf1cb", size = 5389286 },
    { url = "https://files.pythonhosted.org/packages/5d/69/6f3cccde92e82e7835fdb475c2bf439761cbf8a1daa7c07338e1e132dfec/numpy-2.2.1-cp311-cp311-macosx_14_0_x86_64.whl", hash = "sha256:9036d6365d13b6cbe8f27a0eaf73ddcc070cae584e5ff94bb45e3e9d729feab5", size = 6930345 },
    { url = "https://files.pythonhosted.org/packages/d1/72/1cd38e91ab563e67f584293fcc6aca855c9ae46dba42e6b5ff4600022899/numpy-2.2.1-cp311-cp311-manylinux_2_17_aarch64.manylinux2014_aarch64.whl", hash = "sha256:51faf345324db860b515d3f364eaa93d0e0551a88d6218a7d61286554d190d73", size = 14335748 },
    { url = "https://files.pythonhosted.org/packages/f2/d4/f999444e86986f3533e7151c272bd8186c55dda554284def18557e013a2a/numpy-2.2.1-cp311-cp311-manylinux_2_17_x86_64.manylinux2014_x86_64.whl", hash = "sha256:38efc1e56b73cc9b182fe55e56e63b044dd26a72128fd2fbd502f75555d92591", size = 16391057 },
    { url = "https://files.pythonhosted.org/packages/99/7b/85cef6a3ae1b19542b7afd97d0b296526b6ef9e3c43ea0c4d9c4404fb2d0/numpy-2.2.1-cp311-cp311-musllinux_1_2_aarch64.whl", hash = "sha256:31b89fa67a8042e96715c68e071a1200c4e172f93b0fbe01a14c0ff3ff820fc8", size = 15556943 },
    { url = "https://files.pythonhosted.org/packages/69/7e/b83cc884c3508e91af78760f6b17ab46ad649831b1fa35acb3eb26d9e6d2/numpy-2.2.1-cp311-cp311-musllinux_1_2_x86_64.whl", hash = "sha256:4c86e2a209199ead7ee0af65e1d9992d1dce7e1f63c4b9a616500f93820658d0", size = 18180785 },
    { url = "https://files.pythonhosted.org/packages/b2/9f/eb4a9a38867de059dcd4b6e18d47c3867fbd3795d4c9557bb49278f94087/numpy-2.2.1-cp311-cp311-win32.whl", hash = "sha256:b34d87e8a3090ea626003f87f9392b3929a7bbf4104a05b6667348b6bd4bf1cd", size = 6568983 },
    { url = "https://files.pythonhosted.org/packages/6d/1e/be3b9f3073da2f8c7fa361fcdc231b548266b0781029fdbaf75eeab997fd/numpy-2.2.1-cp311-cp311-win_amd64.whl", hash = "sha256:360137f8fb1b753c5cde3ac388597ad680eccbbbb3865ab65efea062c4a1fd16", size = 12917260 },
    { url = "https://files.pythonhosted.org/packages/62/12/b928871c570d4a87ab13d2cc19f8817f17e340d5481621930e76b80ffb7d/numpy-2.2.1-cp312-cp312-macosx_10_13_x86_64.whl", hash = "sha256:694f9e921a0c8f252980e85bce61ebbd07ed2b7d4fa72d0e4246f2f8aa6642ab", size = 20909861 },
    { url = "https://files.pythonhosted.org/packages/3d/c3/59df91ae1d8ad7c5e03efd63fd785dec62d96b0fe56d1f9ab600b55009af/numpy-2.2.1-cp312-cp312-macosx_11_0_arm64.whl", hash = "sha256:3683a8d166f2692664262fd4900f207791d005fb088d7fdb973cc8d663626faa", size = 14095776 },
    { url = "https://files.pythonhosted.org/packages/af/4e/8ed5868efc8e601fb69419644a280e9c482b75691466b73bfaab7d86922c/numpy-2.2.1-cp312-cp312-macosx_14_0_arm64.whl", hash = "sha256:780077d95eafc2ccc3ced969db22377b3864e5b9a0ea5eb347cc93b3ea900315", size = 5126239 },
    { url = "https://files.pythonhosted.org/packages/1a/74/dd0bbe650d7bc0014b051f092f2de65e34a8155aabb1287698919d124d7f/numpy-2.2.1-cp312-cp312-macosx_14_0_x86_64.whl", hash = "sha256:55ba24ebe208344aa7a00e4482f65742969a039c2acfcb910bc6fcd776eb4355", size = 6659296 },
    { url = "https://files.pythonhosted.org/packages/7f/11/4ebd7a3f4a655764dc98481f97bd0a662fb340d1001be6050606be13e162/numpy-2.2.1-cp312-cp312-manylinux_2_17_aarch64.manylinux2014_aarch64.whl", hash = "sha256:9b1d07b53b78bf84a96898c1bc139ad7f10fda7423f5fd158fd0f47ec5e01ac7", size = 14047121 },
    { url = "https://files.pythonhosted.org/packages/7f/a7/c1f1d978166eb6b98ad009503e4d93a8c1962d0eb14a885c352ee0276a54/numpy-2.2.1-cp312-cp312-manylinux_2_17_x86_64.manylinux2014_x86_64.whl", hash = "sha256:5062dc1a4e32a10dc2b8b13cedd58988261416e811c1dc4dbdea4f57eea61b0d", size = 16096599 },
    { url = "https://files.pythonhosted.org/packages/3d/6d/0e22afd5fcbb4d8d0091f3f46bf4e8906399c458d4293da23292c0ba5022/numpy-2.2.1-cp312-cp312-musllinux_1_2_aarch64.whl", hash = "sha256:fce4f615f8ca31b2e61aa0eb5865a21e14f5629515c9151850aa936c02a1ee51", size = 15243932 },
    { url = "https://files.pythonhosted.org/packages/03/39/e4e5832820131ba424092b9610d996b37e5557180f8e2d6aebb05c31ae54/numpy-2.2.1-cp312-cp312-musllinux_1_2_x86_64.whl", hash = "sha256:67d4cda6fa6ffa073b08c8372aa5fa767ceb10c9a0587c707505a6d426f4e046", size = 17861032 },
    { url = "https://files.pythonhosted.org/packages/5f/8a/3794313acbf5e70df2d5c7d2aba8718676f8d054a05abe59e48417fb2981/numpy-2.2.1-cp312-cp312-win32.whl", hash = "sha256:32cb94448be47c500d2c7a95f93e2f21a01f1fd05dd2beea1ccd049bb6001cd2", size = 6274018 },
    { url = "https://files.pythonhosted.org/packages/17/c1/c31d3637f2641e25c7a19adf2ae822fdaf4ddd198b05d79a92a9ce7cb63e/numpy-2.2.1-cp312-cp312-win_amd64.whl", hash = "sha256:ba5511d8f31c033a5fcbda22dd5c813630af98c70b2661f2d2c654ae3cdfcfc8", size = 12613843 },
    { url = "https://files.pythonhosted.org/packages/20/d6/91a26e671c396e0c10e327b763485ee295f5a5a7a48c553f18417e5a0ed5/numpy-2.2.1-cp313-cp313-macosx_10_13_x86_64.whl", hash = "sha256:f1d09e520217618e76396377c81fba6f290d5f926f50c35f3a5f72b01a0da780", size = 20896464 },
    { url = "https://files.pythonhosted.org/packages/8c/40/5792ccccd91d45e87d9e00033abc4f6ca8a828467b193f711139ff1f1cd9/numpy-2.2.1-cp313-cp313-macosx_11_0_arm64.whl", hash = "sha256:3ecc47cd7f6ea0336042be87d9e7da378e5c7e9b3c8ad0f7c966f714fc10d821", size = 14111350 },
    { url = "https://files.pythonhosted.org/packages/c0/2a/fb0a27f846cb857cef0c4c92bef89f133a3a1abb4e16bba1c4dace2e9b49/numpy-2.2.1-cp313-cp313-macosx_14_0_arm64.whl", hash = "sha256:f419290bc8968a46c4933158c91a0012b7a99bb2e465d5ef5293879742f8797e", size = 5111629 },
    { url = "https://files.pythonhosted.org/packages/eb/e5/8e81bb9d84db88b047baf4e8b681a3e48d6390bc4d4e4453eca428ecbb49/numpy-2.2.1-cp313-cp313-macosx_14_0_x86_64.whl", hash = "sha256:5b6c390bfaef8c45a260554888966618328d30e72173697e5cabe6b285fb2348", size = 6645865 },
    { url = "https://files.pythonhosted.org/packages/7a/1a/a90ceb191dd2f9e2897c69dde93ccc2d57dd21ce2acbd7b0333e8eea4e8d/numpy-2.2.1-cp313-cp313-manylinux_2_17_aarch64.manylinux2014_aarch64.whl", hash = "sha256:526fc406ab991a340744aad7e25251dd47a6720a685fa3331e5c59fef5282a59", size = 14043508 },
    { url = "https://files.pythonhosted.org/packages/f1/5a/e572284c86a59dec0871a49cd4e5351e20b9c751399d5f1d79628c0542cb/numpy-2.2.1-cp313-cp313-manylinux_2_17_x86_64.manylinux2014_x86_64.whl", hash = "sha256:f74e6fdeb9a265624ec3a3918430205dff1df7e95a230779746a6af78bc615af", size = 16094100 },
    { url = "https://files.pythonhosted.org/packages/0c/2c/a79d24f364788386d85899dd280a94f30b0950be4b4a545f4fa4ed1d4ca7/numpy-2.2.1-cp313-cp313-musllinux_1_2_aarch64.whl", hash = "sha256:53c09385ff0b72ba79d8715683c1168c12e0b6e84fb0372e97553d1ea91efe51", size = 15239691 },
    { url = "https://files.pythonhosted.org/packages/cf/79/1e20fd1c9ce5a932111f964b544facc5bb9bde7865f5b42f00b4a6a9192b/numpy-2.2.1-cp313-cp313-musllinux_1_2_x86_64.whl", hash = "sha256:f3eac17d9ec51be534685ba877b6ab5edc3ab7ec95c8f163e5d7b39859524716", size = 17856571 },
    { url = "https://files.pythonhosted.org/packages/be/5b/cc155e107f75d694f562bdc84a26cc930569f3dfdfbccb3420b626065777/numpy-2.2.1-cp313-cp313-win32.whl", hash = "sha256:9ad014faa93dbb52c80d8f4d3dcf855865c876c9660cb9bd7553843dd03a4b1e", size = 6270841 },
    { url = "https://files.pythonhosted.org/packages/44/be/0e5cd009d2162e4138d79a5afb3b5d2341f0fe4777ab6e675aa3d4a42e21/numpy-2.2.1-cp313-cp313-win_amd64.whl", hash = "sha256:164a829b6aacf79ca47ba4814b130c4020b202522a93d7bff2202bfb33b61c60", size = 12606618 },
    { url = "https://files.pythonhosted.org/packages/a8/87/04ddf02dd86fb17c7485a5f87b605c4437966d53de1e3745d450343a6f56/numpy-2.2.1-cp313-cp313t-macosx_10_13_x86_64.whl", hash = "sha256:4dfda918a13cc4f81e9118dea249e192ab167a0bb1966272d5503e39234d694e", size = 20921004 },
    { url = "https://files.pythonhosted.org/packages/6e/3e/d0e9e32ab14005425d180ef950badf31b862f3839c5b927796648b11f88a/numpy-2.2.1-cp313-cp313t-macosx_11_0_arm64.whl", hash = "sha256:733585f9f4b62e9b3528dd1070ec4f52b8acf64215b60a845fa13ebd73cd0712", size = 14119910 },
    { url = "https://files.pythonhosted.org/packages/b5/5b/aa2d1905b04a8fb681e08742bb79a7bddfc160c7ce8e1ff6d5c821be0236/numpy-2.2.1-cp313-cp313t-macosx_14_0_arm64.whl", hash = "sha256:89b16a18e7bba224ce5114db863e7029803c179979e1af6ad6a6b11f70545008", size = 5153612 },
    { url = "https://files.pythonhosted.org/packages/ce/35/6831808028df0648d9b43c5df7e1051129aa0d562525bacb70019c5f5030/numpy-2.2.1-cp313-cp313t-macosx_14_0_x86_64.whl", hash = "sha256:676f4eebf6b2d430300f1f4f4c2461685f8269f94c89698d832cdf9277f30b84", size = 6668401 },
    { url = "https://files.pythonhosted.org/packages/b1/38/10ef509ad63a5946cc042f98d838daebfe7eaf45b9daaf13df2086b15ff9/numpy-2.2.1-cp313-cp313t-manylinux_2_17_aarch64.manylinux2014_aarch64.whl", hash = "sha256:27f5cdf9f493b35f7e41e8368e7d7b4bbafaf9660cba53fb21d2cd174ec09631", size = 14014198 },
    { url = "https://files.pythonhosted.org/packages/df/f8/c80968ae01df23e249ee0a4487fae55a4c0fe2f838dfe9cc907aa8aea0fa/numpy-2.2.1-cp313-cp313t-manylinux_2_17_x86_64.manylinux2014_x86_64.whl", hash = "sha256:c1ad395cf254c4fbb5b2132fee391f361a6e8c1adbd28f2cd8e79308a615fe9d", size = 16076211 },
    { url = "https://files.pythonhosted.org/packages/09/69/05c169376016a0b614b432967ac46ff14269eaffab80040ec03ae1ae8e2c/numpy-2.2.1-cp313-cp313t-musllinux_1_2_aarch64.whl", hash = "sha256:08ef779aed40dbc52729d6ffe7dd51df85796a702afbf68a4f4e41fafdc8bda5", size = 15220266 },
    { url = "https://files.pythonhosted.org/packages/f1/ff/94a4ce67ea909f41cf7ea712aebbe832dc67decad22944a1020bb398a5ee/numpy-2.2.1-cp313-cp313t-musllinux_1_2_x86_64.whl", hash = "sha256:26c9c4382b19fcfbbed3238a14abf7ff223890ea1936b8890f058e7ba35e8d71", size = 17852844 },
    { url = "https://files.pythonhosted.org/packages/46/72/8a5dbce4020dfc595592333ef2fbb0a187d084ca243b67766d29d03e0096/numpy-2.2.1-cp313-cp313t-win32.whl", hash = "sha256:93cf4e045bae74c90ca833cba583c14b62cb4ba2cba0abd2b141ab52548247e2", size = 6326007 },
    { url = "https://files.pythonhosted.org/packages/7b/9c/4fce9cf39dde2562584e4cfd351a0140240f82c0e3569ce25a250f47037d/numpy-2.2.1-cp313-cp313t-win_amd64.whl", hash = "sha256:bff7d8ec20f5f42607599f9994770fa65d76edca264a87b5e4ea5629bce12268", size = 12693107 },
    { url = "https://files.pythonhosted.org/packages/f1/65/d36a76b811ffe0a4515e290cb05cb0e22171b1b0f0db6bee9141cf023545/numpy-2.2.1-pp310-pypy310_pp73-macosx_10_15_x86_64.whl", hash = "sha256:7ba9cc93a91d86365a5d270dee221fdc04fb68d7478e6bf6af650de78a8339e3", size = 21044672 },
    { url = "https://files.pythonhosted.org/packages/aa/3f/b644199f165063154df486d95198d814578f13dd4d8c1651e075bf1cb8af/numpy-2.2.1-pp310-pypy310_pp73-macosx_14_0_x86_64.whl", hash = "sha256:3d03883435a19794e41f147612a77a8f56d4e52822337844fff3d4040a142964", size = 6789873 },
    { url = "https://files.pythonhosted.org/packages/d7/df/2adb0bb98a3cbe8a6c3c6d1019aede1f1d8b83927ced228a46cc56c7a206/numpy-2.2.1-pp310-pypy310_pp73-manylinux_2_17_x86_64.manylinux2014_x86_64.whl", hash = "sha256:4511d9e6071452b944207c8ce46ad2f897307910b402ea5fa975da32e0102800", size = 16194933 },
    { url = "https://files.pythonhosted.org/packages/13/3e/1959d5219a9e6d200638d924cedda6a606392f7186a4ed56478252e70d55/numpy-2.2.1-pp310-pypy310_pp73-win_amd64.whl", hash = "sha256:5c5cc0cbabe9452038ed984d05ac87910f89370b9242371bd9079cb4af61811e", size = 12820057 },
]

[[package]]
name = "openai"
version = "1.58.1"
source = { registry = "https://pypi.org/simple" }
dependencies = [
    { name = "anyio" },
    { name = "distro" },
    { name = "httpx" },
    { name = "jiter" },
    { name = "pydantic" },
    { name = "sniffio" },
    { name = "tqdm" },
    { name = "typing-extensions" },
]
sdist = { url = "https://files.pythonhosted.org/packages/27/3c/b1ecce430ed56fa3ac1b0676966d3250aab9c70a408232b71e419ea62148/openai-1.58.1.tar.gz", hash = "sha256:f5a035fd01e141fc743f4b0e02c41ca49be8fab0866d3b67f5f29b4f4d3c0973", size = 343411 }
wheels = [
    { url = "https://files.pythonhosted.org/packages/8e/5a/d22cd07f1a99b9e8b3c92ee0c1959188db4318828a3d88c9daac120bdd69/openai-1.58.1-py3-none-any.whl", hash = "sha256:e2910b1170a6b7f88ef491ac3a42c387f08bd3db533411f7ee391d166571d63c", size = 454279 },
]

[[package]]
name = "opentelemetry-api"
version = "1.29.0"
source = { registry = "https://pypi.org/simple" }
dependencies = [
    { name = "deprecated" },
    { name = "importlib-metadata" },
]
sdist = { url = "https://files.pythonhosted.org/packages/bc/8e/b886a5e9861afa188d1fe671fb96ff9a1d90a23d57799331e137cc95d573/opentelemetry_api-1.29.0.tar.gz", hash = "sha256:d04a6cf78aad09614f52964ecb38021e248f5714dc32c2e0d8fd99517b4d69cf", size = 62900 }
wheels = [
    { url = "https://files.pythonhosted.org/packages/43/53/5249ea860d417a26a3a6f1bdedfc0748c4f081a3adaec3d398bc0f7c6a71/opentelemetry_api-1.29.0-py3-none-any.whl", hash = "sha256:5fcd94c4141cc49c736271f3e1efb777bebe9cc535759c54c936cca4f1b312b8", size = 64304 },
]

[[package]]
name = "opentelemetry-distro"
version = "0.50b0"
source = { registry = "https://pypi.org/simple" }
dependencies = [
    { name = "opentelemetry-api" },
    { name = "opentelemetry-instrumentation" },
    { name = "opentelemetry-sdk" },
]
sdist = { url = "https://files.pythonhosted.org/packages/2c/38/30ad58042eba064796a8c01cf723f587320e23aa2677c69dfd9ee29435d8/opentelemetry_distro-0.50b0.tar.gz", hash = "sha256:3e059e00f53553ebd646d1162d1d3edf5d7c6d3ceafd54a49e74c90dc1c39a7d", size = 2564 }
wheels = [
    { url = "https://files.pythonhosted.org/packages/9d/e9/aeed7a8ffbe01cf09dd41eae8fcbe078547fb27a06cd9fc14fb08f95e439/opentelemetry_distro-0.50b0-py3-none-any.whl", hash = "sha256:5fa2e2a99a047ea477fab53e73fb8088b907bda141e8440745b92eb2a84d74aa", size = 3328 },
]

[[package]]
name = "opentelemetry-exporter-otlp-proto-common"
version = "1.29.0"
source = { registry = "https://pypi.org/simple" }
dependencies = [
    { name = "opentelemetry-proto" },
]
sdist = { url = "https://files.pythonhosted.org/packages/b1/58/f7fd7eaf592b2521999a4271ab3ce1c82fe37fe9b0dc25c348398d95d66a/opentelemetry_exporter_otlp_proto_common-1.29.0.tar.gz", hash = "sha256:e7c39b5dbd1b78fe199e40ddfe477e6983cb61aa74ba836df09c3869a3e3e163", size = 19133 }
wheels = [
    { url = "https://files.pythonhosted.org/packages/9e/75/7609bda3d72bf307839570b226180513e854c01443ebe265ed732a4980fc/opentelemetry_exporter_otlp_proto_common-1.29.0-py3-none-any.whl", hash = "sha256:a9d7376c06b4da9cf350677bcddb9618ed4b8255c3f6476975f5e38274ecd3aa", size = 18459 },
]

[[package]]
name = "opentelemetry-exporter-otlp-proto-http"
version = "1.29.0"
source = { registry = "https://pypi.org/simple" }
dependencies = [
    { name = "deprecated" },
    { name = "googleapis-common-protos" },
    { name = "opentelemetry-api" },
    { name = "opentelemetry-exporter-otlp-proto-common" },
    { name = "opentelemetry-proto" },
    { name = "opentelemetry-sdk" },
    { name = "requests" },
]
sdist = { url = "https://files.pythonhosted.org/packages/ab/88/e70a2e9fbb1bddb1ab7b6d74fb02c68601bff5948292ce33464c84ee082e/opentelemetry_exporter_otlp_proto_http-1.29.0.tar.gz", hash = "sha256:b10d174e3189716f49d386d66361fbcf6f2b9ad81e05404acdee3f65c8214204", size = 15041 }
wheels = [
    { url = "https://files.pythonhosted.org/packages/31/49/a1c3d24e8fe73b5f422e21b46c24aed3db7fd9427371c06442e7bdfe4d3b/opentelemetry_exporter_otlp_proto_http-1.29.0-py3-none-any.whl", hash = "sha256:b228bdc0f0cfab82eeea834a7f0ffdd2a258b26aa33d89fb426c29e8e934d9d0", size = 17217 },
]

[[package]]
name = "opentelemetry-instrumentation"
version = "0.50b0"
source = { registry = "https://pypi.org/simple" }
dependencies = [
    { name = "opentelemetry-api" },
    { name = "opentelemetry-semantic-conventions" },
    { name = "packaging" },
    { name = "wrapt" },
]
sdist = { url = "https://files.pythonhosted.org/packages/79/2e/2e59a7cb636dc394bd7cf1758ada5e8ed87590458ca6bb2f9c26e0243847/opentelemetry_instrumentation-0.50b0.tar.gz", hash = "sha256:7d98af72de8dec5323e5202e46122e5f908592b22c6d24733aad619f07d82979", size = 26539 }
wheels = [
    { url = "https://files.pythonhosted.org/packages/ff/b1/55a77152a83ec8998e520a3a575f44af1020cfe4bdc000b7538583293b85/opentelemetry_instrumentation-0.50b0-py3-none-any.whl", hash = "sha256:b8f9fc8812de36e1c6dffa5bfc6224df258841fb387b6dfe5df15099daa10630", size = 30728 },
]

[[package]]
name = "opentelemetry-proto"
version = "1.29.0"
source = { registry = "https://pypi.org/simple" }
dependencies = [
    { name = "protobuf" },
]
sdist = { url = "https://files.pythonhosted.org/packages/80/52/fd3b3d79e1b00ad2dcac92db6885e49bedbf7a6828647954e4952d653132/opentelemetry_proto-1.29.0.tar.gz", hash = "sha256:3c136aa293782e9b44978c738fff72877a4b78b5d21a64e879898db7b2d93e5d", size = 34320 }
wheels = [
    { url = "https://files.pythonhosted.org/packages/bd/66/a500e38ee322d89fce61c74bd7769c8ef3bebc6c2f43fda5f3fc3441286d/opentelemetry_proto-1.29.0-py3-none-any.whl", hash = "sha256:495069c6f5495cbf732501cdcd3b7f60fda2b9d3d4255706ca99b7ca8dec53ff", size = 55818 },
]

[[package]]
name = "opentelemetry-sdk"
version = "1.29.0"
source = { registry = "https://pypi.org/simple" }
dependencies = [
    { name = "opentelemetry-api" },
    { name = "opentelemetry-semantic-conventions" },
    { name = "typing-extensions" },
]
sdist = { url = "https://files.pythonhosted.org/packages/0c/5a/1ed4c3cf6c09f80565fc085f7e8efa0c222712fd2a9412d07424705dcf72/opentelemetry_sdk-1.29.0.tar.gz", hash = "sha256:b0787ce6aade6ab84315302e72bd7a7f2f014b0fb1b7c3295b88afe014ed0643", size = 157229 }
wheels = [
    { url = "https://files.pythonhosted.org/packages/d1/1d/512b86af21795fb463726665e2f61db77d384e8779fdcf4cb0ceec47866d/opentelemetry_sdk-1.29.0-py3-none-any.whl", hash = "sha256:173be3b5d3f8f7d671f20ea37056710217959e774e2749d984355d1f9391a30a", size = 118078 },
]

[[package]]
name = "opentelemetry-semantic-conventions"
version = "0.50b0"
source = { registry = "https://pypi.org/simple" }
dependencies = [
    { name = "deprecated" },
    { name = "opentelemetry-api" },
]
sdist = { url = "https://files.pythonhosted.org/packages/e7/4e/d7c7c91ff47cd96fe4095dd7231701aec7347426fd66872ff320d6cd1fcc/opentelemetry_semantic_conventions-0.50b0.tar.gz", hash = "sha256:02dc6dbcb62f082de9b877ff19a3f1ffaa3c306300fa53bfac761c4567c83d38", size = 100459 }
wheels = [
    { url = "https://files.pythonhosted.org/packages/da/fb/dc15fad105450a015e913cfa4f5c27b6a5f1bea8fb649f8cae11e699c8af/opentelemetry_semantic_conventions-0.50b0-py3-none-any.whl", hash = "sha256:e87efba8fdb67fb38113efea6a349531e75ed7ffc01562f65b802fcecb5e115e", size = 166602 },
]

[[package]]
name = "packaging"
version = "24.2"
source = { registry = "https://pypi.org/simple" }
sdist = { url = "https://files.pythonhosted.org/packages/d0/63/68dbb6eb2de9cb10ee4c9c14a0148804425e13c4fb20d61cce69f53106da/packaging-24.2.tar.gz", hash = "sha256:c228a6dc5e932d346bc5739379109d49e8853dd8223571c7c5b55260edc0b97f", size = 163950 }
wheels = [
    { url = "https://files.pythonhosted.org/packages/88/ef/eb23f262cca3c0c4eb7ab1933c3b1f03d021f2c48f54763065b6f0e321be/packaging-24.2-py3-none-any.whl", hash = "sha256:09abb1bccd265c01f4a3aa3f7a7db064b36514d2cba19a2f694fe6150451a759", size = 65451 },
]

[[package]]
name = "parameterized"
version = "0.9.0"
source = { registry = "https://pypi.org/simple" }
sdist = { url = "https://files.pythonhosted.org/packages/ea/49/00c0c0cc24ff4266025a53e41336b79adaa5a4ebfad214f433d623f9865e/parameterized-0.9.0.tar.gz", hash = "sha256:7fc905272cefa4f364c1a3429cbbe9c0f98b793988efb5bf90aac80f08db09b1", size = 24351 }
wheels = [
    { url = "https://files.pythonhosted.org/packages/00/2f/804f58f0b856ab3bf21617cccf5b39206e6c4c94c2cd227bde125ea6105f/parameterized-0.9.0-py2.py3-none-any.whl", hash = "sha256:4e0758e3d41bea3bbd05ec14fc2c24736723f243b28d702081aef438c9372b1b", size = 20475 },
]

[[package]]
name = "platformdirs"
version = "4.3.6"
source = { registry = "https://pypi.org/simple" }
sdist = { url = "https://files.pythonhosted.org/packages/13/fc/128cc9cb8f03208bdbf93d3aa862e16d376844a14f9a0ce5cf4507372de4/platformdirs-4.3.6.tar.gz", hash = "sha256:357fb2acbc885b0419afd3ce3ed34564c13c9b95c89360cd9563f73aa5e2b907", size = 21302 }
wheels = [
    { url = "https://files.pythonhosted.org/packages/3c/a6/bc1012356d8ece4d66dd75c4b9fc6c1f6650ddd5991e421177d9f8f671be/platformdirs-4.3.6-py3-none-any.whl", hash = "sha256:73e575e1408ab8103900836b97580d5307456908a03e92031bab39e4554cc3fb", size = 18439 },
]

[[package]]
name = "pluggy"
version = "1.5.0"
source = { registry = "https://pypi.org/simple" }
sdist = { url = "https://files.pythonhosted.org/packages/96/2d/02d4312c973c6050a18b314a5ad0b3210edb65a906f868e31c111dede4a6/pluggy-1.5.0.tar.gz", hash = "sha256:2cffa88e94fdc978c4c574f15f9e59b7f4201d439195c3715ca9e2486f1d0cf1", size = 67955 }
wheels = [
    { url = "https://files.pythonhosted.org/packages/88/5f/e351af9a41f866ac3f1fac4ca0613908d9a41741cfcf2228f4ad853b697d/pluggy-1.5.0-py3-none-any.whl", hash = "sha256:44e1ad92c8ca002de6377e165f3e0f1be63266ab4d554740532335b9d75ea669", size = 20556 },
]

[[package]]
name = "pre-commit"
version = "4.0.1"
source = { registry = "https://pypi.org/simple" }
dependencies = [
    { name = "cfgv" },
    { name = "identify" },
    { name = "nodeenv" },
    { name = "pyyaml" },
    { name = "virtualenv" },
]
sdist = { url = "https://files.pythonhosted.org/packages/2e/c8/e22c292035f1bac8b9f5237a2622305bc0304e776080b246f3df57c4ff9f/pre_commit-4.0.1.tar.gz", hash = "sha256:80905ac375958c0444c65e9cebebd948b3cdb518f335a091a670a89d652139d2", size = 191678 }
wheels = [
    { url = "https://files.pythonhosted.org/packages/16/8f/496e10d51edd6671ebe0432e33ff800aa86775d2d147ce7d43389324a525/pre_commit-4.0.1-py2.py3-none-any.whl", hash = "sha256:efde913840816312445dc98787724647c65473daefe420785f885e8ed9a06878", size = 218713 },
]

[[package]]
name = "prompt-toolkit"
version = "3.0.50"
source = { registry = "https://pypi.org/simple" }
dependencies = [
    { name = "wcwidth" },
]
sdist = { url = "https://files.pythonhosted.org/packages/a1/e1/bd15cb8ffdcfeeb2bdc215de3c3cffca11408d829e4b8416dcfe71ba8854/prompt_toolkit-3.0.50.tar.gz", hash = "sha256:544748f3860a2623ca5cd6d2795e7a14f3d0e1c3c9728359013f79877fc89bab", size = 429087 }
wheels = [
    { url = "https://files.pythonhosted.org/packages/e4/ea/d836f008d33151c7a1f62caf3d8dd782e4d15f6a43897f64480c2b8de2ad/prompt_toolkit-3.0.50-py3-none-any.whl", hash = "sha256:9b6427eb19e479d98acff65196a307c555eb567989e6d88ebbb1b509d9779198", size = 387816 },
]

[[package]]
name = "propcache"
version = "0.2.1"
source = { registry = "https://pypi.org/simple" }
sdist = { url = "https://files.pythonhosted.org/packages/20/c8/2a13f78d82211490855b2fb303b6721348d0787fdd9a12ac46d99d3acde1/propcache-0.2.1.tar.gz", hash = "sha256:3f77ce728b19cb537714499928fe800c3dda29e8d9428778fc7c186da4c09a64", size = 41735 }
wheels = [
    { url = "https://files.pythonhosted.org/packages/a7/a5/0ea64c9426959ef145a938e38c832fc551843481d356713ececa9a8a64e8/propcache-0.2.1-cp310-cp310-macosx_10_9_universal2.whl", hash = "sha256:6b3f39a85d671436ee3d12c017f8fdea38509e4f25b28eb25877293c98c243f6", size = 79296 },
    { url = "https://files.pythonhosted.org/packages/76/5a/916db1aba735f55e5eca4733eea4d1973845cf77dfe67c2381a2ca3ce52d/propcache-0.2.1-cp310-cp310-macosx_10_9_x86_64.whl", hash = "sha256:39d51fbe4285d5db5d92a929e3e21536ea3dd43732c5b177c7ef03f918dff9f2", size = 45622 },
    { url = "https://files.pythonhosted.org/packages/2d/62/685d3cf268b8401ec12b250b925b21d152b9d193b7bffa5fdc4815c392c2/propcache-0.2.1-cp310-cp310-macosx_11_0_arm64.whl", hash = "sha256:6445804cf4ec763dc70de65a3b0d9954e868609e83850a47ca4f0cb64bd79fea", size = 45133 },
    { url = "https://files.pythonhosted.org/packages/4d/3d/31c9c29ee7192defc05aa4d01624fd85a41cf98e5922aaed206017329944/propcache-0.2.1-cp310-cp310-manylinux_2_17_aarch64.manylinux2014_aarch64.whl", hash = "sha256:f9479aa06a793c5aeba49ce5c5692ffb51fcd9a7016e017d555d5e2b0045d212", size = 204809 },
    { url = "https://files.pythonhosted.org/packages/10/a1/e4050776f4797fc86140ac9a480d5dc069fbfa9d499fe5c5d2fa1ae71f07/propcache-0.2.1-cp310-cp310-manylinux_2_17_ppc64le.manylinux2014_ppc64le.whl", hash = "sha256:d9631c5e8b5b3a0fda99cb0d29c18133bca1e18aea9effe55adb3da1adef80d3", size = 219109 },
    { url = "https://files.pythonhosted.org/packages/c9/c0/e7ae0df76343d5e107d81e59acc085cea5fd36a48aa53ef09add7503e888/propcache-0.2.1-cp310-cp310-manylinux_2_17_s390x.manylinux2014_s390x.whl", hash = "sha256:3156628250f46a0895f1f36e1d4fbe062a1af8718ec3ebeb746f1d23f0c5dc4d", size = 217368 },
    { url = "https://files.pythonhosted.org/packages/fc/e1/e0a2ed6394b5772508868a977d3238f4afb2eebaf9976f0b44a8d347ad63/propcache-0.2.1-cp310-cp310-manylinux_2_17_x86_64.manylinux2014_x86_64.whl", hash = "sha256:6b6fb63ae352e13748289f04f37868099e69dba4c2b3e271c46061e82c745634", size = 205124 },
    { url = "https://files.pythonhosted.org/packages/50/c1/e388c232d15ca10f233c778bbdc1034ba53ede14c207a72008de45b2db2e/propcache-0.2.1-cp310-cp310-manylinux_2_5_i686.manylinux1_i686.manylinux_2_17_i686.manylinux2014_i686.whl", hash = "sha256:887d9b0a65404929641a9fabb6452b07fe4572b269d901d622d8a34a4e9043b2", size = 195463 },
    { url = "https://files.pythonhosted.org/packages/0a/fd/71b349b9def426cc73813dbd0f33e266de77305e337c8c12bfb0a2a82bfb/propcache-0.2.1-cp310-cp310-musllinux_1_2_aarch64.whl", hash = "sha256:a96dc1fa45bd8c407a0af03b2d5218392729e1822b0c32e62c5bf7eeb5fb3958", size = 198358 },
    { url = "https://files.pythonhosted.org/packages/02/f2/d7c497cd148ebfc5b0ae32808e6c1af5922215fe38c7a06e4e722fe937c8/propcache-0.2.1-cp310-cp310-musllinux_1_2_armv7l.whl", hash = "sha256:a7e65eb5c003a303b94aa2c3852ef130230ec79e349632d030e9571b87c4698c", size = 195560 },
    { url = "https://files.pythonhosted.org/packages/bb/57/f37041bbe5e0dfed80a3f6be2612a3a75b9cfe2652abf2c99bef3455bbad/propcache-0.2.1-cp310-cp310-musllinux_1_2_i686.whl", hash = "sha256:999779addc413181912e984b942fbcc951be1f5b3663cd80b2687758f434c583", size = 196895 },
    { url = "https://files.pythonhosted.org/packages/83/36/ae3cc3e4f310bff2f064e3d2ed5558935cc7778d6f827dce74dcfa125304/propcache-0.2.1-cp310-cp310-musllinux_1_2_ppc64le.whl", hash = "sha256:19a0f89a7bb9d8048d9c4370c9c543c396e894c76be5525f5e1ad287f1750ddf", size = 207124 },
    { url = "https://files.pythonhosted.org/packages/8c/c4/811b9f311f10ce9d31a32ff14ce58500458443627e4df4ae9c264defba7f/propcache-0.2.1-cp310-cp310-musllinux_1_2_s390x.whl", hash = "sha256:1ac2f5fe02fa75f56e1ad473f1175e11f475606ec9bd0be2e78e4734ad575034", size = 210442 },
    { url = "https://files.pythonhosted.org/packages/18/dd/a1670d483a61ecac0d7fc4305d91caaac7a8fc1b200ea3965a01cf03bced/propcache-0.2.1-cp310-cp310-musllinux_1_2_x86_64.whl", hash = "sha256:574faa3b79e8ebac7cb1d7930f51184ba1ccf69adfdec53a12f319a06030a68b", size = 203219 },
    { url = "https://files.pythonhosted.org/packages/f9/2d/30ced5afde41b099b2dc0c6573b66b45d16d73090e85655f1a30c5a24e07/propcache-0.2.1-cp310-cp310-win32.whl", hash = "sha256:03ff9d3f665769b2a85e6157ac8b439644f2d7fd17615a82fa55739bc97863f4", size = 40313 },
    { url = "https://files.pythonhosted.org/packages/23/84/bd9b207ac80da237af77aa6e153b08ffa83264b1c7882495984fcbfcf85c/propcache-0.2.1-cp310-cp310-win_amd64.whl", hash = "sha256:2d3af2e79991102678f53e0dbf4c35de99b6b8b58f29a27ca0325816364caaba", size = 44428 },
    { url = "https://files.pythonhosted.org/packages/bc/0f/2913b6791ebefb2b25b4efd4bb2299c985e09786b9f5b19184a88e5778dd/propcache-0.2.1-cp311-cp311-macosx_10_9_universal2.whl", hash = "sha256:1ffc3cca89bb438fb9c95c13fc874012f7b9466b89328c3c8b1aa93cdcfadd16", size = 79297 },
    { url = "https://files.pythonhosted.org/packages/cf/73/af2053aeccd40b05d6e19058419ac77674daecdd32478088b79375b9ab54/propcache-0.2.1-cp311-cp311-macosx_10_9_x86_64.whl", hash = "sha256:f174bbd484294ed9fdf09437f889f95807e5f229d5d93588d34e92106fbf6717", size = 45611 },
    { url = "https://files.pythonhosted.org/packages/3c/09/8386115ba7775ea3b9537730e8cf718d83bbf95bffe30757ccf37ec4e5da/propcache-0.2.1-cp311-cp311-macosx_11_0_arm64.whl", hash = "sha256:70693319e0b8fd35dd863e3e29513875eb15c51945bf32519ef52927ca883bc3", size = 45146 },
    { url = "https://files.pythonhosted.org/packages/03/7a/793aa12f0537b2e520bf09f4c6833706b63170a211ad042ca71cbf79d9cb/propcache-0.2.1-cp311-cp311-manylinux_2_17_aarch64.manylinux2014_aarch64.whl", hash = "sha256:b480c6a4e1138e1aa137c0079b9b6305ec6dcc1098a8ca5196283e8a49df95a9", size = 232136 },
    { url = "https://files.pythonhosted.org/packages/f1/38/b921b3168d72111769f648314100558c2ea1d52eb3d1ba7ea5c4aa6f9848/propcache-0.2.1-cp311-cp311-manylinux_2_17_ppc64le.manylinux2014_ppc64le.whl", hash = "sha256:d27b84d5880f6d8aa9ae3edb253c59d9f6642ffbb2c889b78b60361eed449787", size = 239706 },
    { url = "https://files.pythonhosted.org/packages/14/29/4636f500c69b5edea7786db3c34eb6166f3384b905665ce312a6e42c720c/propcache-0.2.1-cp311-cp311-manylinux_2_17_s390x.manylinux2014_s390x.whl", hash = "sha256:857112b22acd417c40fa4595db2fe28ab900c8c5fe4670c7989b1c0230955465", size = 238531 },
    { url = "https://files.pythonhosted.org/packages/85/14/01fe53580a8e1734ebb704a3482b7829a0ef4ea68d356141cf0994d9659b/propcache-0.2.1-cp311-cp311-manylinux_2_17_x86_64.manylinux2014_x86_64.whl", hash = "sha256:cf6c4150f8c0e32d241436526f3c3f9cbd34429492abddbada2ffcff506c51af", size = 231063 },
    { url = "https://files.pythonhosted.org/packages/33/5c/1d961299f3c3b8438301ccfbff0143b69afcc30c05fa28673cface692305/propcache-0.2.1-cp311-cp311-manylinux_2_5_i686.manylinux1_i686.manylinux_2_17_i686.manylinux2014_i686.whl", hash = "sha256:66d4cfda1d8ed687daa4bc0274fcfd5267873db9a5bc0418c2da19273040eeb7", size = 220134 },
    { url = "https://files.pythonhosted.org/packages/00/d0/ed735e76db279ba67a7d3b45ba4c654e7b02bc2f8050671ec365d8665e21/propcache-0.2.1-cp311-cp311-musllinux_1_2_aarch64.whl", hash = "sha256:c2f992c07c0fca81655066705beae35fc95a2fa7366467366db627d9f2ee097f", size = 220009 },
    { url = "https://files.pythonhosted.org/packages/75/90/ee8fab7304ad6533872fee982cfff5a53b63d095d78140827d93de22e2d4/propcache-0.2.1-cp311-cp311-musllinux_1_2_armv7l.whl", hash = "sha256:4a571d97dbe66ef38e472703067021b1467025ec85707d57e78711c085984e54", size = 212199 },
    { url = "https://files.pythonhosted.org/packages/eb/ec/977ffaf1664f82e90737275873461695d4c9407d52abc2f3c3e24716da13/propcache-0.2.1-cp311-cp311-musllinux_1_2_i686.whl", hash = "sha256:bb6178c241278d5fe853b3de743087be7f5f4c6f7d6d22a3b524d323eecec505", size = 214827 },
    { url = "https://files.pythonhosted.org/packages/57/48/031fb87ab6081764054821a71b71942161619549396224cbb242922525e8/propcache-0.2.1-cp311-cp311-musllinux_1_2_ppc64le.whl", hash = "sha256:ad1af54a62ffe39cf34db1aa6ed1a1873bd548f6401db39d8e7cd060b9211f82", size = 228009 },
    { url = "https://files.pythonhosted.org/packages/1a/06/ef1390f2524850838f2390421b23a8b298f6ce3396a7cc6d39dedd4047b0/propcache-0.2.1-cp311-cp311-musllinux_1_2_s390x.whl", hash = "sha256:e7048abd75fe40712005bcfc06bb44b9dfcd8e101dda2ecf2f5aa46115ad07ca", size = 231638 },
    { url = "https://files.pythonhosted.org/packages/38/2a/101e6386d5a93358395da1d41642b79c1ee0f3b12e31727932b069282b1d/propcache-0.2.1-cp311-cp311-musllinux_1_2_x86_64.whl", hash = "sha256:160291c60081f23ee43d44b08a7e5fb76681221a8e10b3139618c5a9a291b84e", size = 222788 },
    { url = "https://files.pythonhosted.org/packages/db/81/786f687951d0979007e05ad9346cd357e50e3d0b0f1a1d6074df334b1bbb/propcache-0.2.1-cp311-cp311-win32.whl", hash = "sha256:819ce3b883b7576ca28da3861c7e1a88afd08cc8c96908e08a3f4dd64a228034", size = 40170 },
    { url = "https://files.pythonhosted.org/packages/cf/59/7cc7037b295d5772eceb426358bb1b86e6cab4616d971bd74275395d100d/propcache-0.2.1-cp311-cp311-win_amd64.whl", hash = "sha256:edc9fc7051e3350643ad929df55c451899bb9ae6d24998a949d2e4c87fb596d3", size = 44404 },
    { url = "https://files.pythonhosted.org/packages/4c/28/1d205fe49be8b1b4df4c50024e62480a442b1a7b818e734308bb0d17e7fb/propcache-0.2.1-cp312-cp312-macosx_10_13_universal2.whl", hash = "sha256:081a430aa8d5e8876c6909b67bd2d937bfd531b0382d3fdedb82612c618bc41a", size = 79588 },
    { url = "https://files.pythonhosted.org/packages/21/ee/fc4d893f8d81cd4971affef2a6cb542b36617cd1d8ce56b406112cb80bf7/propcache-0.2.1-cp312-cp312-macosx_10_13_x86_64.whl", hash = "sha256:d2ccec9ac47cf4e04897619c0e0c1a48c54a71bdf045117d3a26f80d38ab1fb0", size = 45825 },
    { url = "https://files.pythonhosted.org/packages/4a/de/bbe712f94d088da1d237c35d735f675e494a816fd6f54e9db2f61ef4d03f/propcache-0.2.1-cp312-cp312-macosx_11_0_arm64.whl", hash = "sha256:14d86fe14b7e04fa306e0c43cdbeebe6b2c2156a0c9ce56b815faacc193e320d", size = 45357 },
    { url = "https://files.pythonhosted.org/packages/7f/14/7ae06a6cf2a2f1cb382586d5a99efe66b0b3d0c6f9ac2f759e6f7af9d7cf/propcache-0.2.1-cp312-cp312-manylinux_2_17_aarch64.manylinux2014_aarch64.whl", hash = "sha256:049324ee97bb67285b49632132db351b41e77833678432be52bdd0289c0e05e4", size = 241869 },
    { url = "https://files.pythonhosted.org/packages/cc/59/227a78be960b54a41124e639e2c39e8807ac0c751c735a900e21315f8c2b/propcache-0.2.1-cp312-cp312-manylinux_2_17_ppc64le.manylinux2014_ppc64le.whl", hash = "sha256:1cd9a1d071158de1cc1c71a26014dcdfa7dd3d5f4f88c298c7f90ad6f27bb46d", size = 247884 },
    { url = "https://files.pythonhosted.org/packages/84/58/f62b4ffaedf88dc1b17f04d57d8536601e4e030feb26617228ef930c3279/propcache-0.2.1-cp312-cp312-manylinux_2_17_s390x.manylinux2014_s390x.whl", hash = "sha256:98110aa363f1bb4c073e8dcfaefd3a5cea0f0834c2aab23dda657e4dab2f53b5", size = 248486 },
    { url = "https://files.pythonhosted.org/packages/1c/07/ebe102777a830bca91bbb93e3479cd34c2ca5d0361b83be9dbd93104865e/propcache-0.2.1-cp312-cp312-manylinux_2_17_x86_64.manylinux2014_x86_64.whl", hash = "sha256:647894f5ae99c4cf6bb82a1bb3a796f6e06af3caa3d32e26d2350d0e3e3faf24", size = 243649 },
    { url = "https://files.pythonhosted.org/packages/ed/bc/4f7aba7f08f520376c4bb6a20b9a981a581b7f2e385fa0ec9f789bb2d362/propcache-0.2.1-cp312-cp312-manylinux_2_5_i686.manylinux1_i686.manylinux_2_17_i686.manylinux2014_i686.whl", hash = "sha256:bfd3223c15bebe26518d58ccf9a39b93948d3dcb3e57a20480dfdd315356baff", size = 229103 },
    { url = "https://files.pythonhosted.org/packages/fe/d5/04ac9cd4e51a57a96f78795e03c5a0ddb8f23ec098b86f92de028d7f2a6b/propcache-0.2.1-cp312-cp312-musllinux_1_2_aarch64.whl", hash = "sha256:d71264a80f3fcf512eb4f18f59423fe82d6e346ee97b90625f283df56aee103f", size = 226607 },
    { url = "https://files.pythonhosted.org/packages/e3/f0/24060d959ea41d7a7cc7fdbf68b31852331aabda914a0c63bdb0e22e96d6/propcache-0.2.1-cp312-cp312-musllinux_1_2_armv7l.whl", hash = "sha256:e73091191e4280403bde6c9a52a6999d69cdfde498f1fdf629105247599b57ec", size = 221153 },
    { url = "https://files.pythonhosted.org/packages/77/a7/3ac76045a077b3e4de4859a0753010765e45749bdf53bd02bc4d372da1a0/propcache-0.2.1-cp312-cp312-musllinux_1_2_i686.whl", hash = "sha256:3935bfa5fede35fb202c4b569bb9c042f337ca4ff7bd540a0aa5e37131659348", size = 222151 },
    { url = "https://files.pythonhosted.org/packages/e7/af/5e29da6f80cebab3f5a4dcd2a3240e7f56f2c4abf51cbfcc99be34e17f0b/propcache-0.2.1-cp312-cp312-musllinux_1_2_ppc64le.whl", hash = "sha256:f508b0491767bb1f2b87fdfacaba5f7eddc2f867740ec69ece6d1946d29029a6", size = 233812 },
    { url = "https://files.pythonhosted.org/packages/8c/89/ebe3ad52642cc5509eaa453e9f4b94b374d81bae3265c59d5c2d98efa1b4/propcache-0.2.1-cp312-cp312-musllinux_1_2_s390x.whl", hash = "sha256:1672137af7c46662a1c2be1e8dc78cb6d224319aaa40271c9257d886be4363a6", size = 238829 },
    { url = "https://files.pythonhosted.org/packages/e9/2f/6b32f273fa02e978b7577159eae7471b3cfb88b48563b1c2578b2d7ca0bb/propcache-0.2.1-cp312-cp312-musllinux_1_2_x86_64.whl", hash = "sha256:b74c261802d3d2b85c9df2dfb2fa81b6f90deeef63c2db9f0e029a3cac50b518", size = 230704 },
    { url = "https://files.pythonhosted.org/packages/5c/2e/f40ae6ff5624a5f77edd7b8359b208b5455ea113f68309e2b00a2e1426b6/propcache-0.2.1-cp312-cp312-win32.whl", hash = "sha256:d09c333d36c1409d56a9d29b3a1b800a42c76a57a5a8907eacdbce3f18768246", size = 40050 },
    { url = "https://files.pythonhosted.org/packages/3b/77/a92c3ef994e47180862b9d7d11e37624fb1c00a16d61faf55115d970628b/propcache-0.2.1-cp312-cp312-win_amd64.whl", hash = "sha256:c214999039d4f2a5b2073ac506bba279945233da8c786e490d411dfc30f855c1", size = 44117 },
    { url = "https://files.pythonhosted.org/packages/0f/2a/329e0547cf2def8857157f9477669043e75524cc3e6251cef332b3ff256f/propcache-0.2.1-cp313-cp313-macosx_10_13_universal2.whl", hash = "sha256:aca405706e0b0a44cc6bfd41fbe89919a6a56999157f6de7e182a990c36e37bc", size = 77002 },
    { url = "https://files.pythonhosted.org/packages/12/2d/c4df5415e2382f840dc2ecbca0eeb2293024bc28e57a80392f2012b4708c/propcache-0.2.1-cp313-cp313-macosx_10_13_x86_64.whl", hash = "sha256:12d1083f001ace206fe34b6bdc2cb94be66d57a850866f0b908972f90996b3e9", size = 44639 },
    { url = "https://files.pythonhosted.org/packages/d0/5a/21aaa4ea2f326edaa4e240959ac8b8386ea31dedfdaa636a3544d9e7a408/propcache-0.2.1-cp313-cp313-macosx_11_0_arm64.whl", hash = "sha256:d93f3307ad32a27bda2e88ec81134b823c240aa3abb55821a8da553eed8d9439", size = 44049 },
    { url = "https://files.pythonhosted.org/packages/4e/3e/021b6cd86c0acc90d74784ccbb66808b0bd36067a1bf3e2deb0f3845f618/propcache-0.2.1-cp313-cp313-manylinux_2_17_aarch64.manylinux2014_aarch64.whl", hash = "sha256:ba278acf14471d36316159c94a802933d10b6a1e117b8554fe0d0d9b75c9d536", size = 224819 },
    { url = "https://files.pythonhosted.org/packages/3c/57/c2fdeed1b3b8918b1770a133ba5c43ad3d78e18285b0c06364861ef5cc38/propcache-0.2.1-cp313-cp313-manylinux_2_17_ppc64le.manylinux2014_ppc64le.whl", hash = "sha256:4e6281aedfca15301c41f74d7005e6e3f4ca143584ba696ac69df4f02f40d629", size = 229625 },
    { url = "https://files.pythonhosted.org/packages/9d/81/70d4ff57bf2877b5780b466471bebf5892f851a7e2ca0ae7ffd728220281/propcache-0.2.1-cp313-cp313-manylinux_2_17_s390x.manylinux2014_s390x.whl", hash = "sha256:5b750a8e5a1262434fb1517ddf64b5de58327f1adc3524a5e44c2ca43305eb0b", size = 232934 },
    { url = "https://files.pythonhosted.org/packages/3c/b9/bb51ea95d73b3fb4100cb95adbd4e1acaf2cbb1fd1083f5468eeb4a099a8/propcache-0.2.1-cp313-cp313-manylinux_2_17_x86_64.manylinux2014_x86_64.whl", hash = "sha256:bf72af5e0fb40e9babf594308911436c8efde3cb5e75b6f206c34ad18be5c052", size = 227361 },
    { url = "https://files.pythonhosted.org/packages/f1/20/3c6d696cd6fd70b29445960cc803b1851a1131e7a2e4ee261ee48e002bcd/propcache-0.2.1-cp313-cp313-manylinux_2_5_i686.manylinux1_i686.manylinux_2_17_i686.manylinux2014_i686.whl", hash = "sha256:b2d0a12018b04f4cb820781ec0dffb5f7c7c1d2a5cd22bff7fb055a2cb19ebce", size = 213904 },
    { url = "https://files.pythonhosted.org/packages/a1/cb/1593bfc5ac6d40c010fa823f128056d6bc25b667f5393781e37d62f12005/propcache-0.2.1-cp313-cp313-musllinux_1_2_aarch64.whl", hash = "sha256:e800776a79a5aabdb17dcc2346a7d66d0777e942e4cd251defeb084762ecd17d", size = 212632 },
    { url = "https://files.pythonhosted.org/packages/6d/5c/e95617e222be14a34c709442a0ec179f3207f8a2b900273720501a70ec5e/propcache-0.2.1-cp313-cp313-musllinux_1_2_armv7l.whl", hash = "sha256:4160d9283bd382fa6c0c2b5e017acc95bc183570cd70968b9202ad6d8fc48dce", size = 207897 },
    { url = "https://files.pythonhosted.org/packages/8e/3b/56c5ab3dc00f6375fbcdeefdede5adf9bee94f1fab04adc8db118f0f9e25/propcache-0.2.1-cp313-cp313-musllinux_1_2_i686.whl", hash = "sha256:30b43e74f1359353341a7adb783c8f1b1c676367b011709f466f42fda2045e95", size = 208118 },
    { url = "https://files.pythonhosted.org/packages/86/25/d7ef738323fbc6ebcbce33eb2a19c5e07a89a3df2fded206065bd5e868a9/propcache-0.2.1-cp313-cp313-musllinux_1_2_ppc64le.whl", hash = "sha256:58791550b27d5488b1bb52bc96328456095d96206a250d28d874fafe11b3dfaf", size = 217851 },
    { url = "https://files.pythonhosted.org/packages/b3/77/763e6cef1852cf1ba740590364ec50309b89d1c818e3256d3929eb92fabf/propcache-0.2.1-cp313-cp313-musllinux_1_2_s390x.whl", hash = "sha256:0f022d381747f0dfe27e99d928e31bc51a18b65bb9e481ae0af1380a6725dd1f", size = 222630 },
    { url = "https://files.pythonhosted.org/packages/4f/e9/0f86be33602089c701696fbed8d8c4c07b6ee9605c5b7536fd27ed540c5b/propcache-0.2.1-cp313-cp313-musllinux_1_2_x86_64.whl", hash = "sha256:297878dc9d0a334358f9b608b56d02e72899f3b8499fc6044133f0d319e2ec30", size = 216269 },
    { url = "https://files.pythonhosted.org/packages/cc/02/5ac83217d522394b6a2e81a2e888167e7ca629ef6569a3f09852d6dcb01a/propcache-0.2.1-cp313-cp313-win32.whl", hash = "sha256:ddfab44e4489bd79bda09d84c430677fc7f0a4939a73d2bba3073036f487a0a6", size = 39472 },
    { url = "https://files.pythonhosted.org/packages/f4/33/d6f5420252a36034bc8a3a01171bc55b4bff5df50d1c63d9caa50693662f/propcache-0.2.1-cp313-cp313-win_amd64.whl", hash = "sha256:556fc6c10989f19a179e4321e5d678db8eb2924131e64652a51fe83e4c3db0e1", size = 43363 },
    { url = "https://files.pythonhosted.org/packages/41/b6/c5319caea262f4821995dca2107483b94a3345d4607ad797c76cb9c36bcc/propcache-0.2.1-py3-none-any.whl", hash = "sha256:52277518d6aae65536e9cea52d4e7fd2f7a66f4aa2d30ed3f2fcea620ace3c54", size = 11818 },
]

[[package]]
name = "protobuf"
version = "5.29.2"
source = { registry = "https://pypi.org/simple" }
sdist = { url = "https://files.pythonhosted.org/packages/a5/73/4e6295c1420a9d20c9c351db3a36109b4c9aa601916cb7c6871e3196a1ca/protobuf-5.29.2.tar.gz", hash = "sha256:b2cc8e8bb7c9326996f0e160137b0861f1a82162502658df2951209d0cb0309e", size = 424901 }
wheels = [
    { url = "https://files.pythonhosted.org/packages/f3/42/6db5387124708d619ffb990a846fb123bee546f52868039f8fa964c5bc54/protobuf-5.29.2-cp310-abi3-win32.whl", hash = "sha256:c12ba8249f5624300cf51c3d0bfe5be71a60c63e4dcf51ffe9a68771d958c851", size = 422697 },
    { url = "https://files.pythonhosted.org/packages/6c/38/2fcc968b377b531882d6ab2ac99b10ca6d00108394f6ff57c2395fb7baff/protobuf-5.29.2-cp310-abi3-win_amd64.whl", hash = "sha256:842de6d9241134a973aab719ab42b008a18a90f9f07f06ba480df268f86432f9", size = 434495 },
    { url = "https://files.pythonhosted.org/packages/cb/26/41debe0f6615fcb7e97672057524687ed86fcd85e3da3f031c30af8f0c51/protobuf-5.29.2-cp38-abi3-macosx_10_9_universal2.whl", hash = "sha256:a0c53d78383c851bfa97eb42e3703aefdc96d2036a41482ffd55dc5f529466eb", size = 417812 },
    { url = "https://files.pythonhosted.org/packages/e4/20/38fc33b60dcfb380507b99494aebe8c34b68b8ac7d32808c4cebda3f6f6b/protobuf-5.29.2-cp38-abi3-manylinux2014_aarch64.whl", hash = "sha256:494229ecd8c9009dd71eda5fd57528395d1eacdf307dbece6c12ad0dd09e912e", size = 319562 },
    { url = "https://files.pythonhosted.org/packages/90/4d/c3d61e698e0e41d926dbff6aa4e57428ab1a6fc3b5e1deaa6c9ec0fd45cf/protobuf-5.29.2-cp38-abi3-manylinux2014_x86_64.whl", hash = "sha256:b6b0d416bbbb9d4fbf9d0561dbfc4e324fd522f61f7af0fe0f282ab67b22477e", size = 319662 },
    { url = "https://files.pythonhosted.org/packages/f3/fd/c7924b4c2a1c61b8f4b64edd7a31ffacf63432135a2606f03a2f0d75a750/protobuf-5.29.2-py3-none-any.whl", hash = "sha256:fde4554c0e578a5a0bcc9a276339594848d1e89f9ea47b4427c80e5d72f90181", size = 172539 },
]

[[package]]
name = "pyasn1"
version = "0.6.1"
source = { registry = "https://pypi.org/simple" }
sdist = { url = "https://files.pythonhosted.org/packages/ba/e9/01f1a64245b89f039897cb0130016d79f77d52669aae6ee7b159a6c4c018/pyasn1-0.6.1.tar.gz", hash = "sha256:6f580d2bdd84365380830acf45550f2511469f673cb4a5ae3857a3170128b034", size = 145322 }
wheels = [
    { url = "https://files.pythonhosted.org/packages/c8/f1/d6a797abb14f6283c0ddff96bbdd46937f64122b8c925cab503dd37f8214/pyasn1-0.6.1-py3-none-any.whl", hash = "sha256:0d632f46f2ba09143da3a8afe9e33fb6f92fa2320ab7e886e2d0f7672af84629", size = 83135 },
]

[[package]]
name = "pyasn1-modules"
version = "0.4.2"
source = { registry = "https://pypi.org/simple" }
dependencies = [
    { name = "pyasn1" },
]
sdist = { url = "https://files.pythonhosted.org/packages/e9/e6/78ebbb10a8c8e4b61a59249394a4a594c1a7af95593dc933a349c8d00964/pyasn1_modules-0.4.2.tar.gz", hash = "sha256:677091de870a80aae844b1ca6134f54652fa2c8c5a52aa396440ac3106e941e6", size = 307892 }
wheels = [
    { url = "https://files.pythonhosted.org/packages/47/8d/d529b5d697919ba8c11ad626e835d4039be708a35b0d22de83a269a6682c/pyasn1_modules-0.4.2-py3-none-any.whl", hash = "sha256:29253a9207ce32b64c3ac6600edc75368f98473906e8fd1043bd6b5b1de2c14a", size = 181259 },
]

[[package]]
name = "pydantic"
version = "2.10.4"
source = { registry = "https://pypi.org/simple" }
dependencies = [
    { name = "annotated-types" },
    { name = "pydantic-core" },
    { name = "typing-extensions" },
]
sdist = { url = "https://files.pythonhosted.org/packages/70/7e/fb60e6fee04d0ef8f15e4e01ff187a196fa976eb0f0ab524af4599e5754c/pydantic-2.10.4.tar.gz", hash = "sha256:82f12e9723da6de4fe2ba888b5971157b3be7ad914267dea8f05f82b28254f06", size = 762094 }
wheels = [
    { url = "https://files.pythonhosted.org/packages/f3/26/3e1bbe954fde7ee22a6e7d31582c642aad9e84ffe4b5fb61e63b87cd326f/pydantic-2.10.4-py3-none-any.whl", hash = "sha256:597e135ea68be3a37552fb524bc7d0d66dcf93d395acd93a00682f1efcb8ee3d", size = 431765 },
]

[[package]]
name = "pydantic-core"
version = "2.27.2"
source = { registry = "https://pypi.org/simple" }
dependencies = [
    { name = "typing-extensions" },
]
sdist = { url = "https://files.pythonhosted.org/packages/fc/01/f3e5ac5e7c25833db5eb555f7b7ab24cd6f8c322d3a3ad2d67a952dc0abc/pydantic_core-2.27.2.tar.gz", hash = "sha256:eb026e5a4c1fee05726072337ff51d1efb6f59090b7da90d30ea58625b1ffb39", size = 413443 }
wheels = [
    { url = "https://files.pythonhosted.org/packages/3a/bc/fed5f74b5d802cf9a03e83f60f18864e90e3aed7223adaca5ffb7a8d8d64/pydantic_core-2.27.2-cp310-cp310-macosx_10_12_x86_64.whl", hash = "sha256:2d367ca20b2f14095a8f4fa1210f5a7b78b8a20009ecced6b12818f455b1e9fa", size = 1895938 },
    { url = "https://files.pythonhosted.org/packages/71/2a/185aff24ce844e39abb8dd680f4e959f0006944f4a8a0ea372d9f9ae2e53/pydantic_core-2.27.2-cp310-cp310-macosx_11_0_arm64.whl", hash = "sha256:491a2b73db93fab69731eaee494f320faa4e093dbed776be1a829c2eb222c34c", size = 1815684 },
    { url = "https://files.pythonhosted.org/packages/c3/43/fafabd3d94d159d4f1ed62e383e264f146a17dd4d48453319fd782e7979e/pydantic_core-2.27.2-cp310-cp310-manylinux_2_17_aarch64.manylinux2014_aarch64.whl", hash = "sha256:7969e133a6f183be60e9f6f56bfae753585680f3b7307a8e555a948d443cc05a", size = 1829169 },
    { url = "https://files.pythonhosted.org/packages/a2/d1/f2dfe1a2a637ce6800b799aa086d079998959f6f1215eb4497966efd2274/pydantic_core-2.27.2-cp310-cp310-manylinux_2_17_armv7l.manylinux2014_armv7l.whl", hash = "sha256:3de9961f2a346257caf0aa508a4da705467f53778e9ef6fe744c038119737ef5", size = 1867227 },
    { url = "https://files.pythonhosted.org/packages/7d/39/e06fcbcc1c785daa3160ccf6c1c38fea31f5754b756e34b65f74e99780b5/pydantic_core-2.27.2-cp310-cp310-manylinux_2_17_ppc64le.manylinux2014_ppc64le.whl", hash = "sha256:e2bb4d3e5873c37bb3dd58714d4cd0b0e6238cebc4177ac8fe878f8b3aa8e74c", size = 2037695 },
    { url = "https://files.pythonhosted.org/packages/7a/67/61291ee98e07f0650eb756d44998214231f50751ba7e13f4f325d95249ab/pydantic_core-2.27.2-cp310-cp310-manylinux_2_17_s390x.manylinux2014_s390x.whl", hash = "sha256:280d219beebb0752699480fe8f1dc61ab6615c2046d76b7ab7ee38858de0a4e7", size = 2741662 },
    { url = "https://files.pythonhosted.org/packages/32/90/3b15e31b88ca39e9e626630b4c4a1f5a0dfd09076366f4219429e6786076/pydantic_core-2.27.2-cp310-cp310-manylinux_2_17_x86_64.manylinux2014_x86_64.whl", hash = "sha256:47956ae78b6422cbd46f772f1746799cbb862de838fd8d1fbd34a82e05b0983a", size = 1993370 },
    { url = "https://files.pythonhosted.org/packages/ff/83/c06d333ee3a67e2e13e07794995c1535565132940715931c1c43bfc85b11/pydantic_core-2.27.2-cp310-cp310-manylinux_2_5_i686.manylinux1_i686.whl", hash = "sha256:14d4a5c49d2f009d62a2a7140d3064f686d17a5d1a268bc641954ba181880236", size = 1996813 },
    { url = "https://files.pythonhosted.org/packages/7c/f7/89be1c8deb6e22618a74f0ca0d933fdcb8baa254753b26b25ad3acff8f74/pydantic_core-2.27.2-cp310-cp310-musllinux_1_1_aarch64.whl", hash = "sha256:337b443af21d488716f8d0b6164de833e788aa6bd7e3a39c005febc1284f4962", size = 2005287 },
    { url = "https://files.pythonhosted.org/packages/b7/7d/8eb3e23206c00ef7feee17b83a4ffa0a623eb1a9d382e56e4aa46fd15ff2/pydantic_core-2.27.2-cp310-cp310-musllinux_1_1_armv7l.whl", hash = "sha256:03d0f86ea3184a12f41a2d23f7ccb79cdb5a18e06993f8a45baa8dfec746f0e9", size = 2128414 },
    { url = "https://files.pythonhosted.org/packages/4e/99/fe80f3ff8dd71a3ea15763878d464476e6cb0a2db95ff1c5c554133b6b83/pydantic_core-2.27.2-cp310-cp310-musllinux_1_1_x86_64.whl", hash = "sha256:7041c36f5680c6e0f08d922aed302e98b3745d97fe1589db0a3eebf6624523af", size = 2155301 },
    { url = "https://files.pythonhosted.org/packages/2b/a3/e50460b9a5789ca1451b70d4f52546fa9e2b420ba3bfa6100105c0559238/pydantic_core-2.27.2-cp310-cp310-win32.whl", hash = "sha256:50a68f3e3819077be2c98110c1f9dcb3817e93f267ba80a2c05bb4f8799e2ff4", size = 1816685 },
    { url = "https://files.pythonhosted.org/packages/57/4c/a8838731cb0f2c2a39d3535376466de6049034d7b239c0202a64aaa05533/pydantic_core-2.27.2-cp310-cp310-win_amd64.whl", hash = "sha256:e0fd26b16394ead34a424eecf8a31a1f5137094cabe84a1bcb10fa6ba39d3d31", size = 1982876 },
    { url = "https://files.pythonhosted.org/packages/c2/89/f3450af9d09d44eea1f2c369f49e8f181d742f28220f88cc4dfaae91ea6e/pydantic_core-2.27.2-cp311-cp311-macosx_10_12_x86_64.whl", hash = "sha256:8e10c99ef58cfdf2a66fc15d66b16c4a04f62bca39db589ae8cba08bc55331bc", size = 1893421 },
    { url = "https://files.pythonhosted.org/packages/9e/e3/71fe85af2021f3f386da42d291412e5baf6ce7716bd7101ea49c810eda90/pydantic_core-2.27.2-cp311-cp311-macosx_11_0_arm64.whl", hash = "sha256:26f32e0adf166a84d0cb63be85c562ca8a6fa8de28e5f0d92250c6b7e9e2aff7", size = 1814998 },
    { url = "https://files.pythonhosted.org/packages/a6/3c/724039e0d848fd69dbf5806894e26479577316c6f0f112bacaf67aa889ac/pydantic_core-2.27.2-cp311-cp311-manylinux_2_17_aarch64.manylinux2014_aarch64.whl", hash = "sha256:8c19d1ea0673cd13cc2f872f6c9ab42acc4e4f492a7ca9d3795ce2b112dd7e15", size = 1826167 },
    { url = "https://files.pythonhosted.org/packages/2b/5b/1b29e8c1fb5f3199a9a57c1452004ff39f494bbe9bdbe9a81e18172e40d3/pydantic_core-2.27.2-cp311-cp311-manylinux_2_17_armv7l.manylinux2014_armv7l.whl", hash = "sha256:5e68c4446fe0810e959cdff46ab0a41ce2f2c86d227d96dc3847af0ba7def306", size = 1865071 },
    { url = "https://files.pythonhosted.org/packages/89/6c/3985203863d76bb7d7266e36970d7e3b6385148c18a68cc8915fd8c84d57/pydantic_core-2.27.2-cp311-cp311-manylinux_2_17_ppc64le.manylinux2014_ppc64le.whl", hash = "sha256:d9640b0059ff4f14d1f37321b94061c6db164fbe49b334b31643e0528d100d99", size = 2036244 },
    { url = "https://files.pythonhosted.org/packages/0e/41/f15316858a246b5d723f7d7f599f79e37493b2e84bfc789e58d88c209f8a/pydantic_core-2.27.2-cp311-cp311-manylinux_2_17_s390x.manylinux2014_s390x.whl", hash = "sha256:40d02e7d45c9f8af700f3452f329ead92da4c5f4317ca9b896de7ce7199ea459", size = 2737470 },
    { url = "https://files.pythonhosted.org/packages/a8/7c/b860618c25678bbd6d1d99dbdfdf0510ccb50790099b963ff78a124b754f/pydantic_core-2.27.2-cp311-cp311-manylinux_2_17_x86_64.manylinux2014_x86_64.whl", hash = "sha256:1c1fd185014191700554795c99b347d64f2bb637966c4cfc16998a0ca700d048", size = 1992291 },
    { url = "https://files.pythonhosted.org/packages/bf/73/42c3742a391eccbeab39f15213ecda3104ae8682ba3c0c28069fbcb8c10d/pydantic_core-2.27.2-cp311-cp311-manylinux_2_5_i686.manylinux1_i686.whl", hash = "sha256:d81d2068e1c1228a565af076598f9e7451712700b673de8f502f0334f281387d", size = 1994613 },
    { url = "https://files.pythonhosted.org/packages/94/7a/941e89096d1175d56f59340f3a8ebaf20762fef222c298ea96d36a6328c5/pydantic_core-2.27.2-cp311-cp311-musllinux_1_1_aarch64.whl", hash = "sha256:1a4207639fb02ec2dbb76227d7c751a20b1a6b4bc52850568e52260cae64ca3b", size = 2002355 },
    { url = "https://files.pythonhosted.org/packages/6e/95/2359937a73d49e336a5a19848713555605d4d8d6940c3ec6c6c0ca4dcf25/pydantic_core-2.27.2-cp311-cp311-musllinux_1_1_armv7l.whl", hash = "sha256:3de3ce3c9ddc8bbd88f6e0e304dea0e66d843ec9de1b0042b0911c1663ffd474", size = 2126661 },
    { url = "https://files.pythonhosted.org/packages/2b/4c/ca02b7bdb6012a1adef21a50625b14f43ed4d11f1fc237f9d7490aa5078c/pydantic_core-2.27.2-cp311-cp311-musllinux_1_1_x86_64.whl", hash = "sha256:30c5f68ded0c36466acede341551106821043e9afaad516adfb6e8fa80a4e6a6", size = 2153261 },
    { url = "https://files.pythonhosted.org/packages/72/9d/a241db83f973049a1092a079272ffe2e3e82e98561ef6214ab53fe53b1c7/pydantic_core-2.27.2-cp311-cp311-win32.whl", hash = "sha256:c70c26d2c99f78b125a3459f8afe1aed4d9687c24fd677c6a4436bc042e50d6c", size = 1812361 },
    { url = "https://files.pythonhosted.org/packages/e8/ef/013f07248041b74abd48a385e2110aa3a9bbfef0fbd97d4e6d07d2f5b89a/pydantic_core-2.27.2-cp311-cp311-win_amd64.whl", hash = "sha256:08e125dbdc505fa69ca7d9c499639ab6407cfa909214d500897d02afb816e7cc", size = 1982484 },
    { url = "https://files.pythonhosted.org/packages/10/1c/16b3a3e3398fd29dca77cea0a1d998d6bde3902fa2706985191e2313cc76/pydantic_core-2.27.2-cp311-cp311-win_arm64.whl", hash = "sha256:26f0d68d4b235a2bae0c3fc585c585b4ecc51382db0e3ba402a22cbc440915e4", size = 1867102 },
    { url = "https://files.pythonhosted.org/packages/d6/74/51c8a5482ca447871c93e142d9d4a92ead74de6c8dc5e66733e22c9bba89/pydantic_core-2.27.2-cp312-cp312-macosx_10_12_x86_64.whl", hash = "sha256:9e0c8cfefa0ef83b4da9588448b6d8d2a2bf1a53c3f1ae5fca39eb3061e2f0b0", size = 1893127 },
    { url = "https://files.pythonhosted.org/packages/d3/f3/c97e80721735868313c58b89d2de85fa80fe8dfeeed84dc51598b92a135e/pydantic_core-2.27.2-cp312-cp312-macosx_11_0_arm64.whl", hash = "sha256:83097677b8e3bd7eaa6775720ec8e0405f1575015a463285a92bfdfe254529ef", size = 1811340 },
    { url = "https://files.pythonhosted.org/packages/9e/91/840ec1375e686dbae1bd80a9e46c26a1e0083e1186abc610efa3d9a36180/pydantic_core-2.27.2-cp312-cp312-manylinux_2_17_aarch64.manylinux2014_aarch64.whl", hash = "sha256:172fce187655fece0c90d90a678424b013f8fbb0ca8b036ac266749c09438cb7", size = 1822900 },
    { url = "https://files.pythonhosted.org/packages/f6/31/4240bc96025035500c18adc149aa6ffdf1a0062a4b525c932065ceb4d868/pydantic_core-2.27.2-cp312-cp312-manylinux_2_17_armv7l.manylinux2014_armv7l.whl", hash = "sha256:519f29f5213271eeeeb3093f662ba2fd512b91c5f188f3bb7b27bc5973816934", size = 1869177 },
    { url = "https://files.pythonhosted.org/packages/fa/20/02fbaadb7808be578317015c462655c317a77a7c8f0ef274bc016a784c54/pydantic_core-2.27.2-cp312-cp312-manylinux_2_17_ppc64le.manylinux2014_ppc64le.whl", hash = "sha256:05e3a55d124407fffba0dd6b0c0cd056d10e983ceb4e5dbd10dda135c31071d6", size = 2038046 },
    { url = "https://files.pythonhosted.org/packages/06/86/7f306b904e6c9eccf0668248b3f272090e49c275bc488a7b88b0823444a4/pydantic_core-2.27.2-cp312-cp312-manylinux_2_17_s390x.manylinux2014_s390x.whl", hash = "sha256:9c3ed807c7b91de05e63930188f19e921d1fe90de6b4f5cd43ee7fcc3525cb8c", size = 2685386 },
    { url = "https://files.pythonhosted.org/packages/8d/f0/49129b27c43396581a635d8710dae54a791b17dfc50c70164866bbf865e3/pydantic_core-2.27.2-cp312-cp312-manylinux_2_17_x86_64.manylinux2014_x86_64.whl", hash = "sha256:6fb4aadc0b9a0c063206846d603b92030eb6f03069151a625667f982887153e2", size = 1997060 },
    { url = "https://files.pythonhosted.org/packages/0d/0f/943b4af7cd416c477fd40b187036c4f89b416a33d3cc0ab7b82708a667aa/pydantic_core-2.27.2-cp312-cp312-manylinux_2_5_i686.manylinux1_i686.whl", hash = "sha256:28ccb213807e037460326424ceb8b5245acb88f32f3d2777427476e1b32c48c4", size = 2004870 },
    { url = "https://files.pythonhosted.org/packages/35/40/aea70b5b1a63911c53a4c8117c0a828d6790483f858041f47bab0b779f44/pydantic_core-2.27.2-cp312-cp312-musllinux_1_1_aarch64.whl", hash = "sha256:de3cd1899e2c279b140adde9357c4495ed9d47131b4a4eaff9052f23398076b3", size = 1999822 },
    { url = "https://files.pythonhosted.org/packages/f2/b3/807b94fd337d58effc5498fd1a7a4d9d59af4133e83e32ae39a96fddec9d/pydantic_core-2.27.2-cp312-cp312-musllinux_1_1_armv7l.whl", hash = "sha256:220f892729375e2d736b97d0e51466252ad84c51857d4d15f5e9692f9ef12be4", size = 2130364 },
    { url = "https://files.pythonhosted.org/packages/fc/df/791c827cd4ee6efd59248dca9369fb35e80a9484462c33c6649a8d02b565/pydantic_core-2.27.2-cp312-cp312-musllinux_1_1_x86_64.whl", hash = "sha256:a0fcd29cd6b4e74fe8ddd2c90330fd8edf2e30cb52acda47f06dd615ae72da57", size = 2158303 },
    { url = "https://files.pythonhosted.org/packages/9b/67/4e197c300976af185b7cef4c02203e175fb127e414125916bf1128b639a9/pydantic_core-2.27.2-cp312-cp312-win32.whl", hash = "sha256:1e2cb691ed9834cd6a8be61228471d0a503731abfb42f82458ff27be7b2186fc", size = 1834064 },
    { url = "https://files.pythonhosted.org/packages/1f/ea/cd7209a889163b8dcca139fe32b9687dd05249161a3edda62860430457a5/pydantic_core-2.27.2-cp312-cp312-win_amd64.whl", hash = "sha256:cc3f1a99a4f4f9dd1de4fe0312c114e740b5ddead65bb4102884b384c15d8bc9", size = 1989046 },
    { url = "https://files.pythonhosted.org/packages/bc/49/c54baab2f4658c26ac633d798dab66b4c3a9bbf47cff5284e9c182f4137a/pydantic_core-2.27.2-cp312-cp312-win_arm64.whl", hash = "sha256:3911ac9284cd8a1792d3cb26a2da18f3ca26c6908cc434a18f730dc0db7bfa3b", size = 1885092 },
    { url = "https://files.pythonhosted.org/packages/41/b1/9bc383f48f8002f99104e3acff6cba1231b29ef76cfa45d1506a5cad1f84/pydantic_core-2.27.2-cp313-cp313-macosx_10_12_x86_64.whl", hash = "sha256:7d14bd329640e63852364c306f4d23eb744e0f8193148d4044dd3dacdaacbd8b", size = 1892709 },
    { url = "https://files.pythonhosted.org/packages/10/6c/e62b8657b834f3eb2961b49ec8e301eb99946245e70bf42c8817350cbefc/pydantic_core-2.27.2-cp313-cp313-macosx_11_0_arm64.whl", hash = "sha256:82f91663004eb8ed30ff478d77c4d1179b3563df6cdb15c0817cd1cdaf34d154", size = 1811273 },
    { url = "https://files.pythonhosted.org/packages/ba/15/52cfe49c8c986e081b863b102d6b859d9defc63446b642ccbbb3742bf371/pydantic_core-2.27.2-cp313-cp313-manylinux_2_17_aarch64.manylinux2014_aarch64.whl", hash = "sha256:71b24c7d61131bb83df10cc7e687433609963a944ccf45190cfc21e0887b08c9", size = 1823027 },
    { url = "https://files.pythonhosted.org/packages/b1/1c/b6f402cfc18ec0024120602bdbcebc7bdd5b856528c013bd4d13865ca473/pydantic_core-2.27.2-cp313-cp313-manylinux_2_17_armv7l.manylinux2014_armv7l.whl", hash = "sha256:fa8e459d4954f608fa26116118bb67f56b93b209c39b008277ace29937453dc9", size = 1868888 },
    { url = "https://files.pythonhosted.org/packages/bd/7b/8cb75b66ac37bc2975a3b7de99f3c6f355fcc4d89820b61dffa8f1e81677/pydantic_core-2.27.2-cp313-cp313-manylinux_2_17_ppc64le.manylinux2014_ppc64le.whl", hash = "sha256:ce8918cbebc8da707ba805b7fd0b382816858728ae7fe19a942080c24e5b7cd1", size = 2037738 },
    { url = "https://files.pythonhosted.org/packages/c8/f1/786d8fe78970a06f61df22cba58e365ce304bf9b9f46cc71c8c424e0c334/pydantic_core-2.27.2-cp313-cp313-manylinux_2_17_s390x.manylinux2014_s390x.whl", hash = "sha256:eda3f5c2a021bbc5d976107bb302e0131351c2ba54343f8a496dc8783d3d3a6a", size = 2685138 },
    { url = "https://files.pythonhosted.org/packages/a6/74/d12b2cd841d8724dc8ffb13fc5cef86566a53ed358103150209ecd5d1999/pydantic_core-2.27.2-cp313-cp313-manylinux_2_17_x86_64.manylinux2014_x86_64.whl", hash = "sha256:bd8086fa684c4775c27f03f062cbb9eaa6e17f064307e86b21b9e0abc9c0f02e", size = 1997025 },
    { url = "https://files.pythonhosted.org/packages/a0/6e/940bcd631bc4d9a06c9539b51f070b66e8f370ed0933f392db6ff350d873/pydantic_core-2.27.2-cp313-cp313-manylinux_2_5_i686.manylinux1_i686.whl", hash = "sha256:8d9b3388db186ba0c099a6d20f0604a44eabdeef1777ddd94786cdae158729e4", size = 2004633 },
    { url = "https://files.pythonhosted.org/packages/50/cc/a46b34f1708d82498c227d5d80ce615b2dd502ddcfd8376fc14a36655af1/pydantic_core-2.27.2-cp313-cp313-musllinux_1_1_aarch64.whl", hash = "sha256:7a66efda2387de898c8f38c0cf7f14fca0b51a8ef0b24bfea5849f1b3c95af27", size = 1999404 },
    { url = "https://files.pythonhosted.org/packages/ca/2d/c365cfa930ed23bc58c41463bae347d1005537dc8db79e998af8ba28d35e/pydantic_core-2.27.2-cp313-cp313-musllinux_1_1_armv7l.whl", hash = "sha256:18a101c168e4e092ab40dbc2503bdc0f62010e95d292b27827871dc85450d7ee", size = 2130130 },
    { url = "https://files.pythonhosted.org/packages/f4/d7/eb64d015c350b7cdb371145b54d96c919d4db516817f31cd1c650cae3b21/pydantic_core-2.27.2-cp313-cp313-musllinux_1_1_x86_64.whl", hash = "sha256:ba5dd002f88b78a4215ed2f8ddbdf85e8513382820ba15ad5ad8955ce0ca19a1", size = 2157946 },
    { url = "https://files.pythonhosted.org/packages/a4/99/bddde3ddde76c03b65dfd5a66ab436c4e58ffc42927d4ff1198ffbf96f5f/pydantic_core-2.27.2-cp313-cp313-win32.whl", hash = "sha256:1ebaf1d0481914d004a573394f4be3a7616334be70261007e47c2a6fe7e50130", size = 1834387 },
    { url = "https://files.pythonhosted.org/packages/71/47/82b5e846e01b26ac6f1893d3c5f9f3a2eb6ba79be26eef0b759b4fe72946/pydantic_core-2.27.2-cp313-cp313-win_amd64.whl", hash = "sha256:953101387ecf2f5652883208769a79e48db18c6df442568a0b5ccd8c2723abee", size = 1990453 },
    { url = "https://files.pythonhosted.org/packages/51/b2/b2b50d5ecf21acf870190ae5d093602d95f66c9c31f9d5de6062eb329ad1/pydantic_core-2.27.2-cp313-cp313-win_arm64.whl", hash = "sha256:ac4dbfd1691affb8f48c2c13241a2e3b60ff23247cbcf981759c768b6633cf8b", size = 1885186 },
    { url = "https://files.pythonhosted.org/packages/46/72/af70981a341500419e67d5cb45abe552a7c74b66326ac8877588488da1ac/pydantic_core-2.27.2-pp310-pypy310_pp73-macosx_10_12_x86_64.whl", hash = "sha256:2bf14caea37e91198329b828eae1618c068dfb8ef17bb33287a7ad4b61ac314e", size = 1891159 },
    { url = "https://files.pythonhosted.org/packages/ad/3d/c5913cccdef93e0a6a95c2d057d2c2cba347815c845cda79ddd3c0f5e17d/pydantic_core-2.27.2-pp310-pypy310_pp73-macosx_11_0_arm64.whl", hash = "sha256:b0cb791f5b45307caae8810c2023a184c74605ec3bcbb67d13846c28ff731ff8", size = 1768331 },
    { url = "https://files.pythonhosted.org/packages/f6/f0/a3ae8fbee269e4934f14e2e0e00928f9346c5943174f2811193113e58252/pydantic_core-2.27.2-pp310-pypy310_pp73-manylinux_2_17_aarch64.manylinux2014_aarch64.whl", hash = "sha256:688d3fd9fcb71f41c4c015c023d12a79d1c4c0732ec9eb35d96e3388a120dcf3", size = 1822467 },
    { url = "https://files.pythonhosted.org/packages/d7/7a/7bbf241a04e9f9ea24cd5874354a83526d639b02674648af3f350554276c/pydantic_core-2.27.2-pp310-pypy310_pp73-manylinux_2_17_x86_64.manylinux2014_x86_64.whl", hash = "sha256:3d591580c34f4d731592f0e9fe40f9cc1b430d297eecc70b962e93c5c668f15f", size = 1979797 },
    { url = "https://files.pythonhosted.org/packages/4f/5f/4784c6107731f89e0005a92ecb8a2efeafdb55eb992b8e9d0a2be5199335/pydantic_core-2.27.2-pp310-pypy310_pp73-manylinux_2_5_i686.manylinux1_i686.whl", hash = "sha256:82f986faf4e644ffc189a7f1aafc86e46ef70372bb153e7001e8afccc6e54133", size = 1987839 },
    { url = "https://files.pythonhosted.org/packages/6d/a7/61246562b651dff00de86a5f01b6e4befb518df314c54dec187a78d81c84/pydantic_core-2.27.2-pp310-pypy310_pp73-musllinux_1_1_aarch64.whl", hash = "sha256:bec317a27290e2537f922639cafd54990551725fc844249e64c523301d0822fc", size = 1998861 },
    { url = "https://files.pythonhosted.org/packages/86/aa/837821ecf0c022bbb74ca132e117c358321e72e7f9702d1b6a03758545e2/pydantic_core-2.27.2-pp310-pypy310_pp73-musllinux_1_1_armv7l.whl", hash = "sha256:0296abcb83a797db256b773f45773da397da75a08f5fcaef41f2044adec05f50", size = 2116582 },
    { url = "https://files.pythonhosted.org/packages/81/b0/5e74656e95623cbaa0a6278d16cf15e10a51f6002e3ec126541e95c29ea3/pydantic_core-2.27.2-pp310-pypy310_pp73-musllinux_1_1_x86_64.whl", hash = "sha256:0d75070718e369e452075a6017fbf187f788e17ed67a3abd47fa934d001863d9", size = 2151985 },
    { url = "https://files.pythonhosted.org/packages/63/37/3e32eeb2a451fddaa3898e2163746b0cffbbdbb4740d38372db0490d67f3/pydantic_core-2.27.2-pp310-pypy310_pp73-win_amd64.whl", hash = "sha256:7e17b560be3c98a8e3aa66ce828bdebb9e9ac6ad5466fba92eb74c4c95cb1151", size = 2004715 },
]

[[package]]
name = "pydantic-settings"
version = "2.7.0"
source = { registry = "https://pypi.org/simple" }
dependencies = [
    { name = "pydantic" },
    { name = "python-dotenv" },
]
sdist = { url = "https://files.pythonhosted.org/packages/86/41/19b62b99e7530cfa1d6ccd16199afd9289a12929bef1a03aa4382b22e683/pydantic_settings-2.7.0.tar.gz", hash = "sha256:ac4bfd4a36831a48dbf8b2d9325425b549a0a6f18cea118436d728eb4f1c4d66", size = 79743 }
wheels = [
    { url = "https://files.pythonhosted.org/packages/f9/00/57b4540deb5c3a39ba689bb519a4e03124b24ab8589e618be4aac2c769bd/pydantic_settings-2.7.0-py3-none-any.whl", hash = "sha256:e00c05d5fa6cbbb227c84bd7487c5c1065084119b750df7c8c1a554aed236eb5", size = 29549 },
]

[[package]]
name = "pygments"
version = "2.18.0"
source = { registry = "https://pypi.org/simple" }
sdist = { url = "https://files.pythonhosted.org/packages/8e/62/8336eff65bcbc8e4cb5d05b55faf041285951b6e80f33e2bff2024788f31/pygments-2.18.0.tar.gz", hash = "sha256:786ff802f32e91311bff3889f6e9a86e81505fe99f2735bb6d60ae0c5004f199", size = 4891905 }
wheels = [
    { url = "https://files.pythonhosted.org/packages/f7/3f/01c8b82017c199075f8f788d0d906b9ffbbc5a47dc9918a945e13d5a2bda/pygments-2.18.0-py3-none-any.whl", hash = "sha256:b8e6aca0523f3ab76fee51799c488e38782ac06eafcf95e7ba832985c8e7b13a", size = 1205513 },
]

[[package]]
name = "pytest"
version = "8.3.5"
source = { registry = "https://pypi.org/simple" }
dependencies = [
    { name = "colorama", marker = "sys_platform == 'win32'" },
    { name = "exceptiongroup", marker = "python_full_version < '3.11'" },
    { name = "iniconfig" },
    { name = "packaging" },
    { name = "pluggy" },
    { name = "tomli", marker = "python_full_version < '3.11'" },
]
sdist = { url = "https://files.pythonhosted.org/packages/ae/3c/c9d525a414d506893f0cd8a8d0de7706446213181570cdbd766691164e40/pytest-8.3.5.tar.gz", hash = "sha256:f4efe70cc14e511565ac476b57c279e12a855b11f48f212af1080ef2263d3845", size = 1450891 }
wheels = [
    { url = "https://files.pythonhosted.org/packages/30/3d/64ad57c803f1fa1e963a7946b6e0fea4a70df53c1a7fed304586539c2bac/pytest-8.3.5-py3-none-any.whl", hash = "sha256:c69214aa47deac29fad6c2a4f590b9c4a9fdb16a403176fe154b79c0b4d4d820", size = 343634 },
]

[[package]]
name = "pytest-asyncio"
version = "0.25.3"
source = { registry = "https://pypi.org/simple" }
dependencies = [
    { name = "pytest" },
]
sdist = { url = "https://files.pythonhosted.org/packages/f2/a8/ecbc8ede70921dd2f544ab1cadd3ff3bf842af27f87bbdea774c7baa1d38/pytest_asyncio-0.25.3.tar.gz", hash = "sha256:fc1da2cf9f125ada7e710b4ddad05518d4cee187ae9412e9ac9271003497f07a", size = 54239 }
wheels = [
    { url = "https://files.pythonhosted.org/packages/67/17/3493c5624e48fd97156ebaec380dcaafee9506d7e2c46218ceebbb57d7de/pytest_asyncio-0.25.3-py3-none-any.whl", hash = "sha256:9e89518e0f9bd08928f97a3482fdc4e244df17529460bc038291ccaf8f85c7c3", size = 19467 },
]

[[package]]
name = "python-dateutil"
version = "2.9.0.post0"
source = { registry = "https://pypi.org/simple" }
dependencies = [
    { name = "six" },
]
sdist = { url = "https://files.pythonhosted.org/packages/66/c0/0c8b6ad9f17a802ee498c46e004a0eb49bc148f2fd230864601a86dcf6db/python-dateutil-2.9.0.post0.tar.gz", hash = "sha256:37dd54208da7e1cd875388217d5e00ebd4179249f90fb72437e91a35459a0ad3", size = 342432 }
wheels = [
    { url = "https://files.pythonhosted.org/packages/ec/57/56b9bcc3c9c6a792fcbaf139543cee77261f3651ca9da0c93f5c1221264b/python_dateutil-2.9.0.post0-py2.py3-none-any.whl", hash = "sha256:a8b2bc7bffae282281c8140a97d3aa9c14da0b136dfe83f850eea9a5f7470427", size = 229892 },
]

[[package]]
name = "python-dotenv"
version = "1.0.1"
source = { registry = "https://pypi.org/simple" }
sdist = { url = "https://files.pythonhosted.org/packages/bc/57/e84d88dfe0aec03b7a2d4327012c1627ab5f03652216c63d49846d7a6c58/python-dotenv-1.0.1.tar.gz", hash = "sha256:e324ee90a023d808f1959c46bcbc04446a10ced277783dc6ee09987c37ec10ca", size = 39115 }
wheels = [
    { url = "https://files.pythonhosted.org/packages/6a/3e/b68c118422ec867fa7ab88444e1274aa40681c606d59ac27de5a5588f082/python_dotenv-1.0.1-py3-none-any.whl", hash = "sha256:f7b63ef50f1b690dddf550d03497b66d609393b40b564ed0d674909a68ebf16a", size = 19863 },
]

[[package]]
name = "pyyaml"
version = "6.0.2"
source = { registry = "https://pypi.org/simple" }
sdist = { url = "https://files.pythonhosted.org/packages/54/ed/79a089b6be93607fa5cdaedf301d7dfb23af5f25c398d5ead2525b063e17/pyyaml-6.0.2.tar.gz", hash = "sha256:d584d9ec91ad65861cc08d42e834324ef890a082e591037abe114850ff7bbc3e", size = 130631 }
wheels = [
    { url = "https://files.pythonhosted.org/packages/9b/95/a3fac87cb7158e231b5a6012e438c647e1a87f09f8e0d123acec8ab8bf71/PyYAML-6.0.2-cp310-cp310-macosx_10_9_x86_64.whl", hash = "sha256:0a9a2848a5b7feac301353437eb7d5957887edbf81d56e903999a75a3d743086", size = 184199 },
    { url = "https://files.pythonhosted.org/packages/c7/7a/68bd47624dab8fd4afbfd3c48e3b79efe09098ae941de5b58abcbadff5cb/PyYAML-6.0.2-cp310-cp310-macosx_11_0_arm64.whl", hash = "sha256:29717114e51c84ddfba879543fb232a6ed60086602313ca38cce623c1d62cfbf", size = 171758 },
    { url = "https://files.pythonhosted.org/packages/49/ee/14c54df452143b9ee9f0f29074d7ca5516a36edb0b4cc40c3f280131656f/PyYAML-6.0.2-cp310-cp310-manylinux_2_17_aarch64.manylinux2014_aarch64.whl", hash = "sha256:8824b5a04a04a047e72eea5cec3bc266db09e35de6bdfe34c9436ac5ee27d237", size = 718463 },
    { url = "https://files.pythonhosted.org/packages/4d/61/de363a97476e766574650d742205be468921a7b532aa2499fcd886b62530/PyYAML-6.0.2-cp310-cp310-manylinux_2_17_s390x.manylinux2014_s390x.whl", hash = "sha256:7c36280e6fb8385e520936c3cb3b8042851904eba0e58d277dca80a5cfed590b", size = 719280 },
    { url = "https://files.pythonhosted.org/packages/6b/4e/1523cb902fd98355e2e9ea5e5eb237cbc5f3ad5f3075fa65087aa0ecb669/PyYAML-6.0.2-cp310-cp310-manylinux_2_17_x86_64.manylinux2014_x86_64.whl", hash = "sha256:ec031d5d2feb36d1d1a24380e4db6d43695f3748343d99434e6f5f9156aaa2ed", size = 751239 },
    { url = "https://files.pythonhosted.org/packages/b7/33/5504b3a9a4464893c32f118a9cc045190a91637b119a9c881da1cf6b7a72/PyYAML-6.0.2-cp310-cp310-musllinux_1_1_aarch64.whl", hash = "sha256:936d68689298c36b53b29f23c6dbb74de12b4ac12ca6cfe0e047bedceea56180", size = 695802 },
    { url = "https://files.pythonhosted.org/packages/5c/20/8347dcabd41ef3a3cdc4f7b7a2aff3d06598c8779faa189cdbf878b626a4/PyYAML-6.0.2-cp310-cp310-musllinux_1_1_x86_64.whl", hash = "sha256:23502f431948090f597378482b4812b0caae32c22213aecf3b55325e049a6c68", size = 720527 },
    { url = "https://files.pythonhosted.org/packages/be/aa/5afe99233fb360d0ff37377145a949ae258aaab831bde4792b32650a4378/PyYAML-6.0.2-cp310-cp310-win32.whl", hash = "sha256:2e99c6826ffa974fe6e27cdb5ed0021786b03fc98e5ee3c5bfe1fd5015f42b99", size = 144052 },
    { url = "https://files.pythonhosted.org/packages/b5/84/0fa4b06f6d6c958d207620fc60005e241ecedceee58931bb20138e1e5776/PyYAML-6.0.2-cp310-cp310-win_amd64.whl", hash = "sha256:a4d3091415f010369ae4ed1fc6b79def9416358877534caf6a0fdd2146c87a3e", size = 161774 },
    { url = "https://files.pythonhosted.org/packages/f8/aa/7af4e81f7acba21a4c6be026da38fd2b872ca46226673c89a758ebdc4fd2/PyYAML-6.0.2-cp311-cp311-macosx_10_9_x86_64.whl", hash = "sha256:cc1c1159b3d456576af7a3e4d1ba7e6924cb39de8f67111c735f6fc832082774", size = 184612 },
    { url = "https://files.pythonhosted.org/packages/8b/62/b9faa998fd185f65c1371643678e4d58254add437edb764a08c5a98fb986/PyYAML-6.0.2-cp311-cp311-macosx_11_0_arm64.whl", hash = "sha256:1e2120ef853f59c7419231f3bf4e7021f1b936f6ebd222406c3b60212205d2ee", size = 172040 },
    { url = "https://files.pythonhosted.org/packages/ad/0c/c804f5f922a9a6563bab712d8dcc70251e8af811fce4524d57c2c0fd49a4/PyYAML-6.0.2-cp311-cp311-manylinux_2_17_aarch64.manylinux2014_aarch64.whl", hash = "sha256:5d225db5a45f21e78dd9358e58a98702a0302f2659a3c6cd320564b75b86f47c", size = 736829 },
    { url = "https://files.pythonhosted.org/packages/51/16/6af8d6a6b210c8e54f1406a6b9481febf9c64a3109c541567e35a49aa2e7/PyYAML-6.0.2-cp311-cp311-manylinux_2_17_s390x.manylinux2014_s390x.whl", hash = "sha256:5ac9328ec4831237bec75defaf839f7d4564be1e6b25ac710bd1a96321cc8317", size = 764167 },
    { url = "https://files.pythonhosted.org/packages/75/e4/2c27590dfc9992f73aabbeb9241ae20220bd9452df27483b6e56d3975cc5/PyYAML-6.0.2-cp311-cp311-manylinux_2_17_x86_64.manylinux2014_x86_64.whl", hash = "sha256:3ad2a3decf9aaba3d29c8f537ac4b243e36bef957511b4766cb0057d32b0be85", size = 762952 },
    { url = "https://files.pythonhosted.org/packages/9b/97/ecc1abf4a823f5ac61941a9c00fe501b02ac3ab0e373c3857f7d4b83e2b6/PyYAML-6.0.2-cp311-cp311-musllinux_1_1_aarch64.whl", hash = "sha256:ff3824dc5261f50c9b0dfb3be22b4567a6f938ccce4587b38952d85fd9e9afe4", size = 735301 },
    { url = "https://files.pythonhosted.org/packages/45/73/0f49dacd6e82c9430e46f4a027baa4ca205e8b0a9dce1397f44edc23559d/PyYAML-6.0.2-cp311-cp311-musllinux_1_1_x86_64.whl", hash = "sha256:797b4f722ffa07cc8d62053e4cff1486fa6dc094105d13fea7b1de7d8bf71c9e", size = 756638 },
    { url = "https://files.pythonhosted.org/packages/22/5f/956f0f9fc65223a58fbc14459bf34b4cc48dec52e00535c79b8db361aabd/PyYAML-6.0.2-cp311-cp311-win32.whl", hash = "sha256:11d8f3dd2b9c1207dcaf2ee0bbbfd5991f571186ec9cc78427ba5bd32afae4b5", size = 143850 },
    { url = "https://files.pythonhosted.org/packages/ed/23/8da0bbe2ab9dcdd11f4f4557ccaf95c10b9811b13ecced089d43ce59c3c8/PyYAML-6.0.2-cp311-cp311-win_amd64.whl", hash = "sha256:e10ce637b18caea04431ce14fabcf5c64a1c61ec9c56b071a4b7ca131ca52d44", size = 161980 },
    { url = "https://files.pythonhosted.org/packages/86/0c/c581167fc46d6d6d7ddcfb8c843a4de25bdd27e4466938109ca68492292c/PyYAML-6.0.2-cp312-cp312-macosx_10_9_x86_64.whl", hash = "sha256:c70c95198c015b85feafc136515252a261a84561b7b1d51e3384e0655ddf25ab", size = 183873 },
    { url = "https://files.pythonhosted.org/packages/a8/0c/38374f5bb272c051e2a69281d71cba6fdb983413e6758b84482905e29a5d/PyYAML-6.0.2-cp312-cp312-macosx_11_0_arm64.whl", hash = "sha256:ce826d6ef20b1bc864f0a68340c8b3287705cae2f8b4b1d932177dcc76721725", size = 173302 },
    { url = "https://files.pythonhosted.org/packages/c3/93/9916574aa8c00aa06bbac729972eb1071d002b8e158bd0e83a3b9a20a1f7/PyYAML-6.0.2-cp312-cp312-manylinux_2_17_aarch64.manylinux2014_aarch64.whl", hash = "sha256:1f71ea527786de97d1a0cc0eacd1defc0985dcf6b3f17bb77dcfc8c34bec4dc5", size = 739154 },
    { url = "https://files.pythonhosted.org/packages/95/0f/b8938f1cbd09739c6da569d172531567dbcc9789e0029aa070856f123984/PyYAML-6.0.2-cp312-cp312-manylinux_2_17_s390x.manylinux2014_s390x.whl", hash = "sha256:9b22676e8097e9e22e36d6b7bda33190d0d400f345f23d4065d48f4ca7ae0425", size = 766223 },
    { url = "https://files.pythonhosted.org/packages/b9/2b/614b4752f2e127db5cc206abc23a8c19678e92b23c3db30fc86ab731d3bd/PyYAML-6.0.2-cp312-cp312-manylinux_2_17_x86_64.manylinux2014_x86_64.whl", hash = "sha256:80bab7bfc629882493af4aa31a4cfa43a4c57c83813253626916b8c7ada83476", size = 767542 },
    { url = "https://files.pythonhosted.org/packages/d4/00/dd137d5bcc7efea1836d6264f049359861cf548469d18da90cd8216cf05f/PyYAML-6.0.2-cp312-cp312-musllinux_1_1_aarch64.whl", hash = "sha256:0833f8694549e586547b576dcfaba4a6b55b9e96098b36cdc7ebefe667dfed48", size = 731164 },
    { url = "https://files.pythonhosted.org/packages/c9/1f/4f998c900485e5c0ef43838363ba4a9723ac0ad73a9dc42068b12aaba4e4/PyYAML-6.0.2-cp312-cp312-musllinux_1_1_x86_64.whl", hash = "sha256:8b9c7197f7cb2738065c481a0461e50ad02f18c78cd75775628afb4d7137fb3b", size = 756611 },
    { url = "https://files.pythonhosted.org/packages/df/d1/f5a275fdb252768b7a11ec63585bc38d0e87c9e05668a139fea92b80634c/PyYAML-6.0.2-cp312-cp312-win32.whl", hash = "sha256:ef6107725bd54b262d6dedcc2af448a266975032bc85ef0172c5f059da6325b4", size = 140591 },
    { url = "https://files.pythonhosted.org/packages/0c/e8/4f648c598b17c3d06e8753d7d13d57542b30d56e6c2dedf9c331ae56312e/PyYAML-6.0.2-cp312-cp312-win_amd64.whl", hash = "sha256:7e7401d0de89a9a855c839bc697c079a4af81cf878373abd7dc625847d25cbd8", size = 156338 },
    { url = "https://files.pythonhosted.org/packages/ef/e3/3af305b830494fa85d95f6d95ef7fa73f2ee1cc8ef5b495c7c3269fb835f/PyYAML-6.0.2-cp313-cp313-macosx_10_13_x86_64.whl", hash = "sha256:efdca5630322a10774e8e98e1af481aad470dd62c3170801852d752aa7a783ba", size = 181309 },
    { url = "https://files.pythonhosted.org/packages/45/9f/3b1c20a0b7a3200524eb0076cc027a970d320bd3a6592873c85c92a08731/PyYAML-6.0.2-cp313-cp313-macosx_11_0_arm64.whl", hash = "sha256:50187695423ffe49e2deacb8cd10510bc361faac997de9efef88badc3bb9e2d1", size = 171679 },
    { url = "https://files.pythonhosted.org/packages/7c/9a/337322f27005c33bcb656c655fa78325b730324c78620e8328ae28b64d0c/PyYAML-6.0.2-cp313-cp313-manylinux_2_17_aarch64.manylinux2014_aarch64.whl", hash = "sha256:0ffe8360bab4910ef1b9e87fb812d8bc0a308b0d0eef8c8f44e0254ab3b07133", size = 733428 },
    { url = "https://files.pythonhosted.org/packages/a3/69/864fbe19e6c18ea3cc196cbe5d392175b4cf3d5d0ac1403ec3f2d237ebb5/PyYAML-6.0.2-cp313-cp313-manylinux_2_17_s390x.manylinux2014_s390x.whl", hash = "sha256:17e311b6c678207928d649faa7cb0d7b4c26a0ba73d41e99c4fff6b6c3276484", size = 763361 },
    { url = "https://files.pythonhosted.org/packages/04/24/b7721e4845c2f162d26f50521b825fb061bc0a5afcf9a386840f23ea19fa/PyYAML-6.0.2-cp313-cp313-manylinux_2_17_x86_64.manylinux2014_x86_64.whl", hash = "sha256:70b189594dbe54f75ab3a1acec5f1e3faa7e8cf2f1e08d9b561cb41b845f69d5", size = 759523 },
    { url = "https://files.pythonhosted.org/packages/2b/b2/e3234f59ba06559c6ff63c4e10baea10e5e7df868092bf9ab40e5b9c56b6/PyYAML-6.0.2-cp313-cp313-musllinux_1_1_aarch64.whl", hash = "sha256:41e4e3953a79407c794916fa277a82531dd93aad34e29c2a514c2c0c5fe971cc", size = 726660 },
    { url = "https://files.pythonhosted.org/packages/fe/0f/25911a9f080464c59fab9027482f822b86bf0608957a5fcc6eaac85aa515/PyYAML-6.0.2-cp313-cp313-musllinux_1_1_x86_64.whl", hash = "sha256:68ccc6023a3400877818152ad9a1033e3db8625d899c72eacb5a668902e4d652", size = 751597 },
    { url = "https://files.pythonhosted.org/packages/14/0d/e2c3b43bbce3cf6bd97c840b46088a3031085179e596d4929729d8d68270/PyYAML-6.0.2-cp313-cp313-win32.whl", hash = "sha256:bc2fa7c6b47d6bc618dd7fb02ef6fdedb1090ec036abab80d4681424b84c1183", size = 140527 },
    { url = "https://files.pythonhosted.org/packages/fa/de/02b54f42487e3d3c6efb3f89428677074ca7bf43aae402517bc7cca949f3/PyYAML-6.0.2-cp313-cp313-win_amd64.whl", hash = "sha256:8388ee1976c416731879ac16da0aff3f63b286ffdd57cdeb95f3f2e085687563", size = 156446 },
]

[[package]]
name = "requests"
version = "2.32.3"
source = { registry = "https://pypi.org/simple" }
dependencies = [
    { name = "certifi" },
    { name = "charset-normalizer" },
    { name = "idna" },
    { name = "urllib3" },
]
sdist = { url = "https://files.pythonhosted.org/packages/63/70/2bf7780ad2d390a8d301ad0b550f1581eadbd9a20f896afe06353c2a2913/requests-2.32.3.tar.gz", hash = "sha256:55365417734eb18255590a9ff9eb97e9e1da868d4ccd6402399eaf68af20a760", size = 131218 }
wheels = [
    { url = "https://files.pythonhosted.org/packages/f9/9b/335f9764261e915ed497fcdeb11df5dfd6f7bf257d4a6a2a686d80da4d54/requests-2.32.3-py3-none-any.whl", hash = "sha256:70761cfe03c773ceb22aa2f671b4757976145175cdfca038c02654d061d6dcc6", size = 64928 },
]

[[package]]
name = "rich"
version = "13.9.4"
source = { registry = "https://pypi.org/simple" }
dependencies = [
    { name = "markdown-it-py" },
    { name = "pygments" },
    { name = "typing-extensions", marker = "python_full_version < '3.11'" },
]
sdist = { url = "https://files.pythonhosted.org/packages/ab/3a/0316b28d0761c6734d6bc14e770d85506c986c85ffb239e688eeaab2c2bc/rich-13.9.4.tar.gz", hash = "sha256:439594978a49a09530cff7ebc4b5c7103ef57baf48d5ea3184f21d9a2befa098", size = 223149 }
wheels = [
    { url = "https://files.pythonhosted.org/packages/19/71/39c7c0d87f8d4e6c020a393182060eaefeeae6c01dab6a84ec346f2567df/rich-13.9.4-py3-none-any.whl", hash = "sha256:6049d5e6ec054bf2779ab3358186963bac2ea89175919d699e378b99738c2a90", size = 242424 },
]

[[package]]
name = "rsa"
version = "4.9"
source = { registry = "https://pypi.org/simple" }
dependencies = [
    { name = "pyasn1" },
]
sdist = { url = "https://files.pythonhosted.org/packages/aa/65/7d973b89c4d2351d7fb232c2e452547ddfa243e93131e7cfa766da627b52/rsa-4.9.tar.gz", hash = "sha256:e38464a49c6c85d7f1351b0126661487a7e0a14a50f1675ec50eb34d4f20ef21", size = 29711 }
wheels = [
    { url = "https://files.pythonhosted.org/packages/49/97/fa78e3d2f65c02c8e1268b9aba606569fe97f6c8f7c2d74394553347c145/rsa-4.9-py3-none-any.whl", hash = "sha256:90260d9058e514786967344d0ef75fa8727eed8a7d2e43ce9f4bcf1b536174f7", size = 34315 },
]

[[package]]
name = "ruff"
version = "0.8.4"
source = { registry = "https://pypi.org/simple" }
sdist = { url = "https://files.pythonhosted.org/packages/34/37/9c02181ef38d55b77d97c68b78e705fd14c0de0e5d085202bb2b52ce5be9/ruff-0.8.4.tar.gz", hash = "sha256:0d5f89f254836799af1615798caa5f80b7f935d7a670fad66c5007928e57ace8", size = 3402103 }
wheels = [
    { url = "https://files.pythonhosted.org/packages/05/67/f480bf2f2723b2e49af38ed2be75ccdb2798fca7d56279b585c8f553aaab/ruff-0.8.4-py3-none-linux_armv6l.whl", hash = "sha256:58072f0c06080276804c6a4e21a9045a706584a958e644353603d36ca1eb8a60", size = 10546415 },
    { url = "https://files.pythonhosted.org/packages/eb/7a/5aba20312c73f1ce61814e520d1920edf68ca3b9c507bd84d8546a8ecaa8/ruff-0.8.4-py3-none-macosx_10_12_x86_64.whl", hash = "sha256:ffb60904651c00a1e0b8df594591770018a0f04587f7deeb3838344fe3adabac", size = 10346113 },
    { url = "https://files.pythonhosted.org/packages/76/f4/c41de22b3728486f0aa95383a44c42657b2db4062f3234ca36fc8cf52d8b/ruff-0.8.4-py3-none-macosx_11_0_arm64.whl", hash = "sha256:6ddf5d654ac0d44389f6bf05cee4caeefc3132a64b58ea46738111d687352296", size = 9943564 },
    { url = "https://files.pythonhosted.org/packages/0e/f0/afa0d2191af495ac82d4cbbfd7a94e3df6f62a04ca412033e073b871fc6d/ruff-0.8.4-py3-none-manylinux_2_17_aarch64.manylinux2014_aarch64.whl", hash = "sha256:e248b1f0fa2749edd3350a2a342b67b43a2627434c059a063418e3d375cfe643", size = 10805522 },
    { url = "https://files.pythonhosted.org/packages/12/57/5d1e9a0fd0c228e663894e8e3a8e7063e5ee90f8e8e60cf2085f362bfa1a/ruff-0.8.4-py3-none-manylinux_2_17_armv7l.manylinux2014_armv7l.whl", hash = "sha256:bf197b98ed86e417412ee3b6c893f44c8864f816451441483253d5ff22c0e81e", size = 10306763 },
    { url = "https://files.pythonhosted.org/packages/04/df/f069fdb02e408be8aac6853583572a2873f87f866fe8515de65873caf6b8/ruff-0.8.4-py3-none-manylinux_2_17_i686.manylinux2014_i686.whl", hash = "sha256:c41319b85faa3aadd4d30cb1cffdd9ac6b89704ff79f7664b853785b48eccdf3", size = 11359574 },
    { url = "https://files.pythonhosted.org/packages/d3/04/37c27494cd02e4a8315680debfc6dfabcb97e597c07cce0044db1f9dfbe2/ruff-0.8.4-py3-none-manylinux_2_17_ppc64.manylinux2014_ppc64.whl", hash = "sha256:9f8402b7c4f96463f135e936d9ab77b65711fcd5d72e5d67597b543bbb43cf3f", size = 12094851 },
    { url = "https://files.pythonhosted.org/packages/81/b1/c5d7fb68506cab9832d208d03ea4668da9a9887a4a392f4f328b1bf734ad/ruff-0.8.4-py3-none-manylinux_2_17_ppc64le.manylinux2014_ppc64le.whl", hash = "sha256:e4e56b3baa9c23d324ead112a4fdf20db9a3f8f29eeabff1355114dd96014604", size = 11655539 },
    { url = "https://files.pythonhosted.org/packages/ef/38/8f8f2c8898dc8a7a49bc340cf6f00226917f0f5cb489e37075bcb2ce3671/ruff-0.8.4-py3-none-manylinux_2_17_s390x.manylinux2014_s390x.whl", hash = "sha256:736272574e97157f7edbbb43b1d046125fce9e7d8d583d5d65d0c9bf2c15addf", size = 12912805 },
    { url = "https://files.pythonhosted.org/packages/06/dd/fa6660c279f4eb320788876d0cff4ea18d9af7d9ed7216d7bd66877468d0/ruff-0.8.4-py3-none-manylinux_2_17_x86_64.manylinux2014_x86_64.whl", hash = "sha256:e5fe710ab6061592521f902fca7ebcb9fabd27bc7c57c764298b1c1f15fff720", size = 11205976 },
    { url = "https://files.pythonhosted.org/packages/a8/d7/de94cc89833b5de455750686c17c9e10f4e1ab7ccdc5521b8fe911d1477e/ruff-0.8.4-py3-none-musllinux_1_2_aarch64.whl", hash = "sha256:13e9ec6d6b55f6da412d59953d65d66e760d583dd3c1c72bf1f26435b5bfdbae", size = 10792039 },
    { url = "https://files.pythonhosted.org/packages/6d/15/3e4906559248bdbb74854af684314608297a05b996062c9d72e0ef7c7097/ruff-0.8.4-py3-none-musllinux_1_2_armv7l.whl", hash = "sha256:97d9aefef725348ad77d6db98b726cfdb075a40b936c7984088804dfd38268a7", size = 10400088 },
    { url = "https://files.pythonhosted.org/packages/a2/21/9ed4c0e8133cb4a87a18d470f534ad1a8a66d7bec493bcb8bda2d1a5d5be/ruff-0.8.4-py3-none-musllinux_1_2_i686.whl", hash = "sha256:ab78e33325a6f5374e04c2ab924a3367d69a0da36f8c9cb6b894a62017506111", size = 10900814 },
    { url = "https://files.pythonhosted.org/packages/0d/5d/122a65a18955bd9da2616b69bc839351f8baf23b2805b543aa2f0aed72b5/ruff-0.8.4-py3-none-musllinux_1_2_x86_64.whl", hash = "sha256:8ef06f66f4a05c3ddbc9121a8b0cecccd92c5bf3dd43b5472ffe40b8ca10f0f8", size = 11268828 },
    { url = "https://files.pythonhosted.org/packages/43/a9/1676ee9106995381e3d34bccac5bb28df70194167337ed4854c20f27c7ba/ruff-0.8.4-py3-none-win32.whl", hash = "sha256:552fb6d861320958ca5e15f28b20a3d071aa83b93caee33a87b471f99a6c0835", size = 8805621 },
    { url = "https://files.pythonhosted.org/packages/10/98/ed6b56a30ee76771c193ff7ceeaf1d2acc98d33a1a27b8479cbdb5c17a23/ruff-0.8.4-py3-none-win_amd64.whl", hash = "sha256:f21a1143776f8656d7f364bd264a9d60f01b7f52243fbe90e7670c0dfe0cf65d", size = 9660086 },
    { url = "https://files.pythonhosted.org/packages/13/9f/026e18ca7d7766783d779dae5e9c656746c6ede36ef73c6d934aaf4a6dec/ruff-0.8.4-py3-none-win_arm64.whl", hash = "sha256:9183dd615d8df50defa8b1d9a074053891ba39025cf5ae88e8bcb52edcc4bf08", size = 9074500 },
]

[[package]]
name = "s3transfer"
version = "0.11.4"
source = { registry = "https://pypi.org/simple" }
dependencies = [
    { name = "botocore" },
]
sdist = { url = "https://files.pythonhosted.org/packages/0f/ec/aa1a215e5c126fe5decbee2e107468f51d9ce190b9763cb649f76bb45938/s3transfer-0.11.4.tar.gz", hash = "sha256:559f161658e1cf0a911f45940552c696735f5c74e64362e515f333ebed87d679", size = 148419 }
wheels = [
    { url = "https://files.pythonhosted.org/packages/86/62/8d3fc3ec6640161a5649b2cddbbf2b9fa39c92541225b33f117c37c5a2eb/s3transfer-0.11.4-py3-none-any.whl", hash = "sha256:ac265fa68318763a03bf2dc4f39d5cbd6a9e178d81cc9483ad27da33637e320d", size = 84412 },
]

[[package]]
name = "scikit-learn"
version = "1.6.0"
source = { registry = "https://pypi.org/simple" }
dependencies = [
    { name = "joblib" },
    { name = "numpy" },
    { name = "scipy" },
    { name = "threadpoolctl" },
]
sdist = { url = "https://files.pythonhosted.org/packages/fa/19/5aa2002044afc297ecaf1e3517ed07bba4aece3b5613b5160c1212995fc8/scikit_learn-1.6.0.tar.gz", hash = "sha256:9d58481f9f7499dff4196927aedd4285a0baec8caa3790efbe205f13de37dd6e", size = 7074944 }
wheels = [
    { url = "https://files.pythonhosted.org/packages/c0/97/55060f91a5e7c4df945e5a69b16148b5f2256e6e1ea3f17da8e27edf9953/scikit_learn-1.6.0-cp310-cp310-macosx_10_9_x86_64.whl", hash = "sha256:366fb3fa47dce90afed3d6106183f4978d6f24cfd595c2373424171b915ee718", size = 12060299 },
    { url = "https://files.pythonhosted.org/packages/36/7b/8c5dfc64a8344ebf2ae493d59af4b3650588051f654e164ff4f9952877b3/scikit_learn-1.6.0-cp310-cp310-macosx_12_0_arm64.whl", hash = "sha256:59cd96a8d9f8dfd546f5d6e9787e1b989e981388d7803abbc9efdcde61e47460", size = 11105443 },
    { url = "https://files.pythonhosted.org/packages/25/9f/61544f2a5cae1bc27c97f0ec9ffcc9837e469f215817608840a4ccbb277a/scikit_learn-1.6.0-cp310-cp310-manylinux_2_17_aarch64.manylinux2014_aarch64.whl", hash = "sha256:efa7a579606c73a0b3d210e33ea410ea9e1af7933fe324cb7e6fbafae4ea5948", size = 12637137 },
    { url = "https://files.pythonhosted.org/packages/50/79/d21599fc44d2d497ced440480670b6314ebc00308e3bae0d0ebca44cd481/scikit_learn-1.6.0-cp310-cp310-manylinux_2_17_x86_64.manylinux2014_x86_64.whl", hash = "sha256:a46d3ca0f11a540b8eaddaf5e38172d8cd65a86cb3e3632161ec96c0cffb774c", size = 13490128 },
    { url = "https://files.pythonhosted.org/packages/ff/87/788da20cfefcd261123d4bb015b2de076e49cdd3b811b55e6811acd3cb21/scikit_learn-1.6.0-cp310-cp310-win_amd64.whl", hash = "sha256:5be4577769c5dde6e1b53de8e6520f9b664ab5861dd57acee47ad119fd7405d6", size = 11118524 },
    { url = "https://files.pythonhosted.org/packages/07/95/070d6e70f735d13f1c10afebb65ba3526125b7d6c6fc7022651a4a061148/scikit_learn-1.6.0-cp311-cp311-macosx_10_9_x86_64.whl", hash = "sha256:1f50b4f24cf12a81c3c09958ae3b864d7534934ca66ded3822de4996d25d7285", size = 12095168 },
    { url = "https://files.pythonhosted.org/packages/72/3d/0381e3a59ebd4154e6a61b0ceaf299c3c141035033dd3b868776cd9af02d/scikit_learn-1.6.0-cp311-cp311-macosx_12_0_arm64.whl", hash = "sha256:eb9ae21f387826da14b0b9cb1034f5048ddb9182da429c689f5f4a87dc96930b", size = 11108880 },
    { url = "https://files.pythonhosted.org/packages/fe/2d/0999ae3eed2ac67b1b3cd7fc33370bd5ca59a7514ffe43ae2b6f3cd85b9b/scikit_learn-1.6.0-cp311-cp311-manylinux_2_17_aarch64.manylinux2014_aarch64.whl", hash = "sha256:0baa91eeb8c32632628874a5c91885eaedd23b71504d24227925080da075837a", size = 12585449 },
    { url = "https://files.pythonhosted.org/packages/0e/ec/1b15b59c6cc7a993320a52234369e787f50345a4753e50d5a015a91e1a20/scikit_learn-1.6.0-cp311-cp311-manylinux_2_17_x86_64.manylinux2014_x86_64.whl", hash = "sha256:3c716d13ba0a2f8762d96ff78d3e0cde90bc9c9b5c13d6ab6bb9b2d6ca6705fd", size = 13489728 },
    { url = "https://files.pythonhosted.org/packages/96/a2/cbfb5743de748d574ffdfd557e9cb29ba4f8b8a3e07836c6c176f713de2f/scikit_learn-1.6.0-cp311-cp311-win_amd64.whl", hash = "sha256:9aafd94bafc841b626681e626be27bf1233d5a0f20f0a6fdb4bee1a1963c6643", size = 11132946 },
    { url = "https://files.pythonhosted.org/packages/18/0c/a5de627aa57b028aea7026cb3bbeaf63be3158adc118212d6cc7843d939a/scikit_learn-1.6.0-cp312-cp312-macosx_10_13_x86_64.whl", hash = "sha256:04a5ba45c12a5ff81518aa4f1604e826a45d20e53da47b15871526cda4ff5174", size = 12096999 },
    { url = "https://files.pythonhosted.org/packages/a3/7d/02a96e6fb28ddb213e84b1b4a44148d26ec96fc9db9c74e050277e009892/scikit_learn-1.6.0-cp312-cp312-macosx_12_0_arm64.whl", hash = "sha256:21fadfc2ad7a1ce8bd1d90f23d17875b84ec765eecbbfc924ff11fb73db582ce", size = 11160579 },
    { url = "https://files.pythonhosted.org/packages/70/28/77b071f541d75247e6c3403f19aaa634371e972691f6aa1838ca9fd4cc52/scikit_learn-1.6.0-cp312-cp312-manylinux_2_17_aarch64.manylinux2014_aarch64.whl", hash = "sha256:30f34bb5fde90e020653bb84dcb38b6c83f90c70680dbd8c38bd9becbad7a127", size = 12246543 },
    { url = "https://files.pythonhosted.org/packages/17/0e/e6bb84074f1081245a165c0ee775ecef24beae9d2f2e24bcac0c9f155f13/scikit_learn-1.6.0-cp312-cp312-manylinux_2_17_x86_64.manylinux2014_x86_64.whl", hash = "sha256:1dad624cffe3062276a0881d4e441bc9e3b19d02d17757cd6ae79a9d192a0027", size = 13140402 },
    { url = "https://files.pythonhosted.org/packages/21/1d/3df58df8bd425f425df9f90b316618ace62b7f1f838ac1580191025cc735/scikit_learn-1.6.0-cp312-cp312-win_amd64.whl", hash = "sha256:2fce7950a3fad85e0a61dc403df0f9345b53432ac0e47c50da210d22c60b6d85", size = 11103596 },
    { url = "https://files.pythonhosted.org/packages/2e/f4/c3b51920cf310169d19d07855a7bdf51a9b065314877d9a58c0c60d08eea/scikit_learn-1.6.0-cp313-cp313-macosx_10_13_x86_64.whl", hash = "sha256:e5453b2e87ef8accedc5a8a4e6709f887ca01896cd7cc8a174fe39bd4bb00aef", size = 12002532 },
    { url = "https://files.pythonhosted.org/packages/e4/76/cfb0778a84c30df272f1c41fc7b3bd3ffac6e8b02ee6a078a592d35cf73f/scikit_learn-1.6.0-cp313-cp313-macosx_12_0_arm64.whl", hash = "sha256:5fe11794236fb83bead2af26a87ced5d26e3370b8487430818b915dafab1724e", size = 11088997 },
    { url = "https://files.pythonhosted.org/packages/2b/8d/4563419d742b852e50871fa3494a8dd0304610601359209a2e614e200260/scikit_learn-1.6.0-cp313-cp313-manylinux_2_17_aarch64.manylinux2014_aarch64.whl", hash = "sha256:61fe3dcec0d82ae280877a818ab652f4988371e32dd5451e75251bece79668b1", size = 12203192 },
    { url = "https://files.pythonhosted.org/packages/15/a4/f4fdcdd11d82837804c888097ad02aa6381c4bbd57b9d3074ecf9eba8f42/scikit_learn-1.6.0-cp313-cp313-manylinux_2_17_x86_64.manylinux2014_x86_64.whl", hash = "sha256:b44e3a51e181933bdf9a4953cc69c6025b40d2b49e238233f149b98849beb4bf", size = 13164436 },
    { url = "https://files.pythonhosted.org/packages/1a/e1/32bdcf8f918de5a156da6886aba24a3b5718d267954bd34555be896289f0/scikit_learn-1.6.0-cp313-cp313-win_amd64.whl", hash = "sha256:a17860a562bac54384454d40b3f6155200c1c737c9399e6a97962c63fce503ac", size = 11064779 },
    { url = "https://files.pythonhosted.org/packages/c6/8d/14464bea220bc02879f9e8d905c4b0a44b5c12afde6c375720b6f41d9407/scikit_learn-1.6.0-cp313-cp313t-macosx_10_13_x86_64.whl", hash = "sha256:98717d3c152f6842d36a70f21e1468fb2f1a2f8f2624d9a3f382211798516426", size = 11962472 },
    { url = "https://files.pythonhosted.org/packages/b4/69/66899cdc65986188e0e255e52ee93dee5101a72f139ee05f263dfff2053a/scikit_learn-1.6.0-cp313-cp313t-macosx_12_0_arm64.whl", hash = "sha256:34e20bfac8ff0ebe0ff20fb16a4d6df5dc4cc9ce383e00c2ab67a526a3c67b18", size = 11104864 },
    { url = "https://files.pythonhosted.org/packages/3c/32/2c63bc108cc5438b116a0c6fd25c6126dd14c03118724385f10a3d218ee8/scikit_learn-1.6.0-cp313-cp313t-manylinux_2_17_x86_64.manylinux2014_x86_64.whl", hash = "sha256:eba06d75815406091419e06dd650b91ebd1c5f836392a0d833ff36447c2b1bfa", size = 12435734 },
    { url = "https://files.pythonhosted.org/packages/0c/f5/9434dff19e04a334bfb30df90511904263c48a422a9952d91d8de5c3aa62/scikit_learn-1.6.0-cp313-cp313t-win_amd64.whl", hash = "sha256:b6916d1cec1ff163c7d281e699d7a6a709da2f2c5ec7b10547e08cc788ddd3ae", size = 11329803 },
]

[[package]]
name = "scipy"
version = "1.14.1"
source = { registry = "https://pypi.org/simple" }
dependencies = [
    { name = "numpy" },
]
sdist = { url = "https://files.pythonhosted.org/packages/62/11/4d44a1f274e002784e4dbdb81e0ea96d2de2d1045b2132d5af62cc31fd28/scipy-1.14.1.tar.gz", hash = "sha256:5a275584e726026a5699459aa72f828a610821006228e841b94275c4a7c08417", size = 58620554 }
wheels = [
    { url = "https://files.pythonhosted.org/packages/64/68/3bc0cfaf64ff507d82b1e5d5b64521df4c8bf7e22bc0b897827cbee9872c/scipy-1.14.1-cp310-cp310-macosx_10_13_x86_64.whl", hash = "sha256:b28d2ca4add7ac16ae8bb6632a3c86e4b9e4d52d3e34267f6e1b0c1f8d87e389", size = 39069598 },
    { url = "https://files.pythonhosted.org/packages/43/a5/8d02f9c372790326ad405d94f04d4339482ec082455b9e6e288f7100513b/scipy-1.14.1-cp310-cp310-macosx_12_0_arm64.whl", hash = "sha256:d0d2821003174de06b69e58cef2316a6622b60ee613121199cb2852a873f8cf3", size = 29879676 },
    { url = "https://files.pythonhosted.org/packages/07/42/0e0bea9666fcbf2cb6ea0205db42c81b1f34d7b729ba251010edf9c80ebd/scipy-1.14.1-cp310-cp310-macosx_14_0_arm64.whl", hash = "sha256:8bddf15838ba768bb5f5083c1ea012d64c9a444e16192762bd858f1e126196d0", size = 23088696 },
    { url = "https://files.pythonhosted.org/packages/15/47/298ab6fef5ebf31b426560e978b8b8548421d4ed0bf99263e1eb44532306/scipy-1.14.1-cp310-cp310-macosx_14_0_x86_64.whl", hash = "sha256:97c5dddd5932bd2a1a31c927ba5e1463a53b87ca96b5c9bdf5dfd6096e27efc3", size = 25470699 },
    { url = "https://files.pythonhosted.org/packages/d8/df/cdb6be5274bc694c4c22862ac3438cb04f360ed9df0aecee02ce0b798380/scipy-1.14.1-cp310-cp310-manylinux_2_17_aarch64.manylinux2014_aarch64.whl", hash = "sha256:2ff0a7e01e422c15739ecd64432743cf7aae2b03f3084288f399affcefe5222d", size = 35606631 },
    { url = "https://files.pythonhosted.org/packages/47/78/b0c2c23880dd1e99e938ad49ccfb011ae353758a2dc5ed7ee59baff684c3/scipy-1.14.1-cp310-cp310-manylinux_2_17_x86_64.manylinux2014_x86_64.whl", hash = "sha256:8e32dced201274bf96899e6491d9ba3e9a5f6b336708656466ad0522d8528f69", size = 41178528 },
    { url = "https://files.pythonhosted.org/packages/5d/aa/994b45c34b897637b853ec04334afa55a85650a0d11dacfa67232260fb0a/scipy-1.14.1-cp310-cp310-musllinux_1_2_x86_64.whl", hash = "sha256:8426251ad1e4ad903a4514712d2fa8fdd5382c978010d1c6f5f37ef286a713ad", size = 42784535 },
    { url = "https://files.pythonhosted.org/packages/e7/1c/8daa6df17a945cb1a2a1e3bae3c49643f7b3b94017ff01a4787064f03f84/scipy-1.14.1-cp310-cp310-win_amd64.whl", hash = "sha256:a49f6ed96f83966f576b33a44257d869756df6cf1ef4934f59dd58b25e0327e5", size = 44772117 },
    { url = "https://files.pythonhosted.org/packages/b2/ab/070ccfabe870d9f105b04aee1e2860520460ef7ca0213172abfe871463b9/scipy-1.14.1-cp311-cp311-macosx_10_13_x86_64.whl", hash = "sha256:2da0469a4ef0ecd3693761acbdc20f2fdeafb69e6819cc081308cc978153c675", size = 39076999 },
    { url = "https://files.pythonhosted.org/packages/a7/c5/02ac82f9bb8f70818099df7e86c3ad28dae64e1347b421d8e3adf26acab6/scipy-1.14.1-cp311-cp311-macosx_12_0_arm64.whl", hash = "sha256:c0ee987efa6737242745f347835da2cc5bb9f1b42996a4d97d5c7ff7928cb6f2", size = 29894570 },
    { url = "https://files.pythonhosted.org/packages/ed/05/7f03e680cc5249c4f96c9e4e845acde08eb1aee5bc216eff8a089baa4ddb/scipy-1.14.1-cp311-cp311-macosx_14_0_arm64.whl", hash = "sha256:3a1b111fac6baec1c1d92f27e76511c9e7218f1695d61b59e05e0fe04dc59617", size = 23103567 },
    { url = "https://files.pythonhosted.org/packages/5e/fc/9f1413bef53171f379d786aabc104d4abeea48ee84c553a3e3d8c9f96a9c/scipy-1.14.1-cp311-cp311-macosx_14_0_x86_64.whl", hash = "sha256:8475230e55549ab3f207bff11ebfc91c805dc3463ef62eda3ccf593254524ce8", size = 25499102 },
    { url = "https://files.pythonhosted.org/packages/c2/4b/b44bee3c2ddc316b0159b3d87a3d467ef8d7edfd525e6f7364a62cd87d90/scipy-1.14.1-cp311-cp311-manylinux_2_17_aarch64.manylinux2014_aarch64.whl", hash = "sha256:278266012eb69f4a720827bdd2dc54b2271c97d84255b2faaa8f161a158c3b37", size = 35586346 },
    { url = "https://files.pythonhosted.org/packages/93/6b/701776d4bd6bdd9b629c387b5140f006185bd8ddea16788a44434376b98f/scipy-1.14.1-cp311-cp311-manylinux_2_17_x86_64.manylinux2014_x86_64.whl", hash = "sha256:fef8c87f8abfb884dac04e97824b61299880c43f4ce675dd2cbeadd3c9b466d2", size = 41165244 },
    { url = "https://files.pythonhosted.org/packages/06/57/e6aa6f55729a8f245d8a6984f2855696c5992113a5dc789065020f8be753/scipy-1.14.1-cp311-cp311-musllinux_1_2_x86_64.whl", hash = "sha256:b05d43735bb2f07d689f56f7b474788a13ed8adc484a85aa65c0fd931cf9ccd2", size = 42817917 },
    { url = "https://files.pythonhosted.org/packages/ea/c2/5ecadc5fcccefaece775feadcd795060adf5c3b29a883bff0e678cfe89af/scipy-1.14.1-cp311-cp311-win_amd64.whl", hash = "sha256:716e389b694c4bb564b4fc0c51bc84d381735e0d39d3f26ec1af2556ec6aad94", size = 44781033 },
    { url = "https://files.pythonhosted.org/packages/c0/04/2bdacc8ac6387b15db6faa40295f8bd25eccf33f1f13e68a72dc3c60a99e/scipy-1.14.1-cp312-cp312-macosx_10_13_x86_64.whl", hash = "sha256:631f07b3734d34aced009aaf6fedfd0eb3498a97e581c3b1e5f14a04164a456d", size = 39128781 },
    { url = "https://files.pythonhosted.org/packages/c8/53/35b4d41f5fd42f5781dbd0dd6c05d35ba8aa75c84ecddc7d44756cd8da2e/scipy-1.14.1-cp312-cp312-macosx_12_0_arm64.whl", hash = "sha256:af29a935803cc707ab2ed7791c44288a682f9c8107bc00f0eccc4f92c08d6e07", size = 29939542 },
    { url = "https://files.pythonhosted.org/packages/66/67/6ef192e0e4d77b20cc33a01e743b00bc9e68fb83b88e06e636d2619a8767/scipy-1.14.1-cp312-cp312-macosx_14_0_arm64.whl", hash = "sha256:2843f2d527d9eebec9a43e6b406fb7266f3af25a751aa91d62ff416f54170bc5", size = 23148375 },
    { url = "https://files.pythonhosted.org/packages/f6/32/3a6dedd51d68eb7b8e7dc7947d5d841bcb699f1bf4463639554986f4d782/scipy-1.14.1-cp312-cp312-macosx_14_0_x86_64.whl", hash = "sha256:eb58ca0abd96911932f688528977858681a59d61a7ce908ffd355957f7025cfc", size = 25578573 },
    { url = "https://files.pythonhosted.org/packages/f0/5a/efa92a58dc3a2898705f1dc9dbaf390ca7d4fba26d6ab8cfffb0c72f656f/scipy-1.14.1-cp312-cp312-manylinux_2_17_aarch64.manylinux2014_aarch64.whl", hash = "sha256:30ac8812c1d2aab7131a79ba62933a2a76f582d5dbbc695192453dae67ad6310", size = 35319299 },
    { url = "https://files.pythonhosted.org/packages/8e/ee/8a26858ca517e9c64f84b4c7734b89bda8e63bec85c3d2f432d225bb1886/scipy-1.14.1-cp312-cp312-manylinux_2_17_x86_64.manylinux2014_x86_64.whl", hash = "sha256:8f9ea80f2e65bdaa0b7627fb00cbeb2daf163caa015e59b7516395fe3bd1e066", size = 40849331 },
    { url = "https://files.pythonhosted.org/packages/a5/cd/06f72bc9187840f1c99e1a8750aad4216fc7dfdd7df46e6280add14b4822/scipy-1.14.1-cp312-cp312-musllinux_1_2_x86_64.whl", hash = "sha256:edaf02b82cd7639db00dbff629995ef185c8df4c3ffa71a5562a595765a06ce1", size = 42544049 },
    { url = "https://files.pythonhosted.org/packages/aa/7d/43ab67228ef98c6b5dd42ab386eae2d7877036970a0d7e3dd3eb47a0d530/scipy-1.14.1-cp312-cp312-win_amd64.whl", hash = "sha256:2ff38e22128e6c03ff73b6bb0f85f897d2362f8c052e3b8ad00532198fbdae3f", size = 44521212 },
    { url = "https://files.pythonhosted.org/packages/50/ef/ac98346db016ff18a6ad7626a35808f37074d25796fd0234c2bb0ed1e054/scipy-1.14.1-cp313-cp313-macosx_10_13_x86_64.whl", hash = "sha256:1729560c906963fc8389f6aac023739ff3983e727b1a4d87696b7bf108316a79", size = 39091068 },
    { url = "https://files.pythonhosted.org/packages/b9/cc/70948fe9f393b911b4251e96b55bbdeaa8cca41f37c26fd1df0232933b9e/scipy-1.14.1-cp313-cp313-macosx_12_0_arm64.whl", hash = "sha256:4079b90df244709e675cdc8b93bfd8a395d59af40b72e339c2287c91860deb8e", size = 29875417 },
    { url = "https://files.pythonhosted.org/packages/3b/2e/35f549b7d231c1c9f9639f9ef49b815d816bf54dd050da5da1c11517a218/scipy-1.14.1-cp313-cp313-macosx_14_0_arm64.whl", hash = "sha256:e0cf28db0f24a38b2a0ca33a85a54852586e43cf6fd876365c86e0657cfe7d73", size = 23084508 },
    { url = "https://files.pythonhosted.org/packages/3f/d6/b028e3f3e59fae61fb8c0f450db732c43dd1d836223a589a8be9f6377203/scipy-1.14.1-cp313-cp313-macosx_14_0_x86_64.whl", hash = "sha256:0c2f95de3b04e26f5f3ad5bb05e74ba7f68b837133a4492414b3afd79dfe540e", size = 25503364 },
    { url = "https://files.pythonhosted.org/packages/a7/2f/6c142b352ac15967744d62b165537a965e95d557085db4beab2a11f7943b/scipy-1.14.1-cp313-cp313-manylinux_2_17_aarch64.manylinux2014_aarch64.whl", hash = "sha256:b99722ea48b7ea25e8e015e8341ae74624f72e5f21fc2abd45f3a93266de4c5d", size = 35292639 },
    { url = "https://files.pythonhosted.org/packages/56/46/2449e6e51e0d7c3575f289f6acb7f828938eaab8874dbccfeb0cd2b71a27/scipy-1.14.1-cp313-cp313-manylinux_2_17_x86_64.manylinux2014_x86_64.whl", hash = "sha256:5149e3fd2d686e42144a093b206aef01932a0059c2a33ddfa67f5f035bdfe13e", size = 40798288 },
    { url = "https://files.pythonhosted.org/packages/32/cd/9d86f7ed7f4497c9fd3e39f8918dd93d9f647ba80d7e34e4946c0c2d1a7c/scipy-1.14.1-cp313-cp313-musllinux_1_2_x86_64.whl", hash = "sha256:e4f5a7c49323533f9103d4dacf4e4f07078f360743dec7f7596949149efeec06", size = 42524647 },
    { url = "https://files.pythonhosted.org/packages/f5/1b/6ee032251bf4cdb0cc50059374e86a9f076308c1512b61c4e003e241efb7/scipy-1.14.1-cp313-cp313-win_amd64.whl", hash = "sha256:baff393942b550823bfce952bb62270ee17504d02a1801d7fd0719534dfb9c84", size = 44469524 },
]

[[package]]
name = "shellingham"
version = "1.5.4"
source = { registry = "https://pypi.org/simple" }
sdist = { url = "https://files.pythonhosted.org/packages/58/15/8b3609fd3830ef7b27b655beb4b4e9c62313a4e8da8c676e142cc210d58e/shellingham-1.5.4.tar.gz", hash = "sha256:8dbca0739d487e5bd35ab3ca4b36e11c4078f3a234bfce294b0a0291363404de", size = 10310 }
wheels = [
    { url = "https://files.pythonhosted.org/packages/e0/f9/0595336914c5619e5f28a1fb793285925a8cd4b432c9da0a987836c7f822/shellingham-1.5.4-py2.py3-none-any.whl", hash = "sha256:7ecfff8f2fd72616f7481040475a65b2bf8af90a56c89140852d1120324e8686", size = 9755 },
]

[[package]]
name = "six"
version = "1.17.0"
source = { registry = "https://pypi.org/simple" }
sdist = { url = "https://files.pythonhosted.org/packages/94/e7/b2c673351809dca68a0e064b6af791aa332cf192da575fd474ed7d6f16a2/six-1.17.0.tar.gz", hash = "sha256:ff70335d468e7eb6ec65b95b99d3a2836546063f63acc5171de367e834932a81", size = 34031 }
wheels = [
    { url = "https://files.pythonhosted.org/packages/b7/ce/149a00dd41f10bc29e5921b496af8b574d8413afcd5e30dfa0ed46c2cc5e/six-1.17.0-py2.py3-none-any.whl", hash = "sha256:4721f391ed90541fddacab5acf947aa0d3dc7d27b2e1e8eda2be8970586c3274", size = 11050 },
]

[[package]]
name = "sniffio"
version = "1.3.1"
source = { registry = "https://pypi.org/simple" }
sdist = { url = "https://files.pythonhosted.org/packages/a2/87/a6771e1546d97e7e041b6ae58d80074f81b7d5121207425c964ddf5cfdbd/sniffio-1.3.1.tar.gz", hash = "sha256:f4324edc670a0f49750a81b895f35c3adb843cca46f0530f79fc1babb23789dc", size = 20372 }
wheels = [
    { url = "https://files.pythonhosted.org/packages/e9/44/75a9c9421471a6c4805dbf2356f7c181a29c1879239abab1ea2cc8f38b40/sniffio-1.3.1-py3-none-any.whl", hash = "sha256:2f6da418d1f1e0fddd844478f41680e794e6051915791a034ff65e5f100525a2", size = 10235 },
]

[[package]]
name = "sse-starlette"
version = "2.2.0"
source = { registry = "https://pypi.org/simple" }
dependencies = [
    { name = "anyio" },
    { name = "starlette" },
]
sdist = { url = "https://files.pythonhosted.org/packages/81/71/7532e5d872a19a2d43c47999b5bb602ddf43d0d5bafa2fb7c0ed35cdf5bc/sse_starlette-2.2.0.tar.gz", hash = "sha256:2be010484d29a0a1ac6b5ae72610ada3bb00f1be0ef0048a8b87f9dba1e99fcb", size = 20584 }
wheels = [
    { url = "https://files.pythonhosted.org/packages/d4/ba/2a9b98ee28333c32172ccd29c71134b5bee523c7cd55427ed73da403155c/sse_starlette-2.2.0-py3-none-any.whl", hash = "sha256:b923c0417f96061c4cbf67ebb9f0ae178264abfb6a07c28e1ca8192e18e0361c", size = 10098 },
]

[[package]]
name = "starlette"
version = "0.41.3"
source = { registry = "https://pypi.org/simple" }
dependencies = [
    { name = "anyio" },
]
sdist = { url = "https://files.pythonhosted.org/packages/1a/4c/9b5764bd22eec91c4039ef4c55334e9187085da2d8a2df7bd570869aae18/starlette-0.41.3.tar.gz", hash = "sha256:0e4ab3d16522a255be6b28260b938eae2482f98ce5cc934cb08dce8dc3ba5835", size = 2574159 }
wheels = [
    { url = "https://files.pythonhosted.org/packages/96/00/2b325970b3060c7cecebab6d295afe763365822b1306a12eeab198f74323/starlette-0.41.3-py3-none-any.whl", hash = "sha256:44cedb2b7c77a9de33a8b74b2b90e9f50d11fcf25d8270ea525ad71a25374ff7", size = 73225 },
]

[[package]]
name = "temporalio"
version = "1.8.0"
source = { registry = "https://pypi.org/simple" }
dependencies = [
    { name = "protobuf" },
    { name = "python-dateutil", marker = "python_full_version < '3.11'" },
    { name = "types-protobuf" },
    { name = "typing-extensions" },
]
sdist = { url = "https://files.pythonhosted.org/packages/10/25/90efe7c75de3c3c8fc14272edd7296c61f8a5c22c6cc6b0366f42fdf4a58/temporalio-1.8.0.tar.gz", hash = "sha256:b9e239b8bfd60126a4b591c6e2e691392b69afc8cac9db452d692654bf85f9cc", size = 1303762 }
wheels = [
    { url = "https://files.pythonhosted.org/packages/b5/a2/3e2ac571de8645f9fcdad80faaf564dd865060c538239494c54a629eb798/temporalio-1.8.0-cp38-abi3-macosx_10_9_x86_64.whl", hash = "sha256:c6acb217d4bd7297389db756dd9da73ef2bae17f6afee1faa8bf77be200e8b93", size = 10377752 },
    { url = "https://files.pythonhosted.org/packages/48/f1/f68064bd821a9c8eed1a139fa6e3865df1b0e3295f2fa74d8e0980cf373d/temporalio-1.8.0-cp38-abi3-macosx_11_0_arm64.whl", hash = "sha256:6ec61660631b2513ce710b468068135280996af105571126295c9645bf29ee22", size = 10068302 },
    { url = "https://files.pythonhosted.org/packages/43/76/73274306e1d09defb57ff246123c2018757fc6aaa6e9d510cbc2d6a8e917/temporalio-1.8.0-cp38-abi3-manylinux2014_aarch64.manylinux_2_17_aarch64.whl", hash = "sha256:4ee13d155dc917e7792b87d1e37b1a0e837c361deb722ccc294edaa5344f2fa2", size = 10887067 },
    { url = "https://files.pythonhosted.org/packages/ff/34/f812ddf9aeca077d16858c197c7879eeddba74bea8390e97d41466f75e0f/temporalio-1.8.0-cp38-abi3-manylinux2014_x86_64.manylinux_2_17_x86_64.whl", hash = "sha256:6b67c115b6eaceddae373dc2c597e5ad5dd567282f4bb0ee63c99124f5f0c12d", size = 10784271 },
    { url = "https://files.pythonhosted.org/packages/d8/92/6550a06cbc27f5f3d416384c8d9fefbad9d2a5ffd21e7319daced402b1a1/temporalio-1.8.0-cp38-abi3-win_amd64.whl", hash = "sha256:6a45571c09859b6cbf33be26dd5d5fab7e7ee3625750a7b91ebde5770e61015b", size = 10922417 },
]

[[package]]
name = "tenacity"
version = "9.0.0"
source = { registry = "https://pypi.org/simple" }
sdist = { url = "https://files.pythonhosted.org/packages/cd/94/91fccdb4b8110642462e653d5dcb27e7b674742ad68efd146367da7bdb10/tenacity-9.0.0.tar.gz", hash = "sha256:807f37ca97d62aa361264d497b0e31e92b8027044942bfa756160d908320d73b", size = 47421 }
wheels = [
    { url = "https://files.pythonhosted.org/packages/b6/cb/b86984bed139586d01532a587464b5805f12e397594f19f931c4c2fbfa61/tenacity-9.0.0-py3-none-any.whl", hash = "sha256:93de0c98785b27fcf659856aa9f54bfbd399e29969b0621bc7f762bd441b4539", size = 28169 },
]

[[package]]
name = "threadpoolctl"
version = "3.5.0"
source = { registry = "https://pypi.org/simple" }
sdist = { url = "https://files.pythonhosted.org/packages/bd/55/b5148dcbf72f5cde221f8bfe3b6a540da7aa1842f6b491ad979a6c8b84af/threadpoolctl-3.5.0.tar.gz", hash = "sha256:082433502dd922bf738de0d8bcc4fdcbf0979ff44c42bd40f5af8a282f6fa107", size = 41936 }
wheels = [
    { url = "https://files.pythonhosted.org/packages/4b/2c/ffbf7a134b9ab11a67b0cf0726453cedd9c5043a4fe7a35d1cefa9a1bcfb/threadpoolctl-3.5.0-py3-none-any.whl", hash = "sha256:56c1e26c150397e58c4926da8eeee87533b1e32bef131bd4bf6a2f45f3185467", size = 18414 },
]

[[package]]
name = "tokenizers"
version = "0.21.0"
source = { registry = "https://pypi.org/simple" }
dependencies = [
    { name = "huggingface-hub" },
]
sdist = { url = "https://files.pythonhosted.org/packages/20/41/c2be10975ca37f6ec40d7abd7e98a5213bb04f284b869c1a24e6504fd94d/tokenizers-0.21.0.tar.gz", hash = "sha256:ee0894bf311b75b0c03079f33859ae4b2334d675d4e93f5a4132e1eae2834fe4", size = 343021 }
wheels = [
    { url = "https://files.pythonhosted.org/packages/b0/5c/8b09607b37e996dc47e70d6a7b6f4bdd4e4d5ab22fe49d7374565c7fefaf/tokenizers-0.21.0-cp39-abi3-macosx_10_12_x86_64.whl", hash = "sha256:3c4c93eae637e7d2aaae3d376f06085164e1660f89304c0ab2b1d08a406636b2", size = 2647461 },
    { url = "https://files.pythonhosted.org/packages/22/7a/88e58bb297c22633ed1c9d16029316e5b5ac5ee44012164c2edede599a5e/tokenizers-0.21.0-cp39-abi3-macosx_11_0_arm64.whl", hash = "sha256:f53ea537c925422a2e0e92a24cce96f6bc5046bbef24a1652a5edc8ba975f62e", size = 2563639 },
    { url = "https://files.pythonhosted.org/packages/f7/14/83429177c19364df27d22bc096d4c2e431e0ba43e56c525434f1f9b0fd00/tokenizers-0.21.0-cp39-abi3-manylinux_2_17_aarch64.manylinux2014_aarch64.whl", hash = "sha256:6b177fb54c4702ef611de0c069d9169f0004233890e0c4c5bd5508ae05abf193", size = 2903304 },
    { url = "https://files.pythonhosted.org/packages/7e/db/3433eab42347e0dc5452d8fcc8da03f638c9accffefe5a7c78146666964a/tokenizers-0.21.0-cp39-abi3-manylinux_2_17_armv7l.manylinux2014_armv7l.whl", hash = "sha256:6b43779a269f4629bebb114e19c3fca0223296ae9fea8bb9a7a6c6fb0657ff8e", size = 2804378 },
    { url = "https://files.pythonhosted.org/packages/57/8b/7da5e6f89736c2ade02816b4733983fca1c226b0c42980b1ae9dc8fcf5cc/tokenizers-0.21.0-cp39-abi3-manylinux_2_17_i686.manylinux2014_i686.whl", hash = "sha256:9aeb255802be90acfd363626753fda0064a8df06031012fe7d52fd9a905eb00e", size = 3095488 },
    { url = "https://files.pythonhosted.org/packages/4d/f6/5ed6711093dc2c04a4e03f6461798b12669bc5a17c8be7cce1240e0b5ce8/tokenizers-0.21.0-cp39-abi3-manylinux_2_17_ppc64le.manylinux2014_ppc64le.whl", hash = "sha256:d8b09dbeb7a8d73ee204a70f94fc06ea0f17dcf0844f16102b9f414f0b7463ba", size = 3121410 },
    { url = "https://files.pythonhosted.org/packages/81/42/07600892d48950c5e80505b81411044a2d969368cdc0d929b1c847bf6697/tokenizers-0.21.0-cp39-abi3-manylinux_2_17_s390x.manylinux2014_s390x.whl", hash = "sha256:400832c0904f77ce87c40f1a8a27493071282f785724ae62144324f171377273", size = 3388821 },
    { url = "https://files.pythonhosted.org/packages/22/06/69d7ce374747edaf1695a4f61b83570d91cc8bbfc51ccfecf76f56ab4aac/tokenizers-0.21.0-cp39-abi3-manylinux_2_17_x86_64.manylinux2014_x86_64.whl", hash = "sha256:e84ca973b3a96894d1707e189c14a774b701596d579ffc7e69debfc036a61a04", size = 3008868 },
    { url = "https://files.pythonhosted.org/packages/c8/69/54a0aee4d576045b49a0eb8bffdc495634309c823bf886042e6f46b80058/tokenizers-0.21.0-cp39-abi3-musllinux_1_2_aarch64.whl", hash = "sha256:eb7202d231b273c34ec67767378cd04c767e967fda12d4a9e36208a34e2f137e", size = 8975831 },
    { url = "https://files.pythonhosted.org/packages/f7/f3/b776061e4f3ebf2905ba1a25d90380aafd10c02d406437a8ba22d1724d76/tokenizers-0.21.0-cp39-abi3-musllinux_1_2_armv7l.whl", hash = "sha256:089d56db6782a73a27fd8abf3ba21779f5b85d4a9f35e3b493c7bbcbbf0d539b", size = 8920746 },
    { url = "https://files.pythonhosted.org/packages/d8/ee/ce83d5ec8b6844ad4c3ecfe3333d58ecc1adc61f0878b323a15355bcab24/tokenizers-0.21.0-cp39-abi3-musllinux_1_2_i686.whl", hash = "sha256:c87ca3dc48b9b1222d984b6b7490355a6fdb411a2d810f6f05977258400ddb74", size = 9161814 },
    { url = "https://files.pythonhosted.org/packages/18/07/3e88e65c0ed28fa93aa0c4d264988428eef3df2764c3126dc83e243cb36f/tokenizers-0.21.0-cp39-abi3-musllinux_1_2_x86_64.whl", hash = "sha256:4145505a973116f91bc3ac45988a92e618a6f83eb458f49ea0790df94ee243ff", size = 9357138 },
    { url = "https://files.pythonhosted.org/packages/15/b0/dc4572ca61555fc482ebc933f26cb407c6aceb3dc19c301c68184f8cad03/tokenizers-0.21.0-cp39-abi3-win32.whl", hash = "sha256:eb1702c2f27d25d9dd5b389cc1f2f51813e99f8ca30d9e25348db6585a97e24a", size = 2202266 },
    { url = "https://files.pythonhosted.org/packages/44/69/d21eb253fa91622da25585d362a874fa4710be600f0ea9446d8d0217cec1/tokenizers-0.21.0-cp39-abi3-win_amd64.whl", hash = "sha256:87841da5a25a3a5f70c102de371db120f41873b854ba65e52bccd57df5a3780c", size = 2389192 },
]

[[package]]
name = "tomli"
version = "2.2.1"
source = { registry = "https://pypi.org/simple" }
sdist = { url = "https://files.pythonhosted.org/packages/18/87/302344fed471e44a87289cf4967697d07e532f2421fdaf868a303cbae4ff/tomli-2.2.1.tar.gz", hash = "sha256:cd45e1dc79c835ce60f7404ec8119f2eb06d38b1deba146f07ced3bbc44505ff", size = 17175 }
wheels = [
    { url = "https://files.pythonhosted.org/packages/43/ca/75707e6efa2b37c77dadb324ae7d9571cb424e61ea73fad7c56c2d14527f/tomli-2.2.1-cp311-cp311-macosx_10_9_x86_64.whl", hash = "sha256:678e4fa69e4575eb77d103de3df8a895e1591b48e740211bd1067378c69e8249", size = 131077 },
    { url = "https://files.pythonhosted.org/packages/c7/16/51ae563a8615d472fdbffc43a3f3d46588c264ac4f024f63f01283becfbb/tomli-2.2.1-cp311-cp311-macosx_11_0_arm64.whl", hash = "sha256:023aa114dd824ade0100497eb2318602af309e5a55595f76b626d6d9f3b7b0a6", size = 123429 },
    { url = "https://files.pythonhosted.org/packages/f1/dd/4f6cd1e7b160041db83c694abc78e100473c15d54620083dbd5aae7b990e/tomli-2.2.1-cp311-cp311-manylinux_2_17_aarch64.manylinux2014_aarch64.whl", hash = "sha256:ece47d672db52ac607a3d9599a9d48dcb2f2f735c6c2d1f34130085bb12b112a", size = 226067 },
    { url = "https://files.pythonhosted.org/packages/a9/6b/c54ede5dc70d648cc6361eaf429304b02f2871a345bbdd51e993d6cdf550/tomli-2.2.1-cp311-cp311-manylinux_2_17_x86_64.manylinux2014_x86_64.whl", hash = "sha256:6972ca9c9cc9f0acaa56a8ca1ff51e7af152a9f87fb64623e31d5c83700080ee", size = 236030 },
    { url = "https://files.pythonhosted.org/packages/1f/47/999514fa49cfaf7a92c805a86c3c43f4215621855d151b61c602abb38091/tomli-2.2.1-cp311-cp311-manylinux_2_5_i686.manylinux1_i686.manylinux_2_17_i686.manylinux2014_i686.whl", hash = "sha256:c954d2250168d28797dd4e3ac5cf812a406cd5a92674ee4c8f123c889786aa8e", size = 240898 },
    { url = "https://files.pythonhosted.org/packages/73/41/0a01279a7ae09ee1573b423318e7934674ce06eb33f50936655071d81a24/tomli-2.2.1-cp311-cp311-musllinux_1_2_aarch64.whl", hash = "sha256:8dd28b3e155b80f4d54beb40a441d366adcfe740969820caf156c019fb5c7ec4", size = 229894 },
    { url = "https://files.pythonhosted.org/packages/55/18/5d8bc5b0a0362311ce4d18830a5d28943667599a60d20118074ea1b01bb7/tomli-2.2.1-cp311-cp311-musllinux_1_2_i686.whl", hash = "sha256:e59e304978767a54663af13c07b3d1af22ddee3bb2fb0618ca1593e4f593a106", size = 245319 },
    { url = "https://files.pythonhosted.org/packages/92/a3/7ade0576d17f3cdf5ff44d61390d4b3febb8a9fc2b480c75c47ea048c646/tomli-2.2.1-cp311-cp311-musllinux_1_2_x86_64.whl", hash = "sha256:33580bccab0338d00994d7f16f4c4ec25b776af3ffaac1ed74e0b3fc95e885a8", size = 238273 },
    { url = "https://files.pythonhosted.org/packages/72/6f/fa64ef058ac1446a1e51110c375339b3ec6be245af9d14c87c4a6412dd32/tomli-2.2.1-cp311-cp311-win32.whl", hash = "sha256:465af0e0875402f1d226519c9904f37254b3045fc5084697cefb9bdde1ff99ff", size = 98310 },
    { url = "https://files.pythonhosted.org/packages/6a/1c/4a2dcde4a51b81be3530565e92eda625d94dafb46dbeb15069df4caffc34/tomli-2.2.1-cp311-cp311-win_amd64.whl", hash = "sha256:2d0f2fdd22b02c6d81637a3c95f8cd77f995846af7414c5c4b8d0545afa1bc4b", size = 108309 },
    { url = "https://files.pythonhosted.org/packages/52/e1/f8af4c2fcde17500422858155aeb0d7e93477a0d59a98e56cbfe75070fd0/tomli-2.2.1-cp312-cp312-macosx_10_13_x86_64.whl", hash = "sha256:4a8f6e44de52d5e6c657c9fe83b562f5f4256d8ebbfe4ff922c495620a7f6cea", size = 132762 },
    { url = "https://files.pythonhosted.org/packages/03/b8/152c68bb84fc00396b83e7bbddd5ec0bd3dd409db4195e2a9b3e398ad2e3/tomli-2.2.1-cp312-cp312-macosx_11_0_arm64.whl", hash = "sha256:8d57ca8095a641b8237d5b079147646153d22552f1c637fd3ba7f4b0b29167a8", size = 123453 },
    { url = "https://files.pythonhosted.org/packages/c8/d6/fc9267af9166f79ac528ff7e8c55c8181ded34eb4b0e93daa767b8841573/tomli-2.2.1-cp312-cp312-manylinux_2_17_aarch64.manylinux2014_aarch64.whl", hash = "sha256:4e340144ad7ae1533cb897d406382b4b6fede8890a03738ff1683af800d54192", size = 233486 },
    { url = "https://files.pythonhosted.org/packages/5c/51/51c3f2884d7bab89af25f678447ea7d297b53b5a3b5730a7cb2ef6069f07/tomli-2.2.1-cp312-cp312-manylinux_2_17_x86_64.manylinux2014_x86_64.whl", hash = "sha256:db2b95f9de79181805df90bedc5a5ab4c165e6ec3fe99f970d0e302f384ad222", size = 242349 },
    { url = "https://files.pythonhosted.org/packages/ab/df/bfa89627d13a5cc22402e441e8a931ef2108403db390ff3345c05253935e/tomli-2.2.1-cp312-cp312-manylinux_2_5_i686.manylinux1_i686.manylinux_2_17_i686.manylinux2014_i686.whl", hash = "sha256:40741994320b232529c802f8bc86da4e1aa9f413db394617b9a256ae0f9a7f77", size = 252159 },
    { url = "https://files.pythonhosted.org/packages/9e/6e/fa2b916dced65763a5168c6ccb91066f7639bdc88b48adda990db10c8c0b/tomli-2.2.1-cp312-cp312-musllinux_1_2_aarch64.whl", hash = "sha256:400e720fe168c0f8521520190686ef8ef033fb19fc493da09779e592861b78c6", size = 237243 },
    { url = "https://files.pythonhosted.org/packages/b4/04/885d3b1f650e1153cbb93a6a9782c58a972b94ea4483ae4ac5cedd5e4a09/tomli-2.2.1-cp312-cp312-musllinux_1_2_i686.whl", hash = "sha256:02abe224de6ae62c19f090f68da4e27b10af2b93213d36cf44e6e1c5abd19fdd", size = 259645 },
    { url = "https://files.pythonhosted.org/packages/9c/de/6b432d66e986e501586da298e28ebeefd3edc2c780f3ad73d22566034239/tomli-2.2.1-cp312-cp312-musllinux_1_2_x86_64.whl", hash = "sha256:b82ebccc8c8a36f2094e969560a1b836758481f3dc360ce9a3277c65f374285e", size = 244584 },
    { url = "https://files.pythonhosted.org/packages/1c/9a/47c0449b98e6e7d1be6cbac02f93dd79003234ddc4aaab6ba07a9a7482e2/tomli-2.2.1-cp312-cp312-win32.whl", hash = "sha256:889f80ef92701b9dbb224e49ec87c645ce5df3fa2cc548664eb8a25e03127a98", size = 98875 },
    { url = "https://files.pythonhosted.org/packages/ef/60/9b9638f081c6f1261e2688bd487625cd1e660d0a85bd469e91d8db969734/tomli-2.2.1-cp312-cp312-win_amd64.whl", hash = "sha256:7fc04e92e1d624a4a63c76474610238576942d6b8950a2d7f908a340494e67e4", size = 109418 },
    { url = "https://files.pythonhosted.org/packages/04/90/2ee5f2e0362cb8a0b6499dc44f4d7d48f8fff06d28ba46e6f1eaa61a1388/tomli-2.2.1-cp313-cp313-macosx_10_13_x86_64.whl", hash = "sha256:f4039b9cbc3048b2416cc57ab3bda989a6fcf9b36cf8937f01a6e731b64f80d7", size = 132708 },
    { url = "https://files.pythonhosted.org/packages/c0/ec/46b4108816de6b385141f082ba99e315501ccd0a2ea23db4a100dd3990ea/tomli-2.2.1-cp313-cp313-macosx_11_0_arm64.whl", hash = "sha256:286f0ca2ffeeb5b9bd4fcc8d6c330534323ec51b2f52da063b11c502da16f30c", size = 123582 },
    { url = "https://files.pythonhosted.org/packages/a0/bd/b470466d0137b37b68d24556c38a0cc819e8febe392d5b199dcd7f578365/tomli-2.2.1-cp313-cp313-manylinux_2_17_aarch64.manylinux2014_aarch64.whl", hash = "sha256:a92ef1a44547e894e2a17d24e7557a5e85a9e1d0048b0b5e7541f76c5032cb13", size = 232543 },
    { url = "https://files.pythonhosted.org/packages/d9/e5/82e80ff3b751373f7cead2815bcbe2d51c895b3c990686741a8e56ec42ab/tomli-2.2.1-cp313-cp313-manylinux_2_17_x86_64.manylinux2014_x86_64.whl", hash = "sha256:9316dc65bed1684c9a98ee68759ceaed29d229e985297003e494aa825ebb0281", size = 241691 },
    { url = "https://files.pythonhosted.org/packages/05/7e/2a110bc2713557d6a1bfb06af23dd01e7dde52b6ee7dadc589868f9abfac/tomli-2.2.1-cp313-cp313-manylinux_2_5_i686.manylinux1_i686.manylinux_2_17_i686.manylinux2014_i686.whl", hash = "sha256:e85e99945e688e32d5a35c1ff38ed0b3f41f43fad8df0bdf79f72b2ba7bc5272", size = 251170 },
    { url = "https://files.pythonhosted.org/packages/64/7b/22d713946efe00e0adbcdfd6d1aa119ae03fd0b60ebed51ebb3fa9f5a2e5/tomli-2.2.1-cp313-cp313-musllinux_1_2_aarch64.whl", hash = "sha256:ac065718db92ca818f8d6141b5f66369833d4a80a9d74435a268c52bdfa73140", size = 236530 },
    { url = "https://files.pythonhosted.org/packages/38/31/3a76f67da4b0cf37b742ca76beaf819dca0ebef26d78fc794a576e08accf/tomli-2.2.1-cp313-cp313-musllinux_1_2_i686.whl", hash = "sha256:d920f33822747519673ee656a4b6ac33e382eca9d331c87770faa3eef562aeb2", size = 258666 },
    { url = "https://files.pythonhosted.org/packages/07/10/5af1293da642aded87e8a988753945d0cf7e00a9452d3911dd3bb354c9e2/tomli-2.2.1-cp313-cp313-musllinux_1_2_x86_64.whl", hash = "sha256:a198f10c4d1b1375d7687bc25294306e551bf1abfa4eace6650070a5c1ae2744", size = 243954 },
    { url = "https://files.pythonhosted.org/packages/5b/b9/1ed31d167be802da0fc95020d04cd27b7d7065cc6fbefdd2f9186f60d7bd/tomli-2.2.1-cp313-cp313-win32.whl", hash = "sha256:d3f5614314d758649ab2ab3a62d4f2004c825922f9e370b29416484086b264ec", size = 98724 },
    { url = "https://files.pythonhosted.org/packages/c7/32/b0963458706accd9afcfeb867c0f9175a741bf7b19cd424230714d722198/tomli-2.2.1-cp313-cp313-win_amd64.whl", hash = "sha256:a38aa0308e754b0e3c67e344754dff64999ff9b513e691d0e786265c93583c69", size = 109383 },
    { url = "https://files.pythonhosted.org/packages/6e/c2/61d3e0f47e2b74ef40a68b9e6ad5984f6241a942f7cd3bbfbdbd03861ea9/tomli-2.2.1-py3-none-any.whl", hash = "sha256:cb55c73c5f4408779d0cf3eef9f762b9c9f147a77de7b258bef0a5628adc85cc", size = 14257 },
]

[[package]]
name = "tqdm"
version = "4.67.1"
source = { registry = "https://pypi.org/simple" }
dependencies = [
    { name = "colorama", marker = "sys_platform == 'win32'" },
]
sdist = { url = "https://files.pythonhosted.org/packages/a8/4b/29b4ef32e036bb34e4ab51796dd745cdba7ed47ad142a9f4a1eb8e0c744d/tqdm-4.67.1.tar.gz", hash = "sha256:f8aef9c52c08c13a65f30ea34f4e5aac3fd1a34959879d7e59e63027286627f2", size = 169737 }
wheels = [
    { url = "https://files.pythonhosted.org/packages/d0/30/dc54f88dd4a2b5dc8a0279bdd7270e735851848b762aeb1c1184ed1f6b14/tqdm-4.67.1-py3-none-any.whl", hash = "sha256:26445eca388f82e72884e0d580d5464cd801a3ea01e63e5601bdff9ba6a48de2", size = 78540 },
]

[[package]]
name = "typer"
version = "0.15.1"
source = { registry = "https://pypi.org/simple" }
dependencies = [
    { name = "click" },
    { name = "rich" },
    { name = "shellingham" },
    { name = "typing-extensions" },
]
sdist = { url = "https://files.pythonhosted.org/packages/cb/ce/dca7b219718afd37a0068f4f2530a727c2b74a8b6e8e0c0080a4c0de4fcd/typer-0.15.1.tar.gz", hash = "sha256:a0588c0a7fa68a1978a069818657778f86abe6ff5ea6abf472f940a08bfe4f0a", size = 99789 }
wheels = [
    { url = "https://files.pythonhosted.org/packages/d0/cc/0a838ba5ca64dc832aa43f727bd586309846b0ffb2ce52422543e6075e8a/typer-0.15.1-py3-none-any.whl", hash = "sha256:7994fb7b8155b64d3402518560648446072864beefd44aa2dc36972a5972e847", size = 44908 },
]

[[package]]
name = "types-awscrt"
version = "0.24.2"
source = { registry = "https://pypi.org/simple" }
sdist = { url = "https://files.pythonhosted.org/packages/28/2d/393ac8f215417bc532ef9451ba42f148ecedcd5ff91095d8640042ecae2c/types_awscrt-0.24.2.tar.gz", hash = "sha256:5826baf69ad5d29c76be49fc7df00222281fa31b14f99e9fb4492d71ec98fea5", size = 15441 }
wheels = [
    { url = "https://files.pythonhosted.org/packages/3f/33/e2b7dcb6acc3ba8e8191571c38d2d64fc0822e8fd53fff0f2736859abef6/types_awscrt-0.24.2-py3-none-any.whl", hash = "sha256:345ab84a4f75b26bfb816b249657855824a4f2d1ce5b58268c549f81fce6eccc", size = 19414 },
]

[[package]]
name = "types-protobuf"
version = "5.29.1.20241207"
source = { registry = "https://pypi.org/simple" }
sdist = { url = "https://files.pythonhosted.org/packages/70/89/b661a447139f665ccea8e39bfdd52a92f803df4b5de0e6001a3537feaacb/types_protobuf-5.29.1.20241207.tar.gz", hash = "sha256:2ebcadb8ab3ef2e3e2f067e0882906d64ba0dc65fc5b0fd7a8b692315b4a0be9", size = 59190 }
wheels = [
    { url = "https://files.pythonhosted.org/packages/7e/6e/cdf152187019d6f6d04066b23e48659d961b527e9c6d43b48459d160e332/types_protobuf-5.29.1.20241207-py3-none-any.whl", hash = "sha256:92893c42083e9b718c678badc0af7a9a1307b92afe1599e5cba5f3d35b668b2f", size = 73902 },
]

[[package]]
name = "types-requests"
version = "2.32.0.20241016"
source = { registry = "https://pypi.org/simple" }
dependencies = [
    { name = "urllib3" },
]
sdist = { url = "https://files.pythonhosted.org/packages/fa/3c/4f2a430c01a22abd49a583b6b944173e39e7d01b688190a5618bd59a2e22/types-requests-2.32.0.20241016.tar.gz", hash = "sha256:0d9cad2f27515d0e3e3da7134a1b6f28fb97129d86b867f24d9c726452634d95", size = 18065 }
wheels = [
    { url = "https://files.pythonhosted.org/packages/d7/01/485b3026ff90e5190b5e24f1711522e06c79f4a56c8f4b95848ac072e20f/types_requests-2.32.0.20241016-py3-none-any.whl", hash = "sha256:4195d62d6d3e043a4eaaf08ff8a62184584d2e8684e9d2aa178c7915a7da3747", size = 15836 },
]

[[package]]
name = "types-s3transfer"
version = "0.11.4"
source = { registry = "https://pypi.org/simple" }
sdist = { url = "https://files.pythonhosted.org/packages/93/a9/440d8ba72a81bcf2cc5a56ef63f23b58ce93e7b9b62409697553bdcdd181/types_s3transfer-0.11.4.tar.gz", hash = "sha256:05fde593c84270f19fd053f0b1e08f5a057d7c5f036b9884e68fb8cd3041ac30", size = 14074 }
wheels = [
    { url = "https://files.pythonhosted.org/packages/d0/69/0b5ae42c3c33d31a32f7dcb9f35a3e327365360a6e4a2a7b491904bd38aa/types_s3transfer-0.11.4-py3-none-any.whl", hash = "sha256:2a76d92c07d4a3cb469e5343b2e7560e0b8078b2e03696a65407b8c44c861b61", size = 19516 },
]

[[package]]
name = "typing-extensions"
version = "4.12.2"
source = { registry = "https://pypi.org/simple" }
sdist = { url = "https://files.pythonhosted.org/packages/df/db/f35a00659bc03fec321ba8bce9420de607a1d37f8342eee1863174c69557/typing_extensions-4.12.2.tar.gz", hash = "sha256:1a7ead55c7e559dd4dee8856e3a88b41225abfe1ce8df57b7c13915fe121ffb8", size = 85321 }
wheels = [
    { url = "https://files.pythonhosted.org/packages/26/9f/ad63fc0248c5379346306f8668cda6e2e2e9c95e01216d2b8ffd9ff037d0/typing_extensions-4.12.2-py3-none-any.whl", hash = "sha256:04e5ca0351e0f3f85c6853954072df659d0d13fac324d0072316b67d7794700d", size = 37438 },
]

[[package]]
name = "urllib3"
version = "2.3.0"
source = { registry = "https://pypi.org/simple" }
sdist = { url = "https://files.pythonhosted.org/packages/aa/63/e53da845320b757bf29ef6a9062f5c669fe997973f966045cb019c3f4b66/urllib3-2.3.0.tar.gz", hash = "sha256:f8c5449b3cf0861679ce7e0503c7b44b5ec981bec0d1d3795a07f1ba96f0204d", size = 307268 }
wheels = [
    { url = "https://files.pythonhosted.org/packages/c8/19/4ec628951a74043532ca2cf5d97b7b14863931476d117c471e8e2b1eb39f/urllib3-2.3.0-py3-none-any.whl", hash = "sha256:1cee9ad369867bfdbbb48b7dd50374c0967a0bb7710050facf0dd6911440e3df", size = 128369 },
]

[[package]]
name = "uvicorn"
version = "0.34.0"
source = { registry = "https://pypi.org/simple" }
dependencies = [
    { name = "click" },
    { name = "h11" },
    { name = "typing-extensions", marker = "python_full_version < '3.11'" },
]
sdist = { url = "https://files.pythonhosted.org/packages/4b/4d/938bd85e5bf2edeec766267a5015ad969730bb91e31b44021dfe8b22df6c/uvicorn-0.34.0.tar.gz", hash = "sha256:404051050cd7e905de2c9a7e61790943440b3416f49cb409f965d9dcd0fa73e9", size = 76568 }
wheels = [
    { url = "https://files.pythonhosted.org/packages/61/14/33a3a1352cfa71812a3a21e8c9bfb83f60b0011f5e36f2b1399d51928209/uvicorn-0.34.0-py3-none-any.whl", hash = "sha256:023dc038422502fa28a09c7a30bf2b6991512da7dcdb8fd35fe57cfc154126f4", size = 62315 },
]

[[package]]
name = "virtualenv"
version = "20.28.0"
source = { registry = "https://pypi.org/simple" }
dependencies = [
    { name = "distlib" },
    { name = "filelock" },
    { name = "platformdirs" },
]
sdist = { url = "https://files.pythonhosted.org/packages/bf/75/53316a5a8050069228a2f6d11f32046cfa94fbb6cc3f08703f59b873de2e/virtualenv-20.28.0.tar.gz", hash = "sha256:2c9c3262bb8e7b87ea801d715fae4495e6032450c71d2309be9550e7364049aa", size = 7650368 }
wheels = [
    { url = "https://files.pythonhosted.org/packages/10/f9/0919cf6f1432a8c4baa62511f8f8da8225432d22e83e3476f5be1a1edc6e/virtualenv-20.28.0-py3-none-any.whl", hash = "sha256:23eae1b4516ecd610481eda647f3a7c09aea295055337331bb4e6892ecce47b0", size = 4276702 },
]

[[package]]
name = "wcwidth"
version = "0.2.13"
source = { registry = "https://pypi.org/simple" }
sdist = { url = "https://files.pythonhosted.org/packages/6c/63/53559446a878410fc5a5974feb13d31d78d752eb18aeba59c7fef1af7598/wcwidth-0.2.13.tar.gz", hash = "sha256:72ea0c06399eb286d978fdedb6923a9eb47e1c486ce63e9b4e64fc18303972b5", size = 101301 }
wheels = [
    { url = "https://files.pythonhosted.org/packages/fd/84/fd2ba7aafacbad3c4201d395674fc6348826569da3c0937e75505ead3528/wcwidth-0.2.13-py2.py3-none-any.whl", hash = "sha256:3da69048e4540d84af32131829ff948f1e022c1c6bdb8d6102117aac784f6859", size = 34166 },
]

[[package]]
name = "websockets"
version = "15.0.1"
source = { registry = "https://pypi.org/simple" }
sdist = { url = "https://files.pythonhosted.org/packages/21/e6/26d09fab466b7ca9c7737474c52be4f76a40301b08362eb2dbc19dcc16c1/websockets-15.0.1.tar.gz", hash = "sha256:82544de02076bafba038ce055ee6412d68da13ab47f0c60cab827346de828dee", size = 177016 }
wheels = [
    { url = "https://files.pythonhosted.org/packages/1e/da/6462a9f510c0c49837bbc9345aca92d767a56c1fb2939e1579df1e1cdcf7/websockets-15.0.1-cp310-cp310-macosx_10_9_universal2.whl", hash = "sha256:d63efaa0cd96cf0c5fe4d581521d9fa87744540d4bc999ae6e08595a1014b45b", size = 175423 },
    { url = "https://files.pythonhosted.org/packages/1c/9f/9d11c1a4eb046a9e106483b9ff69bce7ac880443f00e5ce64261b47b07e7/websockets-15.0.1-cp310-cp310-macosx_10_9_x86_64.whl", hash = "sha256:ac60e3b188ec7574cb761b08d50fcedf9d77f1530352db4eef1707fe9dee7205", size = 173080 },
    { url = "https://files.pythonhosted.org/packages/d5/4f/b462242432d93ea45f297b6179c7333dd0402b855a912a04e7fc61c0d71f/websockets-15.0.1-cp310-cp310-macosx_11_0_arm64.whl", hash = "sha256:5756779642579d902eed757b21b0164cd6fe338506a8083eb58af5c372e39d9a", size = 173329 },
    { url = "https://files.pythonhosted.org/packages/6e/0c/6afa1f4644d7ed50284ac59cc70ef8abd44ccf7d45850d989ea7310538d0/websockets-15.0.1-cp310-cp310-manylinux_2_17_aarch64.manylinux2014_aarch64.whl", hash = "sha256:0fdfe3e2a29e4db3659dbd5bbf04560cea53dd9610273917799f1cde46aa725e", size = 182312 },
    { url = "https://files.pythonhosted.org/packages/dd/d4/ffc8bd1350b229ca7a4db2a3e1c482cf87cea1baccd0ef3e72bc720caeec/websockets-15.0.1-cp310-cp310-manylinux_2_5_i686.manylinux1_i686.manylinux_2_17_i686.manylinux2014_i686.whl", hash = "sha256:4c2529b320eb9e35af0fa3016c187dffb84a3ecc572bcee7c3ce302bfeba52bf", size = 181319 },
    { url = "https://files.pythonhosted.org/packages/97/3a/5323a6bb94917af13bbb34009fac01e55c51dfde354f63692bf2533ffbc2/websockets-15.0.1-cp310-cp310-manylinux_2_5_x86_64.manylinux1_x86_64.manylinux_2_17_x86_64.manylinux2014_x86_64.whl", hash = "sha256:ac1e5c9054fe23226fb11e05a6e630837f074174c4c2f0fe442996112a6de4fb", size = 181631 },
    { url = "https://files.pythonhosted.org/packages/a6/cc/1aeb0f7cee59ef065724041bb7ed667b6ab1eeffe5141696cccec2687b66/websockets-15.0.1-cp310-cp310-musllinux_1_2_aarch64.whl", hash = "sha256:5df592cd503496351d6dc14f7cdad49f268d8e618f80dce0cd5a36b93c3fc08d", size = 182016 },
    { url = "https://files.pythonhosted.org/packages/79/f9/c86f8f7af208e4161a7f7e02774e9d0a81c632ae76db2ff22549e1718a51/websockets-15.0.1-cp310-cp310-musllinux_1_2_i686.whl", hash = "sha256:0a34631031a8f05657e8e90903e656959234f3a04552259458aac0b0f9ae6fd9", size = 181426 },
    { url = "https://files.pythonhosted.org/packages/c7/b9/828b0bc6753db905b91df6ae477c0b14a141090df64fb17f8a9d7e3516cf/websockets-15.0.1-cp310-cp310-musllinux_1_2_x86_64.whl", hash = "sha256:3d00075aa65772e7ce9e990cab3ff1de702aa09be3940d1dc88d5abf1ab8a09c", size = 181360 },
    { url = "https://files.pythonhosted.org/packages/89/fb/250f5533ec468ba6327055b7d98b9df056fb1ce623b8b6aaafb30b55d02e/websockets-15.0.1-cp310-cp310-win32.whl", hash = "sha256:1234d4ef35db82f5446dca8e35a7da7964d02c127b095e172e54397fb6a6c256", size = 176388 },
    { url = "https://files.pythonhosted.org/packages/1c/46/aca7082012768bb98e5608f01658ff3ac8437e563eca41cf068bd5849a5e/websockets-15.0.1-cp310-cp310-win_amd64.whl", hash = "sha256:39c1fec2c11dc8d89bba6b2bf1556af381611a173ac2b511cf7231622058af41", size = 176830 },
    { url = "https://files.pythonhosted.org/packages/9f/32/18fcd5919c293a398db67443acd33fde142f283853076049824fc58e6f75/websockets-15.0.1-cp311-cp311-macosx_10_9_universal2.whl", hash = "sha256:823c248b690b2fd9303ba00c4f66cd5e2d8c3ba4aa968b2779be9532a4dad431", size = 175423 },
    { url = "https://files.pythonhosted.org/packages/76/70/ba1ad96b07869275ef42e2ce21f07a5b0148936688c2baf7e4a1f60d5058/websockets-15.0.1-cp311-cp311-macosx_10_9_x86_64.whl", hash = "sha256:678999709e68425ae2593acf2e3ebcbcf2e69885a5ee78f9eb80e6e371f1bf57", size = 173082 },
    { url = "https://files.pythonhosted.org/packages/86/f2/10b55821dd40eb696ce4704a87d57774696f9451108cff0d2824c97e0f97/websockets-15.0.1-cp311-cp311-macosx_11_0_arm64.whl", hash = "sha256:d50fd1ee42388dcfb2b3676132c78116490976f1300da28eb629272d5d93e905", size = 173330 },
    { url = "https://files.pythonhosted.org/packages/a5/90/1c37ae8b8a113d3daf1065222b6af61cc44102da95388ac0018fcb7d93d9/websockets-15.0.1-cp311-cp311-manylinux_2_17_aarch64.manylinux2014_aarch64.whl", hash = "sha256:d99e5546bf73dbad5bf3547174cd6cb8ba7273062a23808ffea025ecb1cf8562", size = 182878 },
    { url = "https://files.pythonhosted.org/packages/8e/8d/96e8e288b2a41dffafb78e8904ea7367ee4f891dafc2ab8d87e2124cb3d3/websockets-15.0.1-cp311-cp311-manylinux_2_5_i686.manylinux1_i686.manylinux_2_17_i686.manylinux2014_i686.whl", hash = "sha256:66dd88c918e3287efc22409d426c8f729688d89a0c587c88971a0faa2c2f3792", size = 181883 },
    { url = "https://files.pythonhosted.org/packages/93/1f/5d6dbf551766308f6f50f8baf8e9860be6182911e8106da7a7f73785f4c4/websockets-15.0.1-cp311-cp311-manylinux_2_5_x86_64.manylinux1_x86_64.manylinux_2_17_x86_64.manylinux2014_x86_64.whl", hash = "sha256:8dd8327c795b3e3f219760fa603dcae1dcc148172290a8ab15158cf85a953413", size = 182252 },
    { url = "https://files.pythonhosted.org/packages/d4/78/2d4fed9123e6620cbf1706c0de8a1632e1a28e7774d94346d7de1bba2ca3/websockets-15.0.1-cp311-cp311-musllinux_1_2_aarch64.whl", hash = "sha256:8fdc51055e6ff4adeb88d58a11042ec9a5eae317a0a53d12c062c8a8865909e8", size = 182521 },
    { url = "https://files.pythonhosted.org/packages/e7/3b/66d4c1b444dd1a9823c4a81f50231b921bab54eee2f69e70319b4e21f1ca/websockets-15.0.1-cp311-cp311-musllinux_1_2_i686.whl", hash = "sha256:693f0192126df6c2327cce3baa7c06f2a117575e32ab2308f7f8216c29d9e2e3", size = 181958 },
    { url = "https://files.pythonhosted.org/packages/08/ff/e9eed2ee5fed6f76fdd6032ca5cd38c57ca9661430bb3d5fb2872dc8703c/websockets-15.0.1-cp311-cp311-musllinux_1_2_x86_64.whl", hash = "sha256:54479983bd5fb469c38f2f5c7e3a24f9a4e70594cd68cd1fa6b9340dadaff7cf", size = 181918 },
    { url = "https://files.pythonhosted.org/packages/d8/75/994634a49b7e12532be6a42103597b71098fd25900f7437d6055ed39930a/websockets-15.0.1-cp311-cp311-win32.whl", hash = "sha256:16b6c1b3e57799b9d38427dda63edcbe4926352c47cf88588c0be4ace18dac85", size = 176388 },
    { url = "https://files.pythonhosted.org/packages/98/93/e36c73f78400a65f5e236cd376713c34182e6663f6889cd45a4a04d8f203/websockets-15.0.1-cp311-cp311-win_amd64.whl", hash = "sha256:27ccee0071a0e75d22cb35849b1db43f2ecd3e161041ac1ee9d2352ddf72f065", size = 176828 },
    { url = "https://files.pythonhosted.org/packages/51/6b/4545a0d843594f5d0771e86463606a3988b5a09ca5123136f8a76580dd63/websockets-15.0.1-cp312-cp312-macosx_10_13_universal2.whl", hash = "sha256:3e90baa811a5d73f3ca0bcbf32064d663ed81318ab225ee4f427ad4e26e5aff3", size = 175437 },
    { url = "https://files.pythonhosted.org/packages/f4/71/809a0f5f6a06522af902e0f2ea2757f71ead94610010cf570ab5c98e99ed/websockets-15.0.1-cp312-cp312-macosx_10_13_x86_64.whl", hash = "sha256:592f1a9fe869c778694f0aa806ba0374e97648ab57936f092fd9d87f8bc03665", size = 173096 },
    { url = "https://files.pythonhosted.org/packages/3d/69/1a681dd6f02180916f116894181eab8b2e25b31e484c5d0eae637ec01f7c/websockets-15.0.1-cp312-cp312-macosx_11_0_arm64.whl", hash = "sha256:0701bc3cfcb9164d04a14b149fd74be7347a530ad3bbf15ab2c678a2cd3dd9a2", size = 173332 },
    { url = "https://files.pythonhosted.org/packages/a6/02/0073b3952f5bce97eafbb35757f8d0d54812b6174ed8dd952aa08429bcc3/websockets-15.0.1-cp312-cp312-manylinux_2_17_aarch64.manylinux2014_aarch64.whl", hash = "sha256:e8b56bdcdb4505c8078cb6c7157d9811a85790f2f2b3632c7d1462ab5783d215", size = 183152 },
    { url = "https://files.pythonhosted.org/packages/74/45/c205c8480eafd114b428284840da0b1be9ffd0e4f87338dc95dc6ff961a1/websockets-15.0.1-cp312-cp312-manylinux_2_5_i686.manylinux1_i686.manylinux_2_17_i686.manylinux2014_i686.whl", hash = "sha256:0af68c55afbd5f07986df82831c7bff04846928ea8d1fd7f30052638788bc9b5", size = 182096 },
    { url = "https://files.pythonhosted.org/packages/14/8f/aa61f528fba38578ec553c145857a181384c72b98156f858ca5c8e82d9d3/websockets-15.0.1-cp312-cp312-manylinux_2_5_x86_64.manylinux1_x86_64.manylinux_2_17_x86_64.manylinux2014_x86_64.whl", hash = "sha256:64dee438fed052b52e4f98f76c5790513235efaa1ef7f3f2192c392cd7c91b65", size = 182523 },
    { url = "https://files.pythonhosted.org/packages/ec/6d/0267396610add5bc0d0d3e77f546d4cd287200804fe02323797de77dbce9/websockets-15.0.1-cp312-cp312-musllinux_1_2_aarch64.whl", hash = "sha256:d5f6b181bb38171a8ad1d6aa58a67a6aa9d4b38d0f8c5f496b9e42561dfc62fe", size = 182790 },
    { url = "https://files.pythonhosted.org/packages/02/05/c68c5adbf679cf610ae2f74a9b871ae84564462955d991178f95a1ddb7dd/websockets-15.0.1-cp312-cp312-musllinux_1_2_i686.whl", hash = "sha256:5d54b09eba2bada6011aea5375542a157637b91029687eb4fdb2dab11059c1b4", size = 182165 },
    { url = "https://files.pythonhosted.org/packages/29/93/bb672df7b2f5faac89761cb5fa34f5cec45a4026c383a4b5761c6cea5c16/websockets-15.0.1-cp312-cp312-musllinux_1_2_x86_64.whl", hash = "sha256:3be571a8b5afed347da347bfcf27ba12b069d9d7f42cb8c7028b5e98bbb12597", size = 182160 },
    { url = "https://files.pythonhosted.org/packages/ff/83/de1f7709376dc3ca9b7eeb4b9a07b4526b14876b6d372a4dc62312bebee0/websockets-15.0.1-cp312-cp312-win32.whl", hash = "sha256:c338ffa0520bdb12fbc527265235639fb76e7bc7faafbb93f6ba80d9c06578a9", size = 176395 },
    { url = "https://files.pythonhosted.org/packages/7d/71/abf2ebc3bbfa40f391ce1428c7168fb20582d0ff57019b69ea20fa698043/websockets-15.0.1-cp312-cp312-win_amd64.whl", hash = "sha256:fcd5cf9e305d7b8338754470cf69cf81f420459dbae8a3b40cee57417f4614a7", size = 176841 },
    { url = "https://files.pythonhosted.org/packages/cb/9f/51f0cf64471a9d2b4d0fc6c534f323b664e7095640c34562f5182e5a7195/websockets-15.0.1-cp313-cp313-macosx_10_13_universal2.whl", hash = "sha256:ee443ef070bb3b6ed74514f5efaa37a252af57c90eb33b956d35c8e9c10a1931", size = 175440 },
    { url = "https://files.pythonhosted.org/packages/8a/05/aa116ec9943c718905997412c5989f7ed671bc0188ee2ba89520e8765d7b/websockets-15.0.1-cp313-cp313-macosx_10_13_x86_64.whl", hash = "sha256:5a939de6b7b4e18ca683218320fc67ea886038265fd1ed30173f5ce3f8e85675", size = 173098 },
    { url = "https://files.pythonhosted.org/packages/ff/0b/33cef55ff24f2d92924923c99926dcce78e7bd922d649467f0eda8368923/websockets-15.0.1-cp313-cp313-macosx_11_0_arm64.whl", hash = "sha256:746ee8dba912cd6fc889a8147168991d50ed70447bf18bcda7039f7d2e3d9151", size = 173329 },
    { url = "https://files.pythonhosted.org/packages/31/1d/063b25dcc01faa8fada1469bdf769de3768b7044eac9d41f734fd7b6ad6d/websockets-15.0.1-cp313-cp313-manylinux_2_17_aarch64.manylinux2014_aarch64.whl", hash = "sha256:595b6c3969023ecf9041b2936ac3827e4623bfa3ccf007575f04c5a6aa318c22", size = 183111 },
    { url = "https://files.pythonhosted.org/packages/93/53/9a87ee494a51bf63e4ec9241c1ccc4f7c2f45fff85d5bde2ff74fcb68b9e/websockets-15.0.1-cp313-cp313-manylinux_2_5_i686.manylinux1_i686.manylinux_2_17_i686.manylinux2014_i686.whl", hash = "sha256:3c714d2fc58b5ca3e285461a4cc0c9a66bd0e24c5da9911e30158286c9b5be7f", size = 182054 },
    { url = "https://files.pythonhosted.org/packages/ff/b2/83a6ddf56cdcbad4e3d841fcc55d6ba7d19aeb89c50f24dd7e859ec0805f/websockets-15.0.1-cp313-cp313-manylinux_2_5_x86_64.manylinux1_x86_64.manylinux_2_17_x86_64.manylinux2014_x86_64.whl", hash = "sha256:0f3c1e2ab208db911594ae5b4f79addeb3501604a165019dd221c0bdcabe4db8", size = 182496 },
    { url = "https://files.pythonhosted.org/packages/98/41/e7038944ed0abf34c45aa4635ba28136f06052e08fc2168520bb8b25149f/websockets-15.0.1-cp313-cp313-musllinux_1_2_aarch64.whl", hash = "sha256:229cf1d3ca6c1804400b0a9790dc66528e08a6a1feec0d5040e8b9eb14422375", size = 182829 },
    { url = "https://files.pythonhosted.org/packages/e0/17/de15b6158680c7623c6ef0db361da965ab25d813ae54fcfeae2e5b9ef910/websockets-15.0.1-cp313-cp313-musllinux_1_2_i686.whl", hash = "sha256:756c56e867a90fb00177d530dca4b097dd753cde348448a1012ed6c5131f8b7d", size = 182217 },
    { url = "https://files.pythonhosted.org/packages/33/2b/1f168cb6041853eef0362fb9554c3824367c5560cbdaad89ac40f8c2edfc/websockets-15.0.1-cp313-cp313-musllinux_1_2_x86_64.whl", hash = "sha256:558d023b3df0bffe50a04e710bc87742de35060580a293c2a984299ed83bc4e4", size = 182195 },
    { url = "https://files.pythonhosted.org/packages/86/eb/20b6cdf273913d0ad05a6a14aed4b9a85591c18a987a3d47f20fa13dcc47/websockets-15.0.1-cp313-cp313-win32.whl", hash = "sha256:ba9e56e8ceeeedb2e080147ba85ffcd5cd0711b89576b83784d8605a7df455fa", size = 176393 },
    { url = "https://files.pythonhosted.org/packages/1b/6c/c65773d6cab416a64d191d6ee8a8b1c68a09970ea6909d16965d26bfed1e/websockets-15.0.1-cp313-cp313-win_amd64.whl", hash = "sha256:e09473f095a819042ecb2ab9465aee615bd9c2028e4ef7d933600a8401c79561", size = 176837 },
    { url = "https://files.pythonhosted.org/packages/02/9e/d40f779fa16f74d3468357197af8d6ad07e7c5a27ea1ca74ceb38986f77a/websockets-15.0.1-pp310-pypy310_pp73-macosx_10_15_x86_64.whl", hash = "sha256:0c9e74d766f2818bb95f84c25be4dea09841ac0f734d1966f415e4edfc4ef1c3", size = 173109 },
    { url = "https://files.pythonhosted.org/packages/bc/cd/5b887b8585a593073fd92f7c23ecd3985cd2c3175025a91b0d69b0551372/websockets-15.0.1-pp310-pypy310_pp73-macosx_11_0_arm64.whl", hash = "sha256:1009ee0c7739c08a0cd59de430d6de452a55e42d6b522de7aa15e6f67db0b8e1", size = 173343 },
    { url = "https://files.pythonhosted.org/packages/fe/ae/d34f7556890341e900a95acf4886833646306269f899d58ad62f588bf410/websockets-15.0.1-pp310-pypy310_pp73-manylinux_2_17_aarch64.manylinux2014_aarch64.whl", hash = "sha256:76d1f20b1c7a2fa82367e04982e708723ba0e7b8d43aa643d3dcd404d74f1475", size = 174599 },
    { url = "https://files.pythonhosted.org/packages/71/e6/5fd43993a87db364ec60fc1d608273a1a465c0caba69176dd160e197ce42/websockets-15.0.1-pp310-pypy310_pp73-manylinux_2_5_i686.manylinux1_i686.manylinux_2_17_i686.manylinux2014_i686.whl", hash = "sha256:f29d80eb9a9263b8d109135351caf568cc3f80b9928bccde535c235de55c22d9", size = 174207 },
    { url = "https://files.pythonhosted.org/packages/2b/fb/c492d6daa5ec067c2988ac80c61359ace5c4c674c532985ac5a123436cec/websockets-15.0.1-pp310-pypy310_pp73-manylinux_2_5_x86_64.manylinux1_x86_64.manylinux_2_17_x86_64.manylinux2014_x86_64.whl", hash = "sha256:b359ed09954d7c18bbc1680f380c7301f92c60bf924171629c5db97febb12f04", size = 174155 },
    { url = "https://files.pythonhosted.org/packages/68/a1/dcb68430b1d00b698ae7a7e0194433bce4f07ded185f0ee5fb21e2a2e91e/websockets-15.0.1-pp310-pypy310_pp73-win_amd64.whl", hash = "sha256:cad21560da69f4ce7658ca2cb83138fb4cf695a2ba3e475e0559e05991aa8122", size = 176884 },
    { url = "https://files.pythonhosted.org/packages/fa/a8/5b41e0da817d64113292ab1f8247140aac61cbf6cfd085d6a0fa77f4984f/websockets-15.0.1-py3-none-any.whl", hash = "sha256:f7a866fbc1e97b5c617ee4116daaa09b722101d4a3c170c787450ba409f9736f", size = 169743 },
]

[[package]]
name = "wrapt"
version = "1.17.0"
source = { registry = "https://pypi.org/simple" }
sdist = { url = "https://files.pythonhosted.org/packages/24/a1/fc03dca9b0432725c2e8cdbf91a349d2194cf03d8523c124faebe581de09/wrapt-1.17.0.tar.gz", hash = "sha256:16187aa2317c731170a88ef35e8937ae0f533c402872c1ee5e6d079fcf320801", size = 55542 }
wheels = [
    { url = "https://files.pythonhosted.org/packages/99/f9/85220321e9bb1a5f72ccce6604395ae75fcb463d87dad0014dc1010bd1f1/wrapt-1.17.0-cp310-cp310-macosx_11_0_arm64.whl", hash = "sha256:2a0c23b8319848426f305f9cb0c98a6e32ee68a36264f45948ccf8e7d2b941f8", size = 38766 },
    { url = "https://files.pythonhosted.org/packages/ff/71/ff624ff3bde91ceb65db6952cdf8947bc0111d91bd2359343bc2fa7c57fd/wrapt-1.17.0-cp310-cp310-manylinux_2_17_aarch64.manylinux2014_aarch64.whl", hash = "sha256:b1ca5f060e205f72bec57faae5bd817a1560fcfc4af03f414b08fa29106b7e2d", size = 83262 },
    { url = "https://files.pythonhosted.org/packages/9f/0a/814d4a121a643af99cfe55a43e9e6dd08f4a47cdac8e8f0912c018794715/wrapt-1.17.0-cp310-cp310-manylinux_2_5_i686.manylinux1_i686.manylinux_2_17_i686.manylinux2014_i686.whl", hash = "sha256:e185ec6060e301a7e5f8461c86fb3640a7beb1a0f0208ffde7a65ec4074931df", size = 74990 },
    { url = "https://files.pythonhosted.org/packages/cd/c7/b8c89bf5ca5c4e6a2d0565d149d549cdb4cffb8916d1d1b546b62fb79281/wrapt-1.17.0-cp310-cp310-manylinux_2_5_x86_64.manylinux1_x86_64.manylinux_2_17_x86_64.manylinux2014_x86_64.whl", hash = "sha256:bb90765dd91aed05b53cd7a87bd7f5c188fcd95960914bae0d32c5e7f899719d", size = 82712 },
    { url = "https://files.pythonhosted.org/packages/19/7c/5977aefa8460906c1ff914fd42b11cf6c09ded5388e46e1cc6cea4ab15e9/wrapt-1.17.0-cp310-cp310-musllinux_1_2_aarch64.whl", hash = "sha256:879591c2b5ab0a7184258274c42a126b74a2c3d5a329df16d69f9cee07bba6ea", size = 81705 },
    { url = "https://files.pythonhosted.org/packages/ae/e7/233402d7bd805096bb4a8ec471f5a141421a01de3c8c957cce569772c056/wrapt-1.17.0-cp310-cp310-musllinux_1_2_i686.whl", hash = "sha256:fce6fee67c318fdfb7f285c29a82d84782ae2579c0e1b385b7f36c6e8074fffb", size = 74636 },
    { url = "https://files.pythonhosted.org/packages/93/81/b6c32d8387d9cfbc0134f01585dee7583315c3b46dfd3ae64d47693cd078/wrapt-1.17.0-cp310-cp310-musllinux_1_2_x86_64.whl", hash = "sha256:0698d3a86f68abc894d537887b9bbf84d29bcfbc759e23f4644be27acf6da301", size = 81299 },
    { url = "https://files.pythonhosted.org/packages/d1/c3/1fae15d453468c98f09519076f8d401b476d18d8d94379e839eed14c4c8b/wrapt-1.17.0-cp310-cp310-win32.whl", hash = "sha256:69d093792dc34a9c4c8a70e4973a3361c7a7578e9cd86961b2bbf38ca71e4e22", size = 36425 },
    { url = "https://files.pythonhosted.org/packages/c6/f4/77e0886c95556f2b4caa8908ea8eb85f713fc68296a2113f8c63d50fe0fb/wrapt-1.17.0-cp310-cp310-win_amd64.whl", hash = "sha256:f28b29dc158ca5d6ac396c8e0a2ef45c4e97bb7e65522bfc04c989e6fe814575", size = 38748 },
    { url = "https://files.pythonhosted.org/packages/0e/40/def56538acddc2f764c157d565b9f989072a1d2f2a8e384324e2e104fc7d/wrapt-1.17.0-cp311-cp311-macosx_11_0_arm64.whl", hash = "sha256:74bf625b1b4caaa7bad51d9003f8b07a468a704e0644a700e936c357c17dd45a", size = 38766 },
    { url = "https://files.pythonhosted.org/packages/89/e2/8c299f384ae4364193724e2adad99f9504599d02a73ec9199bf3f406549d/wrapt-1.17.0-cp311-cp311-manylinux_2_17_aarch64.manylinux2014_aarch64.whl", hash = "sha256:0f2a28eb35cf99d5f5bd12f5dd44a0f41d206db226535b37b0c60e9da162c3ed", size = 83730 },
    { url = "https://files.pythonhosted.org/packages/29/ef/fcdb776b12df5ea7180d065b28fa6bb27ac785dddcd7202a0b6962bbdb47/wrapt-1.17.0-cp311-cp311-manylinux_2_5_i686.manylinux1_i686.manylinux_2_17_i686.manylinux2014_i686.whl", hash = "sha256:81b1289e99cf4bad07c23393ab447e5e96db0ab50974a280f7954b071d41b489", size = 75470 },
    { url = "https://files.pythonhosted.org/packages/55/b5/698bd0bf9fbb3ddb3a2feefbb7ad0dea1205f5d7d05b9cbab54f5db731aa/wrapt-1.17.0-cp311-cp311-manylinux_2_5_x86_64.manylinux1_x86_64.manylinux_2_17_x86_64.manylinux2014_x86_64.whl", hash = "sha256:9f2939cd4a2a52ca32bc0b359015718472d7f6de870760342e7ba295be9ebaf9", size = 83168 },
    { url = "https://files.pythonhosted.org/packages/ce/07/701a5cee28cb4d5df030d4b2649319e36f3d9fdd8000ef1d84eb06b9860d/wrapt-1.17.0-cp311-cp311-musllinux_1_2_aarch64.whl", hash = "sha256:6a9653131bda68a1f029c52157fd81e11f07d485df55410401f745007bd6d339", size = 82307 },
    { url = "https://files.pythonhosted.org/packages/42/92/c48ba92cda6f74cb914dc3c5bba9650dc80b790e121c4b987f3a46b028f5/wrapt-1.17.0-cp311-cp311-musllinux_1_2_i686.whl", hash = "sha256:4e4b4385363de9052dac1a67bfb535c376f3d19c238b5f36bddc95efae15e12d", size = 75101 },
    { url = "https://files.pythonhosted.org/packages/8a/0a/9276d3269334138b88a2947efaaf6335f61d547698e50dff672ade24f2c6/wrapt-1.17.0-cp311-cp311-musllinux_1_2_x86_64.whl", hash = "sha256:bdf62d25234290db1837875d4dceb2151e4ea7f9fff2ed41c0fde23ed542eb5b", size = 81835 },
    { url = "https://files.pythonhosted.org/packages/b9/4c/39595e692753ef656ea94b51382cc9aea662fef59d7910128f5906486f0e/wrapt-1.17.0-cp311-cp311-win32.whl", hash = "sha256:5d8fd17635b262448ab8f99230fe4dac991af1dabdbb92f7a70a6afac8a7e346", size = 36412 },
    { url = "https://files.pythonhosted.org/packages/63/bb/c293a67fb765a2ada48f48cd0f2bb957da8161439da4c03ea123b9894c02/wrapt-1.17.0-cp311-cp311-win_amd64.whl", hash = "sha256:92a3d214d5e53cb1db8b015f30d544bc9d3f7179a05feb8f16df713cecc2620a", size = 38744 },
    { url = "https://files.pythonhosted.org/packages/85/82/518605474beafff11f1a34759f6410ab429abff9f7881858a447e0d20712/wrapt-1.17.0-cp312-cp312-macosx_11_0_arm64.whl", hash = "sha256:89fc28495896097622c3fc238915c79365dd0ede02f9a82ce436b13bd0ab7569", size = 38904 },
    { url = "https://files.pythonhosted.org/packages/80/6c/17c3b2fed28edfd96d8417c865ef0b4c955dc52c4e375d86f459f14340f1/wrapt-1.17.0-cp312-cp312-manylinux_2_17_aarch64.manylinux2014_aarch64.whl", hash = "sha256:875d240fdbdbe9e11f9831901fb8719da0bd4e6131f83aa9f69b96d18fae7504", size = 88622 },
    { url = "https://files.pythonhosted.org/packages/4a/11/60ecdf3b0fd3dca18978d89acb5d095a05f23299216e925fcd2717c81d93/wrapt-1.17.0-cp312-cp312-manylinux_2_5_i686.manylinux1_i686.manylinux_2_17_i686.manylinux2014_i686.whl", hash = "sha256:e5ed16d95fd142e9c72b6c10b06514ad30e846a0d0917ab406186541fe68b451", size = 80920 },
    { url = "https://files.pythonhosted.org/packages/d2/50/dbef1a651578a3520d4534c1e434989e3620380c1ad97e309576b47f0ada/wrapt-1.17.0-cp312-cp312-manylinux_2_5_x86_64.manylinux1_x86_64.manylinux_2_17_x86_64.manylinux2014_x86_64.whl", hash = "sha256:18b956061b8db634120b58f668592a772e87e2e78bc1f6a906cfcaa0cc7991c1", size = 89170 },
    { url = "https://files.pythonhosted.org/packages/44/a2/78c5956bf39955288c9e0dd62e807b308c3aa15a0f611fbff52aa8d6b5ea/wrapt-1.17.0-cp312-cp312-musllinux_1_2_aarch64.whl", hash = "sha256:daba396199399ccabafbfc509037ac635a6bc18510ad1add8fd16d4739cdd106", size = 86748 },
    { url = "https://files.pythonhosted.org/packages/99/49/2ee413c78fc0bdfebe5bee590bf3becdc1fab0096a7a9c3b5c9666b2415f/wrapt-1.17.0-cp312-cp312-musllinux_1_2_i686.whl", hash = "sha256:4d63f4d446e10ad19ed01188d6c1e1bb134cde8c18b0aa2acfd973d41fcc5ada", size = 79734 },
    { url = "https://files.pythonhosted.org/packages/c0/8c/4221b7b270e36be90f0930fe15a4755a6ea24093f90b510166e9ed7861ea/wrapt-1.17.0-cp312-cp312-musllinux_1_2_x86_64.whl", hash = "sha256:8a5e7cc39a45fc430af1aefc4d77ee6bad72c5bcdb1322cfde852c15192b8bd4", size = 87552 },
    { url = "https://files.pythonhosted.org/packages/4c/6b/1aaccf3efe58eb95e10ce8e77c8909b7a6b0da93449a92c4e6d6d10b3a3d/wrapt-1.17.0-cp312-cp312-win32.whl", hash = "sha256:0a0a1a1ec28b641f2a3a2c35cbe86c00051c04fffcfcc577ffcdd707df3f8635", size = 36647 },
    { url = "https://files.pythonhosted.org/packages/b3/4f/243f88ac49df005b9129194c6511b3642818b3e6271ddea47a15e2ee4934/wrapt-1.17.0-cp312-cp312-win_amd64.whl", hash = "sha256:3c34f6896a01b84bab196f7119770fd8466c8ae3dfa73c59c0bb281e7b588ce7", size = 38830 },
    { url = "https://files.pythonhosted.org/packages/67/9c/38294e1bb92b055222d1b8b6591604ca4468b77b1250f59c15256437644f/wrapt-1.17.0-cp313-cp313-macosx_11_0_arm64.whl", hash = "sha256:714c12485aa52efbc0fc0ade1e9ab3a70343db82627f90f2ecbc898fdf0bb181", size = 38904 },
    { url = "https://files.pythonhosted.org/packages/78/b6/76597fb362cbf8913a481d41b14b049a8813cd402a5d2f84e57957c813ae/wrapt-1.17.0-cp313-cp313-manylinux_2_17_aarch64.manylinux2014_aarch64.whl", hash = "sha256:da427d311782324a376cacb47c1a4adc43f99fd9d996ffc1b3e8529c4074d393", size = 88608 },
    { url = "https://files.pythonhosted.org/packages/bc/69/b500884e45b3881926b5f69188dc542fb5880019d15c8a0df1ab1dfda1f7/wrapt-1.17.0-cp313-cp313-manylinux_2_5_i686.manylinux1_i686.manylinux_2_17_i686.manylinux2014_i686.whl", hash = "sha256:ba1739fb38441a27a676f4de4123d3e858e494fac05868b7a281c0a383c098f4", size = 80879 },
    { url = "https://files.pythonhosted.org/packages/52/31/f4cc58afe29eab8a50ac5969963010c8b60987e719c478a5024bce39bc42/wrapt-1.17.0-cp313-cp313-manylinux_2_5_x86_64.manylinux1_x86_64.manylinux_2_17_x86_64.manylinux2014_x86_64.whl", hash = "sha256:e711fc1acc7468463bc084d1b68561e40d1eaa135d8c509a65dd534403d83d7b", size = 89119 },
    { url = "https://files.pythonhosted.org/packages/aa/9c/05ab6bf75dbae7a9d34975fb6ee577e086c1c26cde3b6cf6051726d33c7c/wrapt-1.17.0-cp313-cp313-musllinux_1_2_aarch64.whl", hash = "sha256:140ea00c87fafc42739bd74a94a5a9003f8e72c27c47cd4f61d8e05e6dec8721", size = 86778 },
    { url = "https://files.pythonhosted.org/packages/0e/6c/4b8d42e3db355603d35fe5c9db79c28f2472a6fd1ccf4dc25ae46739672a/wrapt-1.17.0-cp313-cp313-musllinux_1_2_i686.whl", hash = "sha256:73a96fd11d2b2e77d623a7f26e004cc31f131a365add1ce1ce9a19e55a1eef90", size = 79793 },
    { url = "https://files.pythonhosted.org/packages/69/23/90e3a2ee210c0843b2c2a49b3b97ffcf9cad1387cb18cbeef9218631ed5a/wrapt-1.17.0-cp313-cp313-musllinux_1_2_x86_64.whl", hash = "sha256:0b48554952f0f387984da81ccfa73b62e52817a4386d070c75e4db7d43a28c4a", size = 87606 },
    { url = "https://files.pythonhosted.org/packages/5f/06/3683126491ca787d8d71d8d340e775d40767c5efedb35039d987203393b7/wrapt-1.17.0-cp313-cp313-win32.whl", hash = "sha256:498fec8da10e3e62edd1e7368f4b24aa362ac0ad931e678332d1b209aec93045", size = 36651 },
    { url = "https://files.pythonhosted.org/packages/f1/bc/3bf6d2ca0d2c030d324ef9272bea0a8fdaff68f3d1fa7be7a61da88e51f7/wrapt-1.17.0-cp313-cp313-win_amd64.whl", hash = "sha256:fd136bb85f4568fffca995bd3c8d52080b1e5b225dbf1c2b17b66b4c5fa02838", size = 38835 },
    { url = "https://files.pythonhosted.org/packages/ce/b5/251165c232d87197a81cd362eeb5104d661a2dd3aa1f0b33e4bf61dda8b8/wrapt-1.17.0-cp313-cp313t-macosx_11_0_arm64.whl", hash = "sha256:17fcf043d0b4724858f25b8826c36e08f9fb2e475410bece0ec44a22d533da9b", size = 40146 },
    { url = "https://files.pythonhosted.org/packages/89/33/1e1bdd3e866eeb73d8c4755db1ceb8a80d5bd51ee4648b3f2247adec4e67/wrapt-1.17.0-cp313-cp313t-manylinux_2_17_aarch64.manylinux2014_aarch64.whl", hash = "sha256:e4a557d97f12813dc5e18dad9fa765ae44ddd56a672bb5de4825527c847d6379", size = 113444 },
    { url = "https://files.pythonhosted.org/packages/9f/7c/94f53b065a43f5dc1fbdd8b80fd8f41284315b543805c956619c0b8d92f0/wrapt-1.17.0-cp313-cp313t-manylinux_2_5_i686.manylinux1_i686.manylinux_2_17_i686.manylinux2014_i686.whl", hash = "sha256:0229b247b0fc7dee0d36176cbb79dbaf2a9eb7ecc50ec3121f40ef443155fb1d", size = 101246 },
    { url = "https://files.pythonhosted.org/packages/62/5d/640360baac6ea6018ed5e34e6e80e33cfbae2aefde24f117587cd5efd4b7/wrapt-1.17.0-cp313-cp313t-manylinux_2_5_x86_64.manylinux1_x86_64.manylinux_2_17_x86_64.manylinux2014_x86_64.whl", hash = "sha256:8425cfce27b8b20c9b89d77fb50e368d8306a90bf2b6eef2cdf5cd5083adf83f", size = 109320 },
    { url = "https://files.pythonhosted.org/packages/e3/cf/6c7a00ae86a2e9482c91170aefe93f4ccda06c1ac86c4de637c69133da59/wrapt-1.17.0-cp313-cp313t-musllinux_1_2_aarch64.whl", hash = "sha256:9c900108df470060174108012de06d45f514aa4ec21a191e7ab42988ff42a86c", size = 110193 },
    { url = "https://files.pythonhosted.org/packages/cd/cc/aa718df0d20287e8f953ce0e2f70c0af0fba1d3c367db7ee8bdc46ea7003/wrapt-1.17.0-cp313-cp313t-musllinux_1_2_i686.whl", hash = "sha256:4e547b447073fc0dbfcbff15154c1be8823d10dab4ad401bdb1575e3fdedff1b", size = 100460 },
    { url = "https://files.pythonhosted.org/packages/f7/16/9f3ac99fe1f6caaa789d67b4e3c562898b532c250769f5255fa8b8b93983/wrapt-1.17.0-cp313-cp313t-musllinux_1_2_x86_64.whl", hash = "sha256:914f66f3b6fc7b915d46c1cc424bc2441841083de01b90f9e81109c9759e43ab", size = 106347 },
    { url = "https://files.pythonhosted.org/packages/64/85/c77a331b2c06af49a687f8b926fc2d111047a51e6f0b0a4baa01ff3a673a/wrapt-1.17.0-cp313-cp313t-win32.whl", hash = "sha256:a4192b45dff127c7d69b3bdfb4d3e47b64179a0b9900b6351859f3001397dabf", size = 37971 },
    { url = "https://files.pythonhosted.org/packages/05/9b/b2469f8be9efed24283fd7b9eeb8e913e9bc0715cf919ea8645e428ab7af/wrapt-1.17.0-cp313-cp313t-win_amd64.whl", hash = "sha256:4f643df3d4419ea3f856c5c3f40fec1d65ea2e89ec812c83f7767c8730f9827a", size = 40755 },
    { url = "https://files.pythonhosted.org/packages/4b/d9/a8ba5e9507a9af1917285d118388c5eb7a81834873f45df213a6fe923774/wrapt-1.17.0-py3-none-any.whl", hash = "sha256:d2c63b93548eda58abf5188e505ffed0229bf675f7c3090f8e36ad55b8cbc371", size = 23592 },
]

[[package]]
name = "yarl"
version = "1.18.3"
source = { registry = "https://pypi.org/simple" }
dependencies = [
    { name = "idna" },
    { name = "multidict" },
    { name = "propcache" },
]
sdist = { url = "https://files.pythonhosted.org/packages/b7/9d/4b94a8e6d2b51b599516a5cb88e5bc99b4d8d4583e468057eaa29d5f0918/yarl-1.18.3.tar.gz", hash = "sha256:ac1801c45cbf77b6c99242eeff4fffb5e4e73a800b5c4ad4fc0be5def634d2e1", size = 181062 }
wheels = [
    { url = "https://files.pythonhosted.org/packages/d2/98/e005bc608765a8a5569f58e650961314873c8469c333616eb40bff19ae97/yarl-1.18.3-cp310-cp310-macosx_10_9_universal2.whl", hash = "sha256:7df647e8edd71f000a5208fe6ff8c382a1de8edfbccdbbfe649d263de07d8c34", size = 141458 },
    { url = "https://files.pythonhosted.org/packages/df/5d/f8106b263b8ae8a866b46d9be869ac01f9b3fb7f2325f3ecb3df8003f796/yarl-1.18.3-cp310-cp310-macosx_10_9_x86_64.whl", hash = "sha256:c69697d3adff5aa4f874b19c0e4ed65180ceed6318ec856ebc423aa5850d84f7", size = 94365 },
    { url = "https://files.pythonhosted.org/packages/56/3e/d8637ddb9ba69bf851f765a3ee288676f7cf64fb3be13760c18cbc9d10bd/yarl-1.18.3-cp310-cp310-macosx_11_0_arm64.whl", hash = "sha256:602d98f2c2d929f8e697ed274fbadc09902c4025c5a9963bf4e9edfc3ab6f7ed", size = 92181 },
    { url = "https://files.pythonhosted.org/packages/76/f9/d616a5c2daae281171de10fba41e1c0e2d8207166fc3547252f7d469b4e1/yarl-1.18.3-cp310-cp310-manylinux_2_17_aarch64.manylinux2014_aarch64.whl", hash = "sha256:c654d5207c78e0bd6d749f6dae1dcbbfde3403ad3a4b11f3c5544d9906969dde", size = 315349 },
    { url = "https://files.pythonhosted.org/packages/bb/b4/3ea5e7b6f08f698b3769a06054783e434f6d59857181b5c4e145de83f59b/yarl-1.18.3-cp310-cp310-manylinux_2_17_ppc64le.manylinux2014_ppc64le.whl", hash = "sha256:5094d9206c64181d0f6e76ebd8fb2f8fe274950a63890ee9e0ebfd58bf9d787b", size = 330494 },
    { url = "https://files.pythonhosted.org/packages/55/f1/e0fc810554877b1b67420568afff51b967baed5b53bcc983ab164eebf9c9/yarl-1.18.3-cp310-cp310-manylinux_2_17_s390x.manylinux2014_s390x.whl", hash = "sha256:35098b24e0327fc4ebdc8ffe336cee0a87a700c24ffed13161af80124b7dc8e5", size = 326927 },
    { url = "https://files.pythonhosted.org/packages/a9/42/b1753949b327b36f210899f2dd0a0947c0c74e42a32de3f8eb5c7d93edca/yarl-1.18.3-cp310-cp310-manylinux_2_17_x86_64.manylinux2014_x86_64.whl", hash = "sha256:3236da9272872443f81fedc389bace88408f64f89f75d1bdb2256069a8730ccc", size = 319703 },
    { url = "https://files.pythonhosted.org/packages/f0/6d/e87c62dc9635daefb064b56f5c97df55a2e9cc947a2b3afd4fd2f3b841c7/yarl-1.18.3-cp310-cp310-manylinux_2_5_i686.manylinux1_i686.manylinux_2_17_i686.manylinux2014_i686.whl", hash = "sha256:e2c08cc9b16f4f4bc522771d96734c7901e7ebef70c6c5c35dd0f10845270bcd", size = 310246 },
    { url = "https://files.pythonhosted.org/packages/e3/ef/e2e8d1785cdcbd986f7622d7f0098205f3644546da7919c24b95790ec65a/yarl-1.18.3-cp310-cp310-musllinux_1_2_aarch64.whl", hash = "sha256:80316a8bd5109320d38eef8833ccf5f89608c9107d02d2a7f985f98ed6876990", size = 319730 },
    { url = "https://files.pythonhosted.org/packages/fc/15/8723e22345bc160dfde68c4b3ae8b236e868f9963c74015f1bc8a614101c/yarl-1.18.3-cp310-cp310-musllinux_1_2_armv7l.whl", hash = "sha256:c1e1cc06da1491e6734f0ea1e6294ce00792193c463350626571c287c9a704db", size = 321681 },
    { url = "https://files.pythonhosted.org/packages/86/09/bf764e974f1516efa0ae2801494a5951e959f1610dd41edbfc07e5e0f978/yarl-1.18.3-cp310-cp310-musllinux_1_2_i686.whl", hash = "sha256:fea09ca13323376a2fdfb353a5fa2e59f90cd18d7ca4eaa1fd31f0a8b4f91e62", size = 324812 },
    { url = "https://files.pythonhosted.org/packages/f6/4c/20a0187e3b903c97d857cf0272d687c1b08b03438968ae8ffc50fe78b0d6/yarl-1.18.3-cp310-cp310-musllinux_1_2_ppc64le.whl", hash = "sha256:e3b9fd71836999aad54084906f8663dffcd2a7fb5cdafd6c37713b2e72be1760", size = 337011 },
    { url = "https://files.pythonhosted.org/packages/c9/71/6244599a6e1cc4c9f73254a627234e0dad3883ece40cc33dce6265977461/yarl-1.18.3-cp310-cp310-musllinux_1_2_s390x.whl", hash = "sha256:757e81cae69244257d125ff31663249b3013b5dc0a8520d73694aed497fb195b", size = 338132 },
    { url = "https://files.pythonhosted.org/packages/af/f5/e0c3efaf74566c4b4a41cb76d27097df424052a064216beccae8d303c90f/yarl-1.18.3-cp310-cp310-musllinux_1_2_x86_64.whl", hash = "sha256:b1771de9944d875f1b98a745bc547e684b863abf8f8287da8466cf470ef52690", size = 331849 },
    { url = "https://files.pythonhosted.org/packages/8a/b8/3d16209c2014c2f98a8f658850a57b716efb97930aebf1ca0d9325933731/yarl-1.18.3-cp310-cp310-win32.whl", hash = "sha256:8874027a53e3aea659a6d62751800cf6e63314c160fd607489ba5c2edd753cf6", size = 84309 },
    { url = "https://files.pythonhosted.org/packages/fd/b7/2e9a5b18eb0fe24c3a0e8bae994e812ed9852ab4fd067c0107fadde0d5f0/yarl-1.18.3-cp310-cp310-win_amd64.whl", hash = "sha256:93b2e109287f93db79210f86deb6b9bbb81ac32fc97236b16f7433db7fc437d8", size = 90484 },
    { url = "https://files.pythonhosted.org/packages/40/93/282b5f4898d8e8efaf0790ba6d10e2245d2c9f30e199d1a85cae9356098c/yarl-1.18.3-cp311-cp311-macosx_10_9_universal2.whl", hash = "sha256:8503ad47387b8ebd39cbbbdf0bf113e17330ffd339ba1144074da24c545f0069", size = 141555 },
    { url = "https://files.pythonhosted.org/packages/6d/9c/0a49af78df099c283ca3444560f10718fadb8a18dc8b3edf8c7bd9fd7d89/yarl-1.18.3-cp311-cp311-macosx_10_9_x86_64.whl", hash = "sha256:02ddb6756f8f4517a2d5e99d8b2f272488e18dd0bfbc802f31c16c6c20f22193", size = 94351 },
    { url = "https://files.pythonhosted.org/packages/5a/a1/205ab51e148fdcedad189ca8dd587794c6f119882437d04c33c01a75dece/yarl-1.18.3-cp311-cp311-macosx_11_0_arm64.whl", hash = "sha256:67a283dd2882ac98cc6318384f565bffc751ab564605959df4752d42483ad889", size = 92286 },
    { url = "https://files.pythonhosted.org/packages/ed/fe/88b690b30f3f59275fb674f5f93ddd4a3ae796c2b62e5bb9ece8a4914b83/yarl-1.18.3-cp311-cp311-manylinux_2_17_aarch64.manylinux2014_aarch64.whl", hash = "sha256:d980e0325b6eddc81331d3f4551e2a333999fb176fd153e075c6d1c2530aa8a8", size = 340649 },
    { url = "https://files.pythonhosted.org/packages/07/eb/3b65499b568e01f36e847cebdc8d7ccb51fff716dbda1ae83c3cbb8ca1c9/yarl-1.18.3-cp311-cp311-manylinux_2_17_ppc64le.manylinux2014_ppc64le.whl", hash = "sha256:b643562c12680b01e17239be267bc306bbc6aac1f34f6444d1bded0c5ce438ca", size = 356623 },
    { url = "https://files.pythonhosted.org/packages/33/46/f559dc184280b745fc76ec6b1954de2c55595f0ec0a7614238b9ebf69618/yarl-1.18.3-cp311-cp311-manylinux_2_17_s390x.manylinux2014_s390x.whl", hash = "sha256:c017a3b6df3a1bd45b9fa49a0f54005e53fbcad16633870104b66fa1a30a29d8", size = 354007 },
    { url = "https://files.pythonhosted.org/packages/af/ba/1865d85212351ad160f19fb99808acf23aab9a0f8ff31c8c9f1b4d671fc9/yarl-1.18.3-cp311-cp311-manylinux_2_17_x86_64.manylinux2014_x86_64.whl", hash = "sha256:75674776d96d7b851b6498f17824ba17849d790a44d282929c42dbb77d4f17ae", size = 344145 },
    { url = "https://files.pythonhosted.org/packages/94/cb/5c3e975d77755d7b3d5193e92056b19d83752ea2da7ab394e22260a7b824/yarl-1.18.3-cp311-cp311-manylinux_2_5_i686.manylinux1_i686.manylinux_2_17_i686.manylinux2014_i686.whl", hash = "sha256:ccaa3a4b521b780a7e771cc336a2dba389a0861592bbce09a476190bb0c8b4b3", size = 336133 },
    { url = "https://files.pythonhosted.org/packages/19/89/b77d3fd249ab52a5c40859815765d35c91425b6bb82e7427ab2f78f5ff55/yarl-1.18.3-cp311-cp311-musllinux_1_2_aarch64.whl", hash = "sha256:2d06d3005e668744e11ed80812e61efd77d70bb7f03e33c1598c301eea20efbb", size = 347967 },
    { url = "https://files.pythonhosted.org/packages/35/bd/f6b7630ba2cc06c319c3235634c582a6ab014d52311e7d7c22f9518189b5/yarl-1.18.3-cp311-cp311-musllinux_1_2_armv7l.whl", hash = "sha256:9d41beda9dc97ca9ab0b9888cb71f7539124bc05df02c0cff6e5acc5a19dcc6e", size = 346397 },
    { url = "https://files.pythonhosted.org/packages/18/1a/0b4e367d5a72d1f095318344848e93ea70da728118221f84f1bf6c1e39e7/yarl-1.18.3-cp311-cp311-musllinux_1_2_i686.whl", hash = "sha256:ba23302c0c61a9999784e73809427c9dbedd79f66a13d84ad1b1943802eaaf59", size = 350206 },
    { url = "https://files.pythonhosted.org/packages/b5/cf/320fff4367341fb77809a2d8d7fe75b5d323a8e1b35710aafe41fdbf327b/yarl-1.18.3-cp311-cp311-musllinux_1_2_ppc64le.whl", hash = "sha256:6748dbf9bfa5ba1afcc7556b71cda0d7ce5f24768043a02a58846e4a443d808d", size = 362089 },
    { url = "https://files.pythonhosted.org/packages/57/cf/aadba261d8b920253204085268bad5e8cdd86b50162fcb1b10c10834885a/yarl-1.18.3-cp311-cp311-musllinux_1_2_s390x.whl", hash = "sha256:0b0cad37311123211dc91eadcb322ef4d4a66008d3e1bdc404808992260e1a0e", size = 366267 },
    { url = "https://files.pythonhosted.org/packages/54/58/fb4cadd81acdee6dafe14abeb258f876e4dd410518099ae9a35c88d8097c/yarl-1.18.3-cp311-cp311-musllinux_1_2_x86_64.whl", hash = "sha256:0fb2171a4486bb075316ee754c6d8382ea6eb8b399d4ec62fde2b591f879778a", size = 359141 },
    { url = "https://files.pythonhosted.org/packages/9a/7a/4c571597589da4cd5c14ed2a0b17ac56ec9ee7ee615013f74653169e702d/yarl-1.18.3-cp311-cp311-win32.whl", hash = "sha256:61b1a825a13bef4a5f10b1885245377d3cd0bf87cba068e1d9a88c2ae36880e1", size = 84402 },
    { url = "https://files.pythonhosted.org/packages/ae/7b/8600250b3d89b625f1121d897062f629883c2f45339623b69b1747ec65fa/yarl-1.18.3-cp311-cp311-win_amd64.whl", hash = "sha256:b9d60031cf568c627d028239693fd718025719c02c9f55df0a53e587aab951b5", size = 91030 },
    { url = "https://files.pythonhosted.org/packages/33/85/bd2e2729752ff4c77338e0102914897512e92496375e079ce0150a6dc306/yarl-1.18.3-cp312-cp312-macosx_10_13_universal2.whl", hash = "sha256:1dd4bdd05407ced96fed3d7f25dbbf88d2ffb045a0db60dbc247f5b3c5c25d50", size = 142644 },
    { url = "https://files.pythonhosted.org/packages/ff/74/1178322cc0f10288d7eefa6e4a85d8d2e28187ccab13d5b844e8b5d7c88d/yarl-1.18.3-cp312-cp312-macosx_10_13_x86_64.whl", hash = "sha256:7c33dd1931a95e5d9a772d0ac5e44cac8957eaf58e3c8da8c1414de7dd27c576", size = 94962 },
    { url = "https://files.pythonhosted.org/packages/be/75/79c6acc0261e2c2ae8a1c41cf12265e91628c8c58ae91f5ff59e29c0787f/yarl-1.18.3-cp312-cp312-macosx_11_0_arm64.whl", hash = "sha256:25b411eddcfd56a2f0cd6a384e9f4f7aa3efee14b188de13048c25b5e91f1640", size = 92795 },
    { url = "https://files.pythonhosted.org/packages/6b/32/927b2d67a412c31199e83fefdce6e645247b4fb164aa1ecb35a0f9eb2058/yarl-1.18.3-cp312-cp312-manylinux_2_17_aarch64.manylinux2014_aarch64.whl", hash = "sha256:436c4fc0a4d66b2badc6c5fc5ef4e47bb10e4fd9bf0c79524ac719a01f3607c2", size = 332368 },
    { url = "https://files.pythonhosted.org/packages/19/e5/859fca07169d6eceeaa4fde1997c91d8abde4e9a7c018e371640c2da2b71/yarl-1.18.3-cp312-cp312-manylinux_2_17_ppc64le.manylinux2014_ppc64le.whl", hash = "sha256:e35ef8683211db69ffe129a25d5634319a677570ab6b2eba4afa860f54eeaf75", size = 342314 },
    { url = "https://files.pythonhosted.org/packages/08/75/76b63ccd91c9e03ab213ef27ae6add2e3400e77e5cdddf8ed2dbc36e3f21/yarl-1.18.3-cp312-cp312-manylinux_2_17_s390x.manylinux2014_s390x.whl", hash = "sha256:84b2deecba4a3f1a398df819151eb72d29bfeb3b69abb145a00ddc8d30094512", size = 341987 },
    { url = "https://files.pythonhosted.org/packages/1a/e1/a097d5755d3ea8479a42856f51d97eeff7a3a7160593332d98f2709b3580/yarl-1.18.3-cp312-cp312-manylinux_2_17_x86_64.manylinux2014_x86_64.whl", hash = "sha256:00e5a1fea0fd4f5bfa7440a47eff01d9822a65b4488f7cff83155a0f31a2ecba", size = 336914 },
    { url = "https://files.pythonhosted.org/packages/0b/42/e1b4d0e396b7987feceebe565286c27bc085bf07d61a59508cdaf2d45e63/yarl-1.18.3-cp312-cp312-manylinux_2_5_i686.manylinux1_i686.manylinux_2_17_i686.manylinux2014_i686.whl", hash = "sha256:d0e883008013c0e4aef84dcfe2a0b172c4d23c2669412cf5b3371003941f72bb", size = 325765 },
    { url = "https://files.pythonhosted.org/packages/7e/18/03a5834ccc9177f97ca1bbb245b93c13e58e8225276f01eedc4cc98ab820/yarl-1.18.3-cp312-cp312-musllinux_1_2_aarch64.whl", hash = "sha256:5a3f356548e34a70b0172d8890006c37be92995f62d95a07b4a42e90fba54272", size = 344444 },
    { url = "https://files.pythonhosted.org/packages/c8/03/a713633bdde0640b0472aa197b5b86e90fbc4c5bc05b727b714cd8a40e6d/yarl-1.18.3-cp312-cp312-musllinux_1_2_armv7l.whl", hash = "sha256:ccd17349166b1bee6e529b4add61727d3f55edb7babbe4069b5764c9587a8cc6", size = 340760 },
    { url = "https://files.pythonhosted.org/packages/eb/99/f6567e3f3bbad8fd101886ea0276c68ecb86a2b58be0f64077396cd4b95e/yarl-1.18.3-cp312-cp312-musllinux_1_2_i686.whl", hash = "sha256:b958ddd075ddba5b09bb0be8a6d9906d2ce933aee81100db289badbeb966f54e", size = 346484 },
    { url = "https://files.pythonhosted.org/packages/8e/a9/84717c896b2fc6cb15bd4eecd64e34a2f0a9fd6669e69170c73a8b46795a/yarl-1.18.3-cp312-cp312-musllinux_1_2_ppc64le.whl", hash = "sha256:c7d79f7d9aabd6011004e33b22bc13056a3e3fb54794d138af57f5ee9d9032cb", size = 359864 },
    { url = "https://files.pythonhosted.org/packages/1e/2e/d0f5f1bef7ee93ed17e739ec8dbcb47794af891f7d165fa6014517b48169/yarl-1.18.3-cp312-cp312-musllinux_1_2_s390x.whl", hash = "sha256:4891ed92157e5430874dad17b15eb1fda57627710756c27422200c52d8a4e393", size = 364537 },
    { url = "https://files.pythonhosted.org/packages/97/8a/568d07c5d4964da5b02621a517532adb8ec5ba181ad1687191fffeda0ab6/yarl-1.18.3-cp312-cp312-musllinux_1_2_x86_64.whl", hash = "sha256:ce1af883b94304f493698b00d0f006d56aea98aeb49d75ec7d98cd4a777e9285", size = 357861 },
    { url = "https://files.pythonhosted.org/packages/7d/e3/924c3f64b6b3077889df9a1ece1ed8947e7b61b0a933f2ec93041990a677/yarl-1.18.3-cp312-cp312-win32.whl", hash = "sha256:f91c4803173928a25e1a55b943c81f55b8872f0018be83e3ad4938adffb77dd2", size = 84097 },
    { url = "https://files.pythonhosted.org/packages/34/45/0e055320daaabfc169b21ff6174567b2c910c45617b0d79c68d7ab349b02/yarl-1.18.3-cp312-cp312-win_amd64.whl", hash = "sha256:7e2ee16578af3b52ac2f334c3b1f92262f47e02cc6193c598502bd46f5cd1477", size = 90399 },
    { url = "https://files.pythonhosted.org/packages/30/c7/c790513d5328a8390be8f47be5d52e141f78b66c6c48f48d241ca6bd5265/yarl-1.18.3-cp313-cp313-macosx_10_13_universal2.whl", hash = "sha256:90adb47ad432332d4f0bc28f83a5963f426ce9a1a8809f5e584e704b82685dcb", size = 140789 },
    { url = "https://files.pythonhosted.org/packages/30/aa/a2f84e93554a578463e2edaaf2300faa61c8701f0898725842c704ba5444/yarl-1.18.3-cp313-cp313-macosx_10_13_x86_64.whl", hash = "sha256:913829534200eb0f789d45349e55203a091f45c37a2674678744ae52fae23efa", size = 94144 },
    { url = "https://files.pythonhosted.org/packages/c6/fc/d68d8f83714b221a85ce7866832cba36d7c04a68fa6a960b908c2c84f325/yarl-1.18.3-cp313-cp313-macosx_11_0_arm64.whl", hash = "sha256:ef9f7768395923c3039055c14334ba4d926f3baf7b776c923c93d80195624782", size = 91974 },
    { url = "https://files.pythonhosted.org/packages/56/4e/d2563d8323a7e9a414b5b25341b3942af5902a2263d36d20fb17c40411e2/yarl-1.18.3-cp313-cp313-manylinux_2_17_aarch64.manylinux2014_aarch64.whl", hash = "sha256:88a19f62ff30117e706ebc9090b8ecc79aeb77d0b1f5ec10d2d27a12bc9f66d0", size = 333587 },
    { url = "https://files.pythonhosted.org/packages/25/c9/cfec0bc0cac8d054be223e9f2c7909d3e8442a856af9dbce7e3442a8ec8d/yarl-1.18.3-cp313-cp313-manylinux_2_17_ppc64le.manylinux2014_ppc64le.whl", hash = "sha256:e17c9361d46a4d5addf777c6dd5eab0715a7684c2f11b88c67ac37edfba6c482", size = 344386 },
    { url = "https://files.pythonhosted.org/packages/ab/5d/4c532190113b25f1364d25f4c319322e86232d69175b91f27e3ebc2caf9a/yarl-1.18.3-cp313-cp313-manylinux_2_17_s390x.manylinux2014_s390x.whl", hash = "sha256:1a74a13a4c857a84a845505fd2d68e54826a2cd01935a96efb1e9d86c728e186", size = 345421 },
    { url = "https://files.pythonhosted.org/packages/23/d1/6cdd1632da013aa6ba18cee4d750d953104a5e7aac44e249d9410a972bf5/yarl-1.18.3-cp313-cp313-manylinux_2_17_x86_64.manylinux2014_x86_64.whl", hash = "sha256:41f7ce59d6ee7741af71d82020346af364949314ed3d87553763a2df1829cc58", size = 339384 },
    { url = "https://files.pythonhosted.org/packages/9a/c4/6b3c39bec352e441bd30f432cda6ba51681ab19bb8abe023f0d19777aad1/yarl-1.18.3-cp313-cp313-manylinux_2_5_i686.manylinux1_i686.manylinux_2_17_i686.manylinux2014_i686.whl", hash = "sha256:f52a265001d830bc425f82ca9eabda94a64a4d753b07d623a9f2863fde532b53", size = 326689 },
    { url = "https://files.pythonhosted.org/packages/23/30/07fb088f2eefdc0aa4fc1af4e3ca4eb1a3aadd1ce7d866d74c0f124e6a85/yarl-1.18.3-cp313-cp313-musllinux_1_2_aarch64.whl", hash = "sha256:82123d0c954dc58db301f5021a01854a85bf1f3bb7d12ae0c01afc414a882ca2", size = 345453 },
    { url = "https://files.pythonhosted.org/packages/63/09/d54befb48f9cd8eec43797f624ec37783a0266855f4930a91e3d5c7717f8/yarl-1.18.3-cp313-cp313-musllinux_1_2_armv7l.whl", hash = "sha256:2ec9bbba33b2d00999af4631a3397d1fd78290c48e2a3e52d8dd72db3a067ac8", size = 341872 },
    { url = "https://files.pythonhosted.org/packages/91/26/fd0ef9bf29dd906a84b59f0cd1281e65b0c3e08c6aa94b57f7d11f593518/yarl-1.18.3-cp313-cp313-musllinux_1_2_i686.whl", hash = "sha256:fbd6748e8ab9b41171bb95c6142faf068f5ef1511935a0aa07025438dd9a9bc1", size = 347497 },
    { url = "https://files.pythonhosted.org/packages/d9/b5/14ac7a256d0511b2ac168d50d4b7d744aea1c1aa20c79f620d1059aab8b2/yarl-1.18.3-cp313-cp313-musllinux_1_2_ppc64le.whl", hash = "sha256:877d209b6aebeb5b16c42cbb377f5f94d9e556626b1bfff66d7b0d115be88d0a", size = 359981 },
    { url = "https://files.pythonhosted.org/packages/ca/b3/d493221ad5cbd18bc07e642894030437e405e1413c4236dd5db6e46bcec9/yarl-1.18.3-cp313-cp313-musllinux_1_2_s390x.whl", hash = "sha256:b464c4ab4bfcb41e3bfd3f1c26600d038376c2de3297760dfe064d2cb7ea8e10", size = 366229 },
    { url = "https://files.pythonhosted.org/packages/04/56/6a3e2a5d9152c56c346df9b8fb8edd2c8888b1e03f96324d457e5cf06d34/yarl-1.18.3-cp313-cp313-musllinux_1_2_x86_64.whl", hash = "sha256:8d39d351e7faf01483cc7ff7c0213c412e38e5a340238826be7e0e4da450fdc8", size = 360383 },
    { url = "https://files.pythonhosted.org/packages/fd/b7/4b3c7c7913a278d445cc6284e59b2e62fa25e72758f888b7a7a39eb8423f/yarl-1.18.3-cp313-cp313-win32.whl", hash = "sha256:61ee62ead9b68b9123ec24bc866cbef297dd266175d53296e2db5e7f797f902d", size = 310152 },
    { url = "https://files.pythonhosted.org/packages/f5/d5/688db678e987c3e0fb17867970700b92603cadf36c56e5fb08f23e822a0c/yarl-1.18.3-cp313-cp313-win_amd64.whl", hash = "sha256:578e281c393af575879990861823ef19d66e2b1d0098414855dd367e234f5b3c", size = 315723 },
    { url = "https://files.pythonhosted.org/packages/f5/4b/a06e0ec3d155924f77835ed2d167ebd3b211a7b0853da1cf8d8414d784ef/yarl-1.18.3-py3-none-any.whl", hash = "sha256:b57f4f58099328dfb26c6a771d09fb20dbbae81d20cfb66141251ea063bd101b", size = 45109 },
]

[[package]]
name = "zipp"
version = "3.21.0"
source = { registry = "https://pypi.org/simple" }
sdist = { url = "https://files.pythonhosted.org/packages/3f/50/bad581df71744867e9468ebd0bcd6505de3b275e06f202c2cb016e3ff56f/zipp-3.21.0.tar.gz", hash = "sha256:2c9958f6430a2040341a52eb608ed6dd93ef4392e02ffe219417c1b28b5dd1f4", size = 24545 }
wheels = [
    { url = "https://files.pythonhosted.org/packages/b7/1a/7e4798e9339adc931158c9d69ecc34f5e6791489d469f5e50ec15e35f458/zipp-3.21.0-py3-none-any.whl", hash = "sha256:ac1bbe05fd2991f160ebce24ffbac5f6d11d83dc90891255885223d42b3cd931", size = 9630 },
]<|MERGE_RESOLUTION|>--- conflicted
+++ resolved
@@ -948,10 +948,6 @@
 [package.optional-dependencies]
 anthropic = [
     { name = "anthropic" },
-<<<<<<< HEAD
-    { name = "instructor", extra = ["anthropic"] },
-=======
->>>>>>> 15e7c0f5
 ]
 azure = [
     { name = "azure-ai-inference" },
@@ -1010,10 +1006,8 @@
     { name = "typer", specifier = ">=0.15.1" },
     { name = "websockets", specifier = ">=12.0" },
 ]
-<<<<<<< HEAD
+
 provides-extras = ["temporal", "anthropic", "bedrock", "openai", "azure", "cohere"]
-=======
->>>>>>> 15e7c0f5
 
 [package.metadata.requires-dev]
 dev = [
