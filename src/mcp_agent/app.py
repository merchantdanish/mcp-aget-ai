--- conflicted
+++ resolved
@@ -26,10 +26,6 @@
 from mcp_agent.workflows.llm.llm_selector import ModelSelector
 
 if TYPE_CHECKING:
-<<<<<<< HEAD
-    from mcp_agent.agents.agent_config import AgentConfig
-=======
->>>>>>> e7de88f9
     from mcp_agent.executor.workflow import Workflow
 
 R = TypeVar("R")
@@ -107,13 +103,6 @@
 
         self._workflows: Dict[str, Type["Workflow"]] = {}  # id to workflow class
 
-<<<<<<< HEAD
-        self._agent_configs: Dict[
-            str, "AgentConfig"
-        ] = {}  # name to agent configuration
-
-=======
->>>>>>> e7de88f9
         self._logger = None
         self._context: Optional[Context] = None
         self._initialized = False
@@ -279,11 +268,7 @@
         )
 
         if workflow_defn_decorator:
-<<<<<<< HEAD
-            # TODO: jerron - Setting sandboxed=False is a workaround to silence temporal's RestrictedWorkflowAccessError.
-=======
             # TODO: jerron (MAC) - Setting sandboxed=False is a workaround to silence temporal's RestrictedWorkflowAccessError.
->>>>>>> e7de88f9
             # Can we make this work without having to run outside sandbox environment?
             # This is not ideal as it could lead to non-deterministic behavior.
             decorated_cls = workflow_defn_decorator(
@@ -294,38 +279,6 @@
         else:
             self._workflows[workflow_id] = cls
             return cls
-<<<<<<< HEAD
-
-    def workflow_signal(self, fn: Callable[..., R]) -> Callable[..., R]:
-        """
-        Decorator for a workflow's signal handler.
-        Different executors can use this to customize behavior for workflow signal handling.
-
-        Example:
-            If Temporal is in use, this gets converted to @workflow.signal.
-        """
-        # Apply the engine-specific decorator if available
-        engine_type = self.config.execution_engine
-        signal_decorator = self._decorator_registry.get_workflow_signal_decorator(
-            engine_type
-        )
-
-        # TODO: jerron - use a unique name in the event of multiple similar workflows.
-        decorated_fn = (
-            signal_decorator(fn, name=fn.__name__) if signal_decorator else fn
-        )
-
-        @functools.wraps(decorated_fn)
-        async def wrapper(*args, **kwargs):
-            signal_handler_args = args[1:]
-            return decorated_fn(*signal_handler_args, **kwargs)
-
-        self._signal_registry.register(
-            fn.__name__, wrapper, state={"completed": False, "value": None}
-        )
-
-        return wrapper
-=======
 
     def workflow_signal(
         self, fn: Callable[..., R] | None = None, *, name: str | None = None
@@ -376,7 +329,6 @@
         if fn is None:
             return decorator
         return decorator(fn)
->>>>>>> e7de88f9
 
     def workflow_run(self, fn: Callable[..., R], **kwargs) -> Callable[..., R]:
         """
@@ -398,13 +350,10 @@
 
             # Get the workflow class instance from the first argument
             instance = args[0]
-<<<<<<< HEAD
-=======
 
             # Ensure initialization happens
             await instance.initialize()
 
->>>>>>> e7de88f9
             workflow_cls = instance.__class__
             method_name = fn.__name__
 
@@ -500,27 +449,6 @@
         This gets set for functions that are decorated with @workflow_task."""
         return bool(getattr(func, "is_workflow_task", False))
 
-<<<<<<< HEAD
-    @property
-    def agent_configs(self) -> Dict[str, "AgentConfig"]:
-        """Get the dictionary of registered agent configurations."""
-        return self._agent_configs
-
-    def register_agent_config(self, config: "AgentConfig") -> "AgentConfig":
-        """
-        Register an agent configuration with the application.
-
-        Args:
-            config: The agent configuration to register
-
-        Returns:
-            The registered configuration
-        """
-        self._agent_configs[config.name] = config
-        return config
-
-=======
->>>>>>> e7de88f9
     def _register_global_workflow_tasks(self):
         """Register all statically defined workflow tasks with this app instance."""
         registry = GlobalWorkflowTaskRegistry()
