--- conflicted
+++ resolved
@@ -12,10 +12,7 @@
     TYPE_CHECKING,
 )
 
-<<<<<<< HEAD
 from opentelemetry import trace
-=======
->>>>>>> d46befc3
 from pydantic import BaseModel, ConfigDict, Field
 
 from mcp.types import (
@@ -28,7 +25,6 @@
 )
 
 from mcp_agent.core.context_dependent import ContextDependent
-<<<<<<< HEAD
 from mcp_agent.tracing.semconv import (
     GEN_AI_AGENT_NAME,
     GEN_AI_REQUEST_MAX_TOKENS,
@@ -42,8 +38,6 @@
     record_attribute,
     record_attributes,
 )
-=======
->>>>>>> d46befc3
 from mcp_agent.workflows.llm.llm_selector import ModelSelector
 
 if TYPE_CHECKING:
@@ -75,7 +69,6 @@
         arbitrary_types_allowed=True,  # lets MessageParamT be anything (e.g. a pydantic model)
         extra="allow",  # fail fast on unexpected attributes
     )
-<<<<<<< HEAD
 
     def extend(self, messages: List[MessageParamT]) -> None:  # noqa: D401
         raise NotImplementedError
@@ -86,18 +79,6 @@
     def append(self, message: MessageParamT) -> None:
         raise NotImplementedError
 
-=======
-
-    def extend(self, messages: List[MessageParamT]) -> None:  # noqa: D401
-        raise NotImplementedError
-
-    def set(self, messages: List[MessageParamT]) -> None:
-        raise NotImplementedError
-
-    def append(self, message: MessageParamT) -> None:
-        raise NotImplementedError
-
->>>>>>> d46befc3
     def get(self) -> List[MessageParamT]:
         raise NotImplementedError
 
@@ -256,11 +237,7 @@
         """
         super().__init__(context=context, **kwargs)
         self.executor = self.context.executor
-<<<<<<< HEAD
-        self.name = name or (agent.name if agent else None)
-=======
         self.name = self._gen_name(name or (agent.name if agent else None), prefix=None)
->>>>>>> d46befc3
         self.instruction = instruction or (agent.instruction if agent else None)
 
         if not self.name:
@@ -502,19 +479,6 @@
                     self._annotate_span_for_call_tool_result(
                         span, result, processed=True
                     )
-<<<<<<< HEAD
-=======
-            else:
-                request = preprocess
-
-            tool_name = request.params.name
-            tool_args = request.params.arguments
-            result = await self.agent.call_tool(tool_name, tool_args)
-
-            postprocess = await self.post_tool_call(
-                tool_call_id=tool_call_id, request=request, result=result
-            )
->>>>>>> d46befc3
 
                 return result
             except Exception as e:
@@ -555,7 +519,26 @@
         data = {"progress_action": "Finished", "model": model, "agent_name": self.name}
         self.logger.debug("Chat finished", data=data)
 
-<<<<<<< HEAD
+    def _gen_name(self, name: str | None, prefix: str | None) -> str:
+        """
+        Generate a name for the LLM based on the provided name or the default prefix.
+        """
+        if name:
+            return name
+
+        if not prefix:
+            prefix = self.__class__.__name__
+
+        identifier: str | None = None
+        if not self.context or not self.context.executor:
+            import uuid
+
+            identifier = str(uuid.uuid4())
+        else:
+            identifier = str(self.context.executor.uuid())
+
+        return f"{prefix}-{identifier}"
+
     @staticmethod
     def annotate_span_with_request_params(
         span: trace.Span, request_params: RequestParams
@@ -663,25 +646,4 @@
         Return a flat dict of span attributes for a given MessageT.
         Override this for the AugmentedLLM subclass MessageT type.
         """
-        return {}
-=======
-    def _gen_name(self, name: str | None, prefix: str | None) -> str:
-        """
-        Generate a name for the LLM based on the provided name or the default prefix.
-        """
-        if name:
-            return name
-
-        if not prefix:
-            prefix = self.__class__.__name__
-
-        identifier: str | None = None
-        if not self.context or not self.context.executor:
-            import uuid
-
-            identifier = str(uuid.uuid4())
-        else:
-            identifier = str(self.context.executor.uuid())
-
-        return f"{prefix}-{identifier}"
->>>>>>> d46befc3
+        return {}