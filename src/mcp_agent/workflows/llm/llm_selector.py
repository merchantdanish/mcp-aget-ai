--- conflicted
+++ resolved
@@ -9,10 +9,7 @@
 
 from mcp.types import ModelHint, ModelPreferences
 from mcp_agent.core.context_dependent import ContextDependent
-<<<<<<< HEAD
-=======
 from mcp_agent.tracing.telemetry import get_tracer
->>>>>>> f2e5e8d5
 
 if TYPE_CHECKING:
     from mcp_agent.core.context import Context
@@ -138,19 +135,11 @@
         """
         Select the best model from a given list of models based on the given model preferences.
         """
-<<<<<<< HEAD
-        tracer = self.context.tracer or trace.get_tracer("mcp-agent")
-        with tracer.start_as_current_span(
-            f"{self.__class__.__name__}.select_best_model"
-        ) as span:
-            if self.benchmark_weights:
-=======
         tracer = get_tracer(self.context)
         with tracer.start_as_current_span(
             f"{self.__class__.__name__}.select_best_model"
         ) as span:
             if self.context.tracing_enabled and self.benchmark_weights:
->>>>>>> f2e5e8d5
                 for k, v in self.benchmark_weights.items():
                     span.set_attribute(f"benchmark_weights.{k}", v)
 
@@ -208,14 +197,6 @@
                 )
                 scores.append((model_score, model))
 
-<<<<<<< HEAD
-                span.set_attribute(f"model.{model.name}.cost_score", cost_score)
-                span.set_attribute(f"model.{model.name}.speed_score", speed_score)
-                span.set_attribute(
-                    f"model.{model.name}.intelligence_score", intelligence_score
-                )
-                span.set_attribute(f"model.{model.name}.total_score", model_score)
-=======
                 if self.context.tracing_enabled:
                     span.set_attribute(f"model.{model.name}.cost_score", cost_score)
                     span.set_attribute(f"model.{model.name}.speed_score", speed_score)
@@ -223,7 +204,6 @@
                         f"model.{model.name}.intelligence_score", intelligence_score
                     )
                     span.set_attribute(f"model.{model.name}.total_score", model_score)
->>>>>>> f2e5e8d5
 
             best_model = max(scores, key=lambda x: x[0])[1]
             span.set_attribute("best_model", best_model.name)
