from typing import Any, Iterable, List, Type, Union, cast

from pydantic import BaseModel

<<<<<<< HEAD
from anthropic import AsyncAnthropic
=======
from anthropic import Anthropic, AnthropicBedrock, AnthropicVertex
>>>>>>> ae65e140
from anthropic.types import (
    ContentBlock,
    DocumentBlockParam,
    Message,
    MessageParam,
    ImageBlockParam,
    TextBlock,
    TextBlockParam,
    ToolParam,
    ToolResultBlockParam,
    ToolUseBlockParam,
    Base64ImageSourceParam,
    PlainTextSourceParam,
    Base64PDFSourceParam,
    ThinkingBlockParam,
    RedactedThinkingBlockParam,
)
from opentelemetry import trace
from mcp.types import (
    CallToolRequestParams,
    CallToolRequest,
    EmbeddedResource,
    ImageContent,
    ModelPreferences,
    StopReason,
    TextContent,
    TextResourceContents,
)

# from mcp_agent import console
# from mcp_agent.agents.agent import HUMAN_INPUT_TOOL_NAME
from mcp_agent.config import AnthropicSettings
from mcp_agent.executor.workflow_task import workflow_task
from mcp_agent.tracing.semconv import (
    GEN_AI_AGENT_NAME,
    GEN_AI_REQUEST_MODEL,
    GEN_AI_RESPONSE_FINISH_REASONS,
    GEN_AI_USAGE_INPUT_TOKENS,
    GEN_AI_USAGE_OUTPUT_TOKENS,
)
from mcp_agent.tracing.telemetry import get_tracer, is_otel_serializable, telemetry
from mcp_agent.utils.common import ensure_serializable, typed_dict_extras, to_string
from mcp_agent.utils.pydantic_type_serializer import serialize_model, deserialize_model
from mcp_agent.workflows.llm.augmented_llm import (
    AugmentedLLM,
    ModelT,
    MCPMessageParam,
    MCPMessageResult,
    ProviderToMCPConverter,
    RequestParams,
    CallToolResult,
)
from mcp_agent.logging.logger import get_logger
from mcp_agent.workflows.llm.multipart_converter_anthropic import AnthropicConverter

MessageParamContent = Union[
    str,
    Iterable[
        Union[
            TextBlockParam,
            ImageBlockParam,
            ToolUseBlockParam,
            ToolResultBlockParam,
            DocumentBlockParam,
            ThinkingBlockParam,
            RedactedThinkingBlockParam,
            ContentBlock,
        ]
    ],
]


class RequestCompletionRequest(BaseModel):
    config: AnthropicSettings
    payload: dict


class RequestStructuredCompletionRequest(BaseModel):
    config: AnthropicSettings
    params: RequestParams
    response_model: Type[ModelT] | None = None
    serialized_response_model: str | None = None
    response_str: str
    model: str


def create_anthropic_instance(settings: AnthropicSettings):
    """Select and initialise the appropriate anthropic client instance based on settings"""
    if settings.provider == "bedrock":
        anthropic = AnthropicBedrock(
            aws_access_key=settings.aws_access_key_id,
            aws_secret_key=settings.aws_secret_access_key,
            aws_session_token=settings.aws_session_token,
            aws_region=settings.aws_region,
        )
    elif settings.provider == "vertexai":
        anthropic = AnthropicVertex(
            region=settings.location,
            project_id=settings.project,
        )
    else:
        anthropic = Anthropic(api_key=settings.api_key)
    return anthropic


class AnthropicAugmentedLLM(AugmentedLLM[MessageParam, Message]):
    """
    The basic building block of agentic systems is an LLM enhanced with augmentations
    such as retrieval, tools, and memory provided from a collection of MCP servers.
    Our current models can actively use these capabilities—generating their own search queries,
    selecting appropriate tools, and determining what information to retain.
    """

    def __init__(self, *args, **kwargs):
        super().__init__(
            *args,
            type_converter=AnthropicMCPTypeConverter,
            **kwargs,
        )

        self.provider = "Anthropic"
        # Initialize logger with name if available
        self.logger = get_logger(f"{__name__}.{self.name}" if self.name else __name__)

        self.model_preferences = self.model_preferences or ModelPreferences(
            costPriority=0.3,
            speedPriority=0.4,
            intelligencePriority=0.3,
        )

        default_model = "claude-sonnet-4-20250514"

        if self.context.config.anthropic:
            if self.context.config.anthropic.provider == "bedrock":
                default_model = "anthropic.claude-sonnet-4-20250514-v1:0"
            elif self.context.config.anthropic.provider == "vertexai":
                default_model = "claude-sonnet-4@20250514"

            if hasattr(self.context.config.anthropic, "default_model"):
                default_model = self.context.config.anthropic.default_model

        self.default_request_params = self.default_request_params or RequestParams(
            model=default_model,
            modelPreferences=self.model_preferences,
            maxTokens=2048,
            systemPrompt=self.instruction,
            parallel_tool_calls=False,
            max_iterations=10,
            use_history=True,
        )

    async def generate(
        self,
        message,
        request_params: RequestParams | None = None,
    ):
        """
        Process a query using an LLM and available tools.
        The default implementation uses Claude as the LLM.
        Override this method to use a different LLM.
        """
        tracer = get_tracer(self.context)
        with tracer.start_as_current_span(
            f"{self.__class__.__name__}.{self.name}.generate"
        ) as span:
            span.set_attribute(GEN_AI_AGENT_NAME, self.agent.name)
            self._annotate_span_for_generation_message(span, message)

            config = self.context.config
            messages: List[MessageParam] = []
            params = self.get_request_params(request_params)

            if self.context.tracing_enabled:
                AugmentedLLM.annotate_span_with_request_params(span, params)

            if params.use_history:
                messages.extend(self.history.get())
            messages.extend(
                AnthropicConverter.convert_mixed_messages_to_anthropic(message)
            )

            list_tools_result = await self.agent.list_tools()
            available_tools: List[ToolParam] = [
                {
                    "name": tool.name,
                    "description": tool.description,
                    "input_schema": tool.inputSchema,
                }
                for tool in list_tools_result.tools
            ]

            responses: List[Message] = []
            model = await self.select_model(params)

            if model:
                span.set_attribute(GEN_AI_REQUEST_MODEL, model)

            total_input_tokens = 0
            total_output_tokens = 0
            finish_reasons = []

            for i in range(params.max_iterations):
                if (
                    i == params.max_iterations - 1
                    and responses
                    and responses[-1].stop_reason == "tool_use"
                ):
                    final_prompt_message = MessageParam(
                        role="user",
                        content="""We've reached the maximum number of iterations. 
                        Please stop using tools now and provide your final comprehensive answer based on all tool results so far. 
                        At the beginning of your response, clearly indicate that your answer may be incomplete due to reaching the maximum number of tool usage iterations, 
                        and explain what additional information you would have needed to provide a more complete answer.""",
                    )
                    messages.append(final_prompt_message)

                arguments = {
                    "model": model,
                    "max_tokens": params.maxTokens,
                    "messages": messages,
                    "system": self.instruction or params.systemPrompt,
                    "stop_sequences": params.stopSequences or [],
                    "tools": available_tools,
                }

                if params.metadata:
                    arguments = {**arguments, **params.metadata}

                self.logger.debug(f"{arguments}")
                self._log_chat_progress(chat_turn=(len(messages) + 1) // 2, model=model)

                request = RequestCompletionRequest(
                    config=config.anthropic,
                    payload=arguments,
                )

                self._annotate_span_for_completion_request(span, request, i)

                response: Message = await self.executor.execute(
                    AnthropicCompletionTasks.request_completion_task,
                    ensure_serializable(request),
                )

                if isinstance(response, BaseException):
                    self.logger.error(f"Error: {response}")
                    span.record_exception(response)
                    span.set_status(trace.Status(trace.StatusCode.ERROR))
                    break

                self.logger.debug(
                    f"{model} response:",
                    data=response,
                )

                self._annotate_span_for_completion_response(span, response, i)

                total_input_tokens += response.usage.input_tokens
                total_output_tokens += response.usage.output_tokens

                response_as_message = self.convert_message_to_message_param(response)
                messages.append(response_as_message)
                responses.append(response)
                finish_reasons.append(response.stop_reason)

                if response.stop_reason == "end_turn":
                    self.logger.debug(
                        f"Iteration {i}: Stopping because finish_reason is 'end_turn'"
                    )
                    span.set_attribute(GEN_AI_RESPONSE_FINISH_REASONS, ["end_turn"])
                    break
                elif response.stop_reason == "stop_sequence":
                    # We have reached a stop sequence
                    self.logger.debug(
                        f"Iteration {i}: Stopping because finish_reason is 'stop_sequence'"
                    )
                    span.set_attribute(
                        GEN_AI_RESPONSE_FINISH_REASONS, ["stop_sequence"]
                    )
                    break
                elif response.stop_reason == "max_tokens":
                    # We have reached the max tokens limit
                    self.logger.debug(
                        f"Iteration {i}: Stopping because finish_reason is 'max_tokens'"
                    )
                    span.set_attribute(GEN_AI_RESPONSE_FINISH_REASONS, ["max_tokens"])
                    # TODO: saqadri - would be useful to return the reason for stopping to the caller
                    break
                else:  # response.stop_reason == "tool_use":
                    for content in response.content:
                        if content.type == "tool_use":
                            tool_name = content.name
                            tool_args = content.input
                            tool_use_id = content.id

                            # TODO -- productionize this
                            # if tool_name == HUMAN_INPUT_TOOL_NAME:
                            #     # Get the message from the content list
                            #     message_text = ""
                            #     for block in response_as_message["content"]:
                            #         if (
                            #             isinstance(block, dict)
                            #             and block.get("type") == "text"
                            #         ):
                            #             message_text += block.get("text", "")
                            #         elif hasattr(block, "type") and block.type == "text":
                            #             message_text += block.text

                            # panel = Panel(
                            #     message_text,
                            #     title="MESSAGE",
                            #     style="green",
                            #     border_style="bold white",
                            #     padding=(1, 2),
                            # )
                            # console.console.print(panel)

                            tool_call_request = CallToolRequest(
                                method="tools/call",
                                params=CallToolRequestParams(
                                    name=tool_name, arguments=tool_args
                                ),
                            )

                            result = await self.call_tool(
                                request=tool_call_request, tool_call_id=tool_use_id
                            )

                            message = self.from_mcp_tool_result(result, tool_use_id)

                            messages.append(message)

            if params.use_history:
                self.history.set(messages)

            self._log_chat_finished(model=model)

            if self.context.tracing_enabled:
                span.set_attribute(GEN_AI_USAGE_INPUT_TOKENS, total_input_tokens)
                span.set_attribute(GEN_AI_USAGE_OUTPUT_TOKENS, total_output_tokens)
                span.set_attribute(GEN_AI_RESPONSE_FINISH_REASONS, finish_reasons)

                for i, response in enumerate(responses):
                    response_data = (
                        self.extract_response_message_attributes_for_tracing(
                            response, prefix=f"response.{i}"
                        )
                    )
                    span.set_attributes(response_data)

            return responses

    async def generate_str(
        self,
        message,
        request_params: RequestParams | None = None,
    ) -> str:
        """
        Process a query using an LLM and available tools.
        The default implementation uses Claude as the LLM.
        Override this method to use a different LLM.
        """
        tracer = get_tracer(self.context)
        with tracer.start_as_current_span(
            f"{self.__class__.__name__}.{self.name}.generate_str"
        ) as span:
            span.set_attribute(GEN_AI_AGENT_NAME, self.agent.name)
            self._annotate_span_for_generation_message(span, message)
            if self.context.tracing_enabled and request_params:
                AugmentedLLM.annotate_span_with_request_params(span, request_params)

            responses: List[Message] = await self.generate(
                message=message,
                request_params=request_params,
            )

            final_text: List[str] = []

            for response in responses:
                for content in response.content:
                    if content.type == "text":
                        final_text.append(content.text)
                    elif content.type == "tool_use":
                        final_text.append(
                            f"[Calling tool {content.name} with args {content.input}]"
                        )

            res = "\n".join(final_text)
            span.set_attribute("response", res)
            return res

    async def generate_structured(
        self,
        message,
        response_model: Type[ModelT],
        request_params: RequestParams | None = None,
    ) -> ModelT:
        # First we invoke the LLM to generate a string response
        # We need to do this in a two-step process because Instructor doesn't
        # know how to invoke MCP tools via call_tool, so we'll handle all the
        # processing first and then pass the final response through Instructor
        tracer = get_tracer(self.context)
        with tracer.start_as_current_span(
            f"{self.__class__.__name__}.{self.name}.generate_structured"
        ) as span:
            span.set_attribute(GEN_AI_AGENT_NAME, self.agent.name)
            self._annotate_span_for_generation_message(span, message)

            response = await self.generate_str(
                message=message,
                request_params=request_params,
            )

            params = self.get_request_params(request_params)

            if self.context.tracing_enabled:
                AugmentedLLM.annotate_span_with_request_params(span, params)

            model = await self.select_model(params)
            span.set_attribute(GEN_AI_REQUEST_MODEL, model)

            span.set_attribute("response_model", response_model.__name__)

            serialized_response_model: str | None = None

            if self.executor and self.executor.execution_engine == "temporal":
                # Serialize the response model to a string
                serialized_response_model = serialize_model(response_model)

            structured_response = await self.executor.execute(
                AnthropicCompletionTasks.request_structured_completion_task,
                RequestStructuredCompletionRequest(
                    config=self.context.config.anthropic,
                    params=params,
                    response_model=response_model
                    if not serialized_response_model
                    else None,
                    serialized_response_model=serialized_response_model,
                    response_str=response,
                    model=model,
                ),
            )

            # TODO: saqadri (MAC) - fix request_structured_completion_task to return ensure_serializable
            # Convert dict back to the proper model instance if needed
            if isinstance(structured_response, dict):
                structured_response = response_model.model_validate(structured_response)

            if self.context.tracing_enabled:
                try:
                    span.set_attribute(
                        "structured_response_json",
                        structured_response.model_dump_json(),
                    )
                # pylint: disable=broad-exception-caught
                except Exception:
                    span.set_attribute("unstructured_response", response)

            return structured_response

    @classmethod
    def convert_message_to_message_param(
        cls, message: Message, **kwargs
    ) -> MessageParam:
        """Convert a response object to an input parameter object to allow LLM calls to be chained."""
        content = []

        for content_block in message.content:
            if content_block.type == "text":
                content.append(TextBlockParam(type="text", text=content_block.text))
            elif content_block.type == "tool_use":
                content.append(
                    ToolUseBlockParam(
                        type="tool_use",
                        name=content_block.name,
                        input=content_block.input,
                        id=content_block.id,
                    )
                )

        return MessageParam(role="assistant", content=content, **kwargs)

    def message_param_str(self, message: MessageParam) -> str:
        """Convert an input message to a string representation."""

        if message.get("content"):
            content = message["content"]
            if isinstance(content, str):
                return content
            else:
                final_text: List[str] = []
                for block in content:
                    if block.text:
                        final_text.append(str(block.text))
                    else:
                        final_text.append(str(block))

                return "\n".join(final_text)

        return str(message)

    def message_str(self, message: Message, content_only: bool = False) -> str:
        """Convert an output message to a string representation."""
        content = message.content

        if content:
            if isinstance(content, list):
                final_text: List[str] = []
                for block in content:
                    if block.text:
                        final_text.append(str(block.text))
                    else:
                        final_text.append(str(block))

                return "\n".join(final_text)
            else:
                return str(content)
        elif content_only:
            # If content_only is True, we return an empty string if there's no content
            return ""

        return str(message)

    def _extract_message_param_attributes_for_tracing(
        self, message_param: MessageParam, prefix: str = "message"
    ) -> dict[str, Any]:
        """Return a flat dict of span attributes for a given MessageParam."""
        if not self.context.tracing_enabled:
            return {}

        attrs = {}
        attrs[f"{prefix}.role"] = message_param.get("role")
        message_content = message_param.get("content")

        if isinstance(message_content, str):
            attrs[f"{prefix}.content"] = message_content

        elif isinstance(message_content, list):
            for j, part in enumerate(message_content):
                message_content_prefix = f"{prefix}.content.{j}"
                attrs[f"{message_content_prefix}.type"] = part.get("type")

                match part.get("type"):
                    case "text":
                        attrs[f"{message_content_prefix}.text"] = part.get("text")
                    case "image":
                        source_type = part.get("source", {}).get("type")
                        attrs[f"{message_content_prefix}.source.type"] = source_type
                        if source_type == "base64":
                            attrs[f"{message_content_prefix}.source.media_type"] = (
                                part.get("source", {}).get("media_type")
                            )
                        elif source_type == "url":
                            attrs[f"{message_content_prefix}.source.url"] = part.get(
                                "source", {}
                            ).get("url")
                    case "tool_use":
                        attrs[f"{message_content_prefix}.id"] = part.get("id")
                        attrs[f"{message_content_prefix}.name"] = part.get("name")
                    case "tool_result":
                        attrs[f"{message_content_prefix}.tool_use_id"] = part.get(
                            "tool_use_id"
                        )
                        attrs[f"{message_content_prefix}.is_error"] = part.get(
                            "is_error"
                        )
                        part_content = part.get("content")
                        if isinstance(part_content, str):
                            attrs[f"{message_content_prefix}.content"] = part_content
                        elif isinstance(part_content, list):
                            for k, sub_part in enumerate(part_content):
                                sub_part_type = sub_part.get("type")
                                if sub_part_type == "text":
                                    attrs[
                                        f"{message_content_prefix}.content.{k}.text"
                                    ] = sub_part.get("text")
                                elif sub_part_type == "image":
                                    sub_part_source = sub_part.get("source")
                                    sub_part_source_type = sub_part_source.get("type")
                                    attrs[
                                        f"{message_content_prefix}.content.{k}.source.type"
                                    ] = sub_part_source_type
                                    if sub_part_source_type == "base64":
                                        attrs[
                                            f"{message_content_prefix}.content.{k}.source.media_type"
                                        ] = sub_part_source.get("media_type")
                                    elif sub_part_source_type == "url":
                                        attrs[
                                            f"{message_content_prefix}.content.{k}.source.url"
                                        ] = sub_part_source.get("url")
                    case "document":
                        if part.get("context") is not None:
                            attrs[f"{message_content_prefix}.context"] = part.get(
                                "context"
                            )
                        if part.get("title") is not None:
                            attrs[f"{message_content_prefix}.title"] = part.get("title")
                        if part.get("citations") is not None:
                            attrs[f"{message_content_prefix}.citations.enabled"] = (
                                part.get("citations").get("enabled")
                            )
                        part_source_type = part.get("source", {}).get("type")
                        attrs[f"{message_content_prefix}.source.type"] = (
                            part_source_type
                        )
                        if part_source_type == "text":
                            attrs[f"{message_content_prefix}.source.data"] = part.get(
                                "source", {}
                            ).get("data")
                        elif part_source_type == "url":
                            attrs[f"{message_content_prefix}.source.url"] = part.get(
                                "source", {}
                            ).get("url")
                    case "thinking":
                        attrs[f"{message_content_prefix}.thinking"] = part.get(
                            "thinking"
                        )
                        attrs[f"{message_content_prefix}.signature"] = part.get(
                            "signature"
                        )
                    case "redacted_thinking":
                        attrs[f"{message_content_prefix}.redacted_thinking"] = part.get(
                            "data"
                        )
        return attrs

    def extract_response_message_attributes_for_tracing(
        self, message: Message, prefix: str | None = None
    ) -> dict[str, Any]:
        """Return a flat dict of span attributes for a given Message."""
        if not self.context.tracing_enabled:
            return {}

        attr_prefix = f"{prefix}." if prefix else ""
        attrs = {
            f"{attr_prefix}id": message.id,
            f"{attr_prefix}model": message.model,
            f"{attr_prefix}role": message.role,
        }

        if message.stop_reason:
            attrs[f"{attr_prefix}{GEN_AI_RESPONSE_FINISH_REASONS}"] = [
                message.stop_reason
            ]
        if message.stop_sequence:
            attrs[f"{attr_prefix}stop_sequence"] = message.stop_sequence
        if message.usage:
            attrs[f"{attr_prefix}{GEN_AI_USAGE_INPUT_TOKENS}"] = (
                message.usage.input_tokens
            )
            attrs[f"{attr_prefix}{GEN_AI_USAGE_OUTPUT_TOKENS}"] = (
                message.usage.output_tokens
            )

        for i, block in enumerate(message.content):
            attrs[f"{attr_prefix}content.{i}.type"] = block.type
            match block.type:
                case "text":
                    attrs[f"{attr_prefix}content.{i}.text"] = block.text
                case "tool_use":
                    attrs[f"{attr_prefix}content.{i}.tool_use_id"] = block.id
                    attrs[f"{attr_prefix}content.{i}.name"] = block.name
                case "thinking":
                    attrs[f"{attr_prefix}content.{i}.thinking"] = block.thinking
                    attrs[f"{attr_prefix}content.{i}.signature"] = block.signature
                case "redacted_thinking":
                    attrs[f"{attr_prefix}content.{i}.redacted_thinking"] = block.data
        return attrs

    def _annotate_span_for_completion_request(
        self, span: trace.Span, request: RequestCompletionRequest, turn: int
    ):
        """Annotate the span with the completion request as an event."""
        if not self.context.tracing_enabled:
            return

        event_data = {
            "completion.request.turn": turn,
        }

        for key, value in request.payload.items():
            if key == "messages":
                for i, message in enumerate(cast(List[MessageParam], value)):
                    event_data.update(
                        self._extract_message_param_attributes_for_tracing(
                            message, prefix=f"messages.{i}"
                        )
                    )

            elif key == "tools":
                if value is not None:
                    event_data["tools"] = [tool.get("name") for tool in value]

            elif is_otel_serializable(value):
                event_data[key] = value

        # Event name is based on the latest message role
        event_name = f"completion.request.{turn}"
        latest_message_role = request.payload.get("messages", [{}])[-1].get("role")

        if latest_message_role:
            event_name = f"gen_ai.{latest_message_role}.message"

        span.add_event(event_name, event_data)

    def _annotate_span_for_completion_response(
        self, span: trace.Span, response: Message, turn: int
    ):
        """Annotate the span with the completion response as an event."""
        if not self.context.tracing_enabled:
            return

        event_data = {
            "completion.response.turn": turn,
        }
        event_data.update(
            self.extract_response_message_attributes_for_tracing(response)
        )
        span.add_event(f"gen_ai.{response.role}.message", event_data)


class AnthropicCompletionTasks:
    @staticmethod
    @workflow_task
    @telemetry.traced()
    async def request_completion_task(
        request: RequestCompletionRequest,
    ) -> Message:
        """
        Request a completion from Anthropic's API.
        """

<<<<<<< HEAD
        anthropic = AsyncAnthropic(api_key=request.config.api_key)
=======
        anthropic = create_anthropic_instance(request.config)
>>>>>>> ae65e140

        async with anthropic:
            payload = request.payload
            response = await anthropic.messages.create(**payload)
            response = ensure_serializable(response)
            return response

    @staticmethod
    @workflow_task
    @telemetry.traced()
    async def request_structured_completion_task(
        request: RequestStructuredCompletionRequest,
    ):
        """
        Request a structured completion using Instructor's Anthropic API.
        """
        import instructor

        if request.response_model:
            response_model = request.response_model
        elif request.serialized_response_model:
            response_model = deserialize_model(request.serialized_response_model)
        else:
            raise ValueError(
                "Either response_model or serialized_response_model must be provided for structured completion."
            )

<<<<<<< HEAD
        anthropic = AsyncAnthropic(api_key=request.config.api_key)
=======
        # We pass the text through instructor to extract structured data
        client = instructor.from_anthropic(create_anthropic_instance(request.config))
>>>>>>> ae65e140

        async with anthropic:
            # We pass the text through instructor to extract structured data
            client = instructor.from_anthropic(anthropic)

            structured_response = await client.chat.completions.create(
                model=request.model,
                response_model=response_model,
                messages=[{"role": "user", "content": request.response_str}],
                max_tokens=request.params.maxTokens,
            )

            return structured_response


class AnthropicMCPTypeConverter(ProviderToMCPConverter[MessageParam, Message]):
    """
    Convert between Anthropic and MCP types.
    """

    @classmethod
    def from_mcp_message_result(cls, result: MCPMessageResult) -> Message:
        # MCPMessageResult -> Message
        if result.role != "assistant":
            raise ValueError(
                f"Expected role to be 'assistant' but got '{result.role}' instead."
            )

        return Message(
            role="assistant",
            type="message",
            content=[mcp_content_to_anthropic_content(result.content)],
            model=result.model,
            stop_reason=mcp_stop_reason_to_anthropic_stop_reason(result.stopReason),
            id=result.id or None,
            usage=result.usage or None,
            # TODO: should we push extras?
        )

    @classmethod
    def to_mcp_message_result(cls, result: Message) -> MCPMessageResult:
        # Message -> MCPMessageResult

        contents = anthropic_content_to_mcp_content(result.content)
        if len(contents) > 1:
            raise NotImplementedError(
                "Multiple content elements in a single message are not supported in MCP yet"
            )
        mcp_content = contents[0]

        return MCPMessageResult(
            role=result.role,
            content=mcp_content,
            model=result.model,
            stopReason=anthropic_stop_reason_to_mcp_stop_reason(result.stop_reason),
            # extras for Message fields
            **result.model_dump(exclude={"role", "content", "model", "stop_reason"}),
        )

    @classmethod
    def from_mcp_message_param(cls, param: MCPMessageParam) -> MessageParam:
        # MCPMessageParam -> MessageParam
        extras = param.model_dump(exclude={"role", "content"})
        return MessageParam(
            role=param.role,
            content=[
                mcp_content_to_anthropic_content(param.content, for_message_param=True)
            ],
            **extras,
        )

    @classmethod
    def to_mcp_message_param(cls, param: MessageParam) -> MCPMessageParam:
        # Implement the conversion from ChatCompletionMessage to MCP message param

        contents = anthropic_content_to_mcp_content(param.content)

        # TODO: saqadri - the mcp_content can have multiple elements
        # while sampling message content has a single content element
        # Right now we error out if there are > 1 elements in mcp_content
        # We need to handle this case properly going forward
        if len(contents) > 1:
            raise NotImplementedError(
                "Multiple content elements in a single message are not supported"
            )
        mcp_content = contents[0]

        return MCPMessageParam(
            role=param.role,
            content=mcp_content,
            **typed_dict_extras(param, ["role", "content"]),
        )

    @classmethod
    def from_mcp_tool_result(
        cls, result: CallToolResult, tool_use_id: str
    ) -> MessageParam:
        """Convert mcp tool result to user MessageParam"""
        tool_result_block_content: list[TextBlockParam | ImageBlockParam] = []

        for content in result.content:
            converted_content = mcp_content_to_anthropic_content(
                content, for_message_param=True
            )
            if converted_content["type"] in ["text", "image"]:
                tool_result_block_content.append(converted_content)

        if not tool_result_block_content:
            # If no valid content, return as error
            tool_result_block_content = [
                TextBlockParam(type="text", text="No result returned")
            ]
            result.isError = True

        return MessageParam(
            role="user",
            content=[
                ToolResultBlockParam(
                    type="tool_result",
                    tool_use_id=tool_use_id,
                    content=tool_result_block_content,
                    is_error=result.isError,
                )
            ],
        )


def mcp_content_to_anthropic_content(
    content: TextContent | ImageContent | EmbeddedResource,
    for_message_param: bool = False,
) -> ContentBlock | MessageParamContent:
    """
    Converts MCP content types into Anthropic-compatible content blocks.

    Args:
        content (TextContent | ImageContent | EmbeddedResource): The MCP content to convert.
        for_message_param (bool, optional): If True, returns Anthropic message param content types.
                                    If False, returns Anthropic response message content types.
                                    Defaults to False.

    Returns:
        ContentBlock: The converted content block in Anthropic format.
    """
    if for_message_param:
        if isinstance(content, TextContent):
            return TextBlockParam(type="text", text=content.text)
        elif isinstance(content, ImageContent):
            return ImageBlockParam(
                type="image",
                source=Base64ImageSourceParam(
                    type="base64",
                    data=content.data,
                    media_type=content.mimeType,
                ),
            )
        elif isinstance(content, EmbeddedResource):
            if isinstance(content.resource, TextResourceContents):
                return TextBlockParam(type="text", text=content.resource.text)
            else:
                if content.resource.mimeType == "text/plain":
                    source = PlainTextSourceParam(
                        type="text",
                        data=content.resource.blob,
                        mimeType=content.resource.mimeType,
                    )
                elif content.resource.mimeType == "application/pdf":
                    source = Base64PDFSourceParam(
                        type="base64",
                        data=content.resource.blob,
                        mimeType=content.resource.mimeType,
                    )
                else:
                    # Best effort to convert
                    return TextBlockParam(
                        type="text",
                        text=f"{content.resource.mimeType}:{content.resource.blob}",
                    )
                return DocumentBlockParam(
                    type="document",
                    source=source,
                )
    else:
        if isinstance(content, TextContent):
            return TextBlock(type=content.type, text=content.text)
        elif isinstance(content, ImageContent):
            # Best effort to convert an image to text (since there's no ImageBlock)
            return TextBlock(type="text", text=f"{content.mimeType}:{content.data}")
        elif isinstance(content, EmbeddedResource):
            if isinstance(content.resource, TextResourceContents):
                return TextBlock(type="text", text=content.resource.text)
            else:  # BlobResourceContents
                return TextBlock(
                    type="text",
                    text=f"{content.resource.mimeType}:{content.resource.blob}",
                )
        else:
            # Last effort to convert the content to a string
            return TextBlock(type="text", text=str(content))


def anthropic_content_to_mcp_content(
    content: str
    | Iterable[
        TextBlockParam
        | ImageBlockParam
        | ToolUseBlockParam
        | ToolResultBlockParam
        | DocumentBlockParam
        | ContentBlock
    ],
) -> List[TextContent | ImageContent | EmbeddedResource]:
    mcp_content = []

    if isinstance(content, str):
        mcp_content.append(TextContent(type="text", text=content))
    else:
        for block in content:
            # Handle pydantic models (ContentBlock) and dict blocks
            if isinstance(block, BaseModel):
                block_type = block.type
                block_text = block.text
            else:
                block_type = block["type"]
                block_text = block["text"]

            if block_type == "text":
                mcp_content.append(TextContent(type="text", text=block_text))
            elif block_type == "image":
                raise NotImplementedError("Image content conversion not implemented")
            elif block_type == "tool_use" or block_type == "tool_result":
                # Best effort to convert a tool use and tool result to text (since there's no ToolUseContent or ToolResultContent)
                mcp_content.append(
                    TextContent(
                        type="text",
                        text=to_string(block),
                    )
                )
            elif block_type == "document":
                raise NotImplementedError("Document content conversion not implemented")
            else:
                # Last effort to convert the content to a string
                mcp_content.append(TextContent(type="text", text=str(block)))

    return mcp_content


def mcp_stop_reason_to_anthropic_stop_reason(stop_reason: StopReason):
    if not stop_reason:
        return None
    elif stop_reason == "endTurn":
        return "end_turn"
    elif stop_reason == "maxTokens":
        return "max_tokens"
    elif stop_reason == "stopSequence":
        return "stop_sequence"
    elif stop_reason == "toolUse":
        return "tool_use"
    else:
        return stop_reason


def anthropic_stop_reason_to_mcp_stop_reason(stop_reason: str) -> StopReason:
    if not stop_reason:
        return None
    elif stop_reason == "end_turn":
        return "endTurn"
    elif stop_reason == "max_tokens":
        return "maxTokens"
    elif stop_reason == "stop_sequence":
        return "stopSequence"
    elif stop_reason == "tool_use":
        return "toolUse"
    else:
        return stop_reason<|MERGE_RESOLUTION|>--- conflicted
+++ resolved
@@ -2,11 +2,7 @@
 
 from pydantic import BaseModel
 
-<<<<<<< HEAD
-from anthropic import AsyncAnthropic
-=======
-from anthropic import Anthropic, AnthropicBedrock, AnthropicVertex
->>>>>>> ae65e140
+from anthropic import AsyncAnthropic, AsyncAnthropicBedrock, AsyncAnthropicVertex
 from anthropic.types import (
     ContentBlock,
     DocumentBlockParam,
@@ -96,19 +92,19 @@
 def create_anthropic_instance(settings: AnthropicSettings):
     """Select and initialise the appropriate anthropic client instance based on settings"""
     if settings.provider == "bedrock":
-        anthropic = AnthropicBedrock(
+        anthropic = AsyncAnthropicBedrock(
             aws_access_key=settings.aws_access_key_id,
             aws_secret_key=settings.aws_secret_access_key,
             aws_session_token=settings.aws_session_token,
             aws_region=settings.aws_region,
         )
     elif settings.provider == "vertexai":
-        anthropic = AnthropicVertex(
+        anthropic = AsyncAnthropicVertex(
             region=settings.location,
             project_id=settings.project,
         )
     else:
-        anthropic = Anthropic(api_key=settings.api_key)
+        anthropic = AsyncAnthropic(api_key=settings.api_key)
     return anthropic
 
 
@@ -738,11 +734,7 @@
         Request a completion from Anthropic's API.
         """
 
-<<<<<<< HEAD
-        anthropic = AsyncAnthropic(api_key=request.config.api_key)
-=======
         anthropic = create_anthropic_instance(request.config)
->>>>>>> ae65e140
 
         async with anthropic:
             payload = request.payload
@@ -770,12 +762,7 @@
                 "Either response_model or serialized_response_model must be provided for structured completion."
             )
 
-<<<<<<< HEAD
-        anthropic = AsyncAnthropic(api_key=request.config.api_key)
-=======
-        # We pass the text through instructor to extract structured data
-        client = instructor.from_anthropic(create_anthropic_instance(request.config))
->>>>>>> ae65e140
+        anthropic = create_anthropic_instance(request.config)
 
         async with anthropic:
             # We pass the text through instructor to extract structured data
