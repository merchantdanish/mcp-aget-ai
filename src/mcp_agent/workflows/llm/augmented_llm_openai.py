import json
import re
import functools
from typing import Any, Dict, Iterable, List, Type, cast

from pydantic import BaseModel


from openai import OpenAI, AsyncOpenAI
from openai.types.chat import (
    ChatCompletionAssistantMessageParam,
    ChatCompletionContentPartParam,
    ChatCompletionContentPartTextParam,
    ChatCompletionContentPartRefusalParam,
    ChatCompletionMessage,
    ChatCompletionMessageParam,
    ChatCompletionMessageToolCall,
    ChatCompletionSystemMessageParam,
    ChatCompletionToolParam,
    ChatCompletionToolMessageParam,
    ChatCompletionUserMessageParam,
    ChatCompletion,
)
from opentelemetry import trace
from mcp.types import (
    CallToolRequestParams,
    CallToolRequest,
    CallToolResult,
    EmbeddedResource,
    ImageContent,
    ListToolsResult,
    ModelPreferences,
    TextContent,
    TextResourceContents,
)

from mcp_agent.config import OpenAISettings
from mcp_agent.executor.workflow_task import workflow_task
<<<<<<< HEAD
from mcp_agent.tracing.telemetry import telemetry
=======
from mcp_agent.tracing.telemetry import get_tracer, telemetry
>>>>>>> f2e5e8d5
from mcp_agent.tracing.semconv import (
    GEN_AI_AGENT_NAME,
    GEN_AI_REQUEST_MODEL,
    GEN_AI_RESPONSE_FINISH_REASONS,
    GEN_AI_TOOL_CALL_ID,
    GEN_AI_TOOL_NAME,
    GEN_AI_USAGE_INPUT_TOKENS,
    GEN_AI_USAGE_OUTPUT_TOKENS,
)
from mcp_agent.tracing.telemetry import is_otel_serializable
from mcp_agent.utils.common import ensure_serializable, typed_dict_extras
from mcp_agent.utils.pydantic_type_serializer import serialize_model, deserialize_model
from mcp_agent.workflows.llm.augmented_llm import (
    AugmentedLLM,
    ModelT,
    MCPMessageParam,
    MCPMessageResult,
    ProviderToMCPConverter,
    RequestParams,
)
from mcp_agent.logging.logger import get_logger


class RequestCompletionRequest(BaseModel):
    config: OpenAISettings
    payload: dict


class RequestStructuredCompletionRequest(BaseModel):
    config: OpenAISettings
    response_model: Any | None = None
    serialized_response_model: str | None = None
    response_str: str
    model: str


class OpenAIAugmentedLLM(
    AugmentedLLM[ChatCompletionMessageParam, ChatCompletionMessage]
):
    """
    The basic building block of agentic systems is an LLM enhanced with augmentations
    such as retrieval, tools, and memory provided from a collection of MCP servers.
    This implementation uses OpenAI's ChatCompletion as the LLM.
    """

    def __init__(self, *args, **kwargs):
        super().__init__(*args, type_converter=MCPOpenAITypeConverter, **kwargs)

        self.provider = "OpenAI"
        # Initialize logger with name if available
        self.logger = get_logger(f"{__name__}.{self.name}" if self.name else __name__)

        self.model_preferences = self.model_preferences or ModelPreferences(
            costPriority=0.3,
            speedPriority=0.4,
            intelligencePriority=0.3,
        )

        # Get default model from config if available
        if "default_model" in kwargs:
            default_model = kwargs["default_model"]
        else:
            default_model = "gpt-4o"  # Fallback default

        self._reasoning_effort = "medium"
        if self.context and self.context.config and self.context.config.openai:
            if hasattr(self.context.config.openai, "default_model"):
                default_model = self.context.config.openai.default_model
            if hasattr(self.context.config.openai, "reasoning_effort"):
                self._reasoning_effort = self.context.config.openai.reasoning_effort

        self._reasoning = lambda model: model.startswith(("o1", "o3", "o4"))

        if self._reasoning(default_model):
            self.logger.info(
                f"Using reasoning model '{default_model}' with '{self._reasoning_effort}' reasoning effort"
            )

        self.default_request_params = self.default_request_params or RequestParams(
            model=default_model,
            modelPreferences=self.model_preferences,
            maxTokens=4096,
            systemPrompt=self.instruction,
            parallel_tool_calls=False,
            max_iterations=10,
            use_history=True,
        )

    @classmethod
    def convert_message_to_message_param(
        cls, message: ChatCompletionMessage, **kwargs
    ) -> ChatCompletionMessageParam:
        """Convert a response object to an input parameter object to allow LLM calls to be chained."""
        assistant_message_params = {
            "role": "assistant",
            "audio": message.audio,
            "refusal": message.refusal,
            **kwargs,
        }
        if message.content is not None:
            assistant_message_params["content"] = message.content
        if message.tool_calls is not None:
            assistant_message_params["tool_calls"] = message.tool_calls

        return ChatCompletionAssistantMessageParam(**assistant_message_params)

    async def generate(self, message, request_params: RequestParams | None = None):
        """
        Process a query using an LLM and available tools.
        The default implementation uses OpenAI's ChatCompletion as the LLM.
        Override this method to use a different LLM.
        """
<<<<<<< HEAD
        tracer = self.context.tracer or trace.get_tracer("mcp-agent")
=======
        tracer = get_tracer(self.context)
>>>>>>> f2e5e8d5
        with tracer.start_as_current_span(
            f"{self.__class__.__name__}.{self.name}.generate"
        ) as span:
            span.set_attribute(GEN_AI_AGENT_NAME, self.agent.name)
            self._annotate_span_for_generation_message(span, message)

            messages: List[ChatCompletionMessageParam] = []
            params = self.get_request_params(request_params)
<<<<<<< HEAD
            AugmentedLLM.annotate_span_with_request_params(span, params)
=======

            if self.context.tracing_enabled:
                AugmentedLLM.annotate_span_with_request_params(span, params)
>>>>>>> f2e5e8d5

            if params.use_history:
                messages.extend(self.history.get())

            system_prompt = self.instruction or params.systemPrompt
            if system_prompt and len(messages) == 0:
<<<<<<< HEAD
=======
                span.set_attribute("system_prompt", system_prompt)
>>>>>>> f2e5e8d5
                messages.append(
                    ChatCompletionSystemMessageParam(
                        role="system", content=system_prompt
                    )
                )

            if isinstance(message, str):
                messages.append(
                    ChatCompletionUserMessageParam(role="user", content=message)
                )
            elif isinstance(message, list):
                messages.extend(message)
            else:
                messages.append(message)

            response: ListToolsResult = await self.agent.list_tools()
            available_tools: List[ChatCompletionToolParam] = [
                ChatCompletionToolParam(
                    type="function",
                    function={
                        "name": tool.name,
                        "description": tool.description,
                        "parameters": tool.inputSchema,
                        # TODO: saqadri - determine if we should specify "strict" to True by default
                    },
                )
                for tool in response.tools
            ]
<<<<<<< HEAD
            span.set_attribute(
                "available_tools",
                [t.get("function", {}).get("name") for t in available_tools],
            )
=======

            if self.context.tracing_enabled:
                span.set_attribute(
                    "available_tools",
                    [t.get("function", {}).get("name") for t in available_tools],
                )
>>>>>>> f2e5e8d5
            if not available_tools:
                available_tools = None

            responses: List[ChatCompletionMessage] = []
            model = await self.select_model(params)
            if model:
                span.set_attribute(GEN_AI_REQUEST_MODEL, model)

            total_input_tokens = 0
            total_output_tokens = 0
            finish_reasons = []

            for i in range(params.max_iterations):
                arguments = {
                    "model": model,
                    "messages": messages,
                    "stop": params.stopSequences,
                    "tools": available_tools,
                }
<<<<<<< HEAD
=======
                user_value = getattr(self.context.config.openai, "user", None)
                if user_value:
                    arguments["user"] = user_value
>>>>>>> f2e5e8d5
                if self._reasoning(model):
                    arguments = {
                        **arguments,
                        # DEPRECATED: https://platform.openai.com/docs/api-reference/chat/create#chat-create-max_tokens
                        # "max_tokens": params.maxTokens,
                        "max_completion_tokens": params.maxTokens,
                        "reasoning_effort": self._reasoning_effort,
                    }
                else:
                    arguments = {**arguments, "max_tokens": params.maxTokens}
                    # if available_tools:
                    #     arguments["parallel_tool_calls"] = params.parallel_tool_calls

                if params.metadata:
                    arguments = {**arguments, **params.metadata}

                self.logger.debug(f"{arguments}")
                self._log_chat_progress(chat_turn=len(messages) // 2, model=model)

                request = RequestCompletionRequest(
                    config=self.context.config.openai,
                    payload=arguments,
                )
<<<<<<< HEAD

                self._annotate_span_for_completion_request(span, request, i)

=======

                self._annotate_span_for_completion_request(span, request, i)

>>>>>>> f2e5e8d5
                response: ChatCompletion = await self.executor.execute(
                    OpenAICompletionTasks.request_completion_task,
                    ensure_serializable(request),
                )

                self.logger.debug(
                    "OpenAI ChatCompletion response:",
                    data=response,
                )

                if isinstance(response, BaseException):
                    self.logger.error(f"Error: {response}")
                    span.record_exception(response)
                    span.set_status(trace.Status(trace.StatusCode.ERROR))
                    break

                self._annotate_span_for_completion_response(span, response, i)

                total_input_tokens += response.usage.prompt_tokens
                total_output_tokens += response.usage.completion_tokens

                if not response.choices or len(response.choices) == 0:
                    # No response from the model, we're done
                    break

                # TODO: saqadri - handle multiple choices for more complex interactions.
                # Keeping it simple for now because multiple choices will also complicate memory management
                choice = response.choices[0]
                message = choice.message
                responses.append(message)
                finish_reasons.append(choice.finish_reason)

                # Fixes an issue with openai validation that does not allow non alphanumeric characters, dashes, and underscores
                sanitized_name = (
                    re.sub(r"[^a-zA-Z0-9_-]", "_", self.name)
                    if isinstance(self.name, str)
                    else None
                )

                converted_message = self.convert_message_to_message_param(
                    message, name=sanitized_name
                )
                messages.append(converted_message)

                if (
                    choice.finish_reason in ["tool_calls", "function_call"]
                    and message.tool_calls
                ):
                    # Execute all tool calls in parallel using functools.partial to bind arguments
                    tool_tasks = [
                        functools.partial(self.execute_tool_call, tool_call=tool_call)
                        for tool_call in message.tool_calls
                    ]
                    # Wait for all tool calls to complete.
                    tool_results = await self.executor.execute_many(tool_tasks)
                    self.logger.debug(
                        f"Iteration {i}: Tool call results: {str(tool_results) if tool_results else 'None'}"
                    )
                    # Add non-None results to messages.
                    for result in tool_results:
                        if isinstance(result, BaseException):
                            self.logger.error(
                                f"Warning: Unexpected error during tool execution: {result}. Continuing..."
                            )
                            span.record_exception(result)
                            continue
                        if result is not None:
                            messages.append(result)
                elif choice.finish_reason == "length":
                    # We have reached the max tokens limit
                    self.logger.debug(
                        f"Iteration {i}: Stopping because finish_reason is 'length'"
                    )
                    span.set_attribute("finish_reason", "length")
                    # TODO: saqadri - would be useful to return the reason for stopping to the caller
                    break
                elif choice.finish_reason == "content_filter":
                    # The response was filtered by the content filter
                    self.logger.debug(
                        f"Iteration {i}: Stopping because finish_reason is 'content_filter'"
                    )
                    span.set_attribute("finish_reason", "content_filter")
                    # TODO: saqadri - would be useful to return the reason for stopping to the caller
                    break
                elif choice.finish_reason == "stop":
                    self.logger.debug(
                        f"Iteration {i}: Stopping because finish_reason is 'stop'"
                    )
                    span.set_attribute("finish_reason", "stop")
                    break
<<<<<<< HEAD

            if params.use_history:
                self.history.set(messages)

            self._log_chat_finished(model=model)

            span.set_attribute(GEN_AI_USAGE_INPUT_TOKENS, total_input_tokens)
            span.set_attribute(GEN_AI_USAGE_OUTPUT_TOKENS, total_output_tokens)
            span.set_attribute(GEN_AI_RESPONSE_FINISH_REASONS, finish_reasons)

            for i, res in enumerate(responses):
                response_data = self.extract_response_message_attributes_for_tracing(
                    res, prefix=f"response.{i}"
                )
                span.set_attributes(response_data)
=======

            if params.use_history:
                self.history.set(messages)

            self._log_chat_finished(model=model)

            if self.context.tracing_enabled:
                span.set_attribute(GEN_AI_USAGE_INPUT_TOKENS, total_input_tokens)
                span.set_attribute(GEN_AI_USAGE_OUTPUT_TOKENS, total_output_tokens)
                span.set_attribute(GEN_AI_RESPONSE_FINISH_REASONS, finish_reasons)

                for i, res in enumerate(responses):
                    response_data = (
                        self.extract_response_message_attributes_for_tracing(
                            res, prefix=f"response.{i}"
                        )
                    )
                    span.set_attributes(response_data)
>>>>>>> f2e5e8d5

            return responses

    async def generate_str(
        self,
        message,
        request_params: RequestParams | None = None,
    ):
        """
        Process a query using an LLM and available tools.
        The default implementation uses OpenAI's ChatCompletion as the LLM.
        Override this method to use a different LLM.
        """
<<<<<<< HEAD
        tracer = self.context.tracer or trace.get_tracer("mcp-agent")
        with tracer.start_as_current_span(
            f"{self.__class__.__name__}.{self.name}.generate_str"
        ) as span:
            span.set_attribute(GEN_AI_AGENT_NAME, self.agent.name)
            self._annotate_span_for_generation_message(span, message)
            if request_params:
                AugmentedLLM.annotate_span_with_request_params(span, request_params)
=======
        tracer = get_tracer(self.context)
        with tracer.start_as_current_span(
            f"{self.__class__.__name__}.{self.name}.generate_str"
        ) as span:
            if self.context.tracing_enabled:
                span.set_attribute(GEN_AI_AGENT_NAME, self.agent.name)
                self._annotate_span_for_generation_message(span, message)
                if request_params:
                    AugmentedLLM.annotate_span_with_request_params(span, request_params)
>>>>>>> f2e5e8d5

            responses = await self.generate(
                message=message,
                request_params=request_params,
            )

            final_text: List[str] = []

            for response in responses:
                content = response.content
                if not content:
                    continue

                if isinstance(content, str):
                    final_text.append(content)
                    continue

            res = "\n".join(final_text)
            span.set_attribute("response", res)
            return res

    async def generate_structured(
        self,
        message,
        response_model: Type[ModelT],
        request_params: RequestParams | None = None,
    ) -> ModelT:
        # First we invoke the LLM to generate a string response
        # We need to do this in a two-step process because Instructor doesn't
        # know how to invoke MCP tools via call_tool, so we'll handle all the
        # processing first and then pass the final response through Instructor
<<<<<<< HEAD
        tracer = self.context.tracer or trace.get_tracer("mcp-agent")
=======
        tracer = get_tracer(self.context)
>>>>>>> f2e5e8d5
        with tracer.start_as_current_span(
            f"{self.__class__.__name__}.{self.name}.generate_structured"
        ) as span:
            span.set_attribute(GEN_AI_AGENT_NAME, self.agent.name)
            self._annotate_span_for_generation_message(span, message)
<<<<<<< HEAD

            params = self.get_request_params(request_params)
            AugmentedLLM.annotate_span_with_request_params(span, params)

            response = await self.generate_str(
                message=message,
                request_params=params,
            )

            model = await self.select_model(params) or "gpt-4o"
            span.set_attribute(GEN_AI_REQUEST_MODEL, model)

            span.set_attribute("response_model", response_model.__name__)

            serialized_response_model: str | None = None

            if self.executor and self.executor.execution_engine == "temporal":
                # Serialize the response model to a string
                serialized_response_model = serialize_model(response_model)

            structured_response = await self.executor.execute(
                OpenAICompletionTasks.request_structured_completion_task,
                RequestStructuredCompletionRequest(
                    config=self.context.config.openai,
                    response_model=response_model
                    if not serialized_response_model
                    else None,
                    serialized_response_model=serialized_response_model,
                    response_str=response,
                    model=model,
                ),
            )
            # TODO: saqadri (MAC) - fix request_structured_completion_task to return ensure_serializable
            # Convert dict back to the proper model instance if needed
            if isinstance(structured_response, dict):
                structured_response = response_model.model_validate(structured_response)

            try:
                span.set_attribute(
                    "structured_response_json",
                    json.dumps(structured_response, default=str, indent=2)[
                        :1000
                    ],  # truncate to avoid massive strings
                )
            except Exception:
                span.set_attribute("unstructured_response", response)

=======

            params = self.get_request_params(request_params)

            if self.context.tracing_enabled:
                AugmentedLLM.annotate_span_with_request_params(span, params)

            response = await self.generate_str(
                message=message,
                request_params=params,
            )

            model = await self.select_model(params) or "gpt-4o"
            span.set_attribute(GEN_AI_REQUEST_MODEL, model)

            span.set_attribute("response_model", response_model.__name__)

            serialized_response_model: str | None = None

            if self.executor and self.executor.execution_engine == "temporal":
                # Serialize the response model to a string
                serialized_response_model = serialize_model(response_model)

            structured_response = await self.executor.execute(
                OpenAICompletionTasks.request_structured_completion_task,
                RequestStructuredCompletionRequest(
                    config=self.context.config.openai,
                    response_model=response_model
                    if not serialized_response_model
                    else None,
                    serialized_response_model=serialized_response_model,
                    response_str=response,
                    model=model,
                ),
            )
            # TODO: saqadri (MAC) - fix request_structured_completion_task to return ensure_serializable
            # Convert dict back to the proper model instance if needed
            if isinstance(structured_response, dict):
                structured_response = response_model.model_validate(structured_response)

            if self.context.tracing_enabled:
                try:
                    span.set_attribute(
                        "structured_response_json",
                        structured_response.model_dump_json(),
                    )
                # pylint: disable=broad-exception-caught
                except Exception:
                    span.set_attribute("unstructured_response", response)

>>>>>>> f2e5e8d5
            return structured_response

    async def pre_tool_call(self, tool_call_id: str | None, request: CallToolRequest):
        return request

    async def post_tool_call(
        self, tool_call_id: str | None, request: CallToolRequest, result: CallToolResult
    ):
        return result

    async def execute_tool_call(
        self,
        tool_call: ChatCompletionMessageToolCall,
    ) -> ChatCompletionToolMessageParam | None:
        """
        Execute a single tool call and return the result message.
        Returns None if there's no content to add to messages.
        """
<<<<<<< HEAD
        tracer = self.context.tracer or trace.get_tracer("mcp-agent")
=======
        tracer = get_tracer(self.context)
>>>>>>> f2e5e8d5
        with tracer.start_as_current_span(
            f"{self.__class__.__name__}.{self.name}.execute_tool_call"
        ) as span:
            tool_name = tool_call.function.name
            tool_args_str = tool_call.function.arguments
            tool_call_id = tool_call.id
            tool_args = {}

<<<<<<< HEAD
            span.set_attribute(GEN_AI_TOOL_CALL_ID, tool_call_id)
            span.set_attribute(GEN_AI_TOOL_NAME, tool_name)
            span.set_attribute("tool_args", tool_args_str)
=======
            if self.context.tracing_enabled:
                span.set_attribute(GEN_AI_TOOL_CALL_ID, tool_call_id)
                span.set_attribute(GEN_AI_TOOL_NAME, tool_name)
                span.set_attribute("tool_args", tool_args_str)
>>>>>>> f2e5e8d5

            try:
                if tool_args_str:
                    tool_args = json.loads(tool_args_str)
            except json.JSONDecodeError as e:
                span.record_exception(e)
                span.set_status(trace.Status(trace.StatusCode.ERROR))
                return ChatCompletionToolMessageParam(
                    role="tool",
                    tool_call_id=tool_call_id,
                    content=f"Invalid JSON provided in tool call arguments for '{tool_name}'. Failed to load JSON: {str(e)}",
                )

            tool_call_request = CallToolRequest(
                method="tools/call",
                params=CallToolRequestParams(name=tool_name, arguments=tool_args),
            )

            result = await self.call_tool(
                request=tool_call_request, tool_call_id=tool_call_id
            )

            self._annotate_span_for_call_tool_result(span, result)

            if result.content:
                return ChatCompletionToolMessageParam(
                    role="tool",
                    tool_call_id=tool_call_id,
<<<<<<< HEAD
                    content="\n".join(
                        str(mcp_content_to_openai_content(c)) for c in result.content
                    ),
=======
                    content=[
                        mcp_content_to_openai_content_part(c) for c in result.content
                    ],
>>>>>>> f2e5e8d5
                )

            return None

    def message_param_str(self, message: ChatCompletionMessageParam) -> str:
        """Convert an input message to a string representation."""
        if message.get("content"):
            content = message["content"]
            if isinstance(content, str):
                return content
            else:  # content is a list
                final_text: List[str] = []
                for part in content:
                    text_part = part.get("text")
                    if text_part:
                        final_text.append(str(text_part))
                    else:
                        final_text.append(str(part))

                return "\n".join(final_text)

        return str(message)

    def message_str(self, message: ChatCompletionMessage) -> str:
        """Convert an output message to a string representation."""
        content = message.content
        if content:
            return content

        return str(message)

    def _annotate_span_for_generation_message(
        self,
        span: trace.Span,
        message: ChatCompletionMessageParam | str | List[ChatCompletionMessageParam],
    ) -> None:
        """Annotate the span with the message content."""
<<<<<<< HEAD
=======
        if not self.context.tracing_enabled:
            return
>>>>>>> f2e5e8d5
        if isinstance(message, str):
            span.set_attribute("message.content", message)
        elif isinstance(message, list):
            for i, msg in enumerate(message):
                if isinstance(msg, str):
                    span.set_attribute(f"message.{i}.content", msg)
                else:
                    span.set_attribute(f"message.{i}", str(msg))
        else:
            span.set_attribute("message", str(message))

    def _extract_message_param_attributes_for_tracing(
        self, message_param: ChatCompletionMessageParam, prefix: str = "message"
    ) -> dict[str, Any]:
        """Return a flat dict of span attributes for a given ChatCompletionMessageParam."""
        attrs = {}
        # TODO: rholinshead - serialize MessageParam dict
        return attrs

    def _annotate_span_for_completion_request(
        self, span: trace.Span, request: RequestCompletionRequest, turn: int
    ) -> None:
        """Annotate the span with the completion request as an event."""
<<<<<<< HEAD
=======
        if not self.context.tracing_enabled:
            return

>>>>>>> f2e5e8d5
        event_data = {
            "completion.request.turn": turn,
            "config.reasoning_effort": request.config.reasoning_effort,
        }

        if request.config.base_url:
            event_data["config.base_url"] = request.config.base_url

        for key, value in request.payload.items():
            if key == "messages":
                for i, message in enumerate(
                    cast(List[ChatCompletionMessageParam], value)
                ):
                    role = message.get("role")
                    event_data[f"messages.{i}.role"] = role
                    message_content = message.get("content")

                    match role:
                        case "developer" | "system" | "user":
                            if isinstance(message_content, str):
                                event_data[f"messages.{i}.content"] = message_content
                            elif message_content is not None:
                                for j, part in enumerate(message_content):
                                    event_data[f"messages.{i}.content.{j}.type"] = (
                                        part.type
                                    )
                                    if part.type == "text":
                                        event_data[f"messages.{i}.content.{j}.text"] = (
                                            part.text
                                        )
                                    elif part.type == "image_url":
                                        event_data[
                                            f"messages.{i}.content.{j}.image_url.url"
                                        ] = part.image_url.url
                                        event_data[
                                            f"messages.{i}.content.{j}.image_url.detail"
                                        ] = part.image_url.detail
                                    elif part.type == "input_audio":
                                        event_data[
                                            f"messages.{i}.content.{j}.input_audio.format"
                                        ] = part.input_audio.format
                        case "assistant":
                            if isinstance(message_content, str):
                                event_data[f"messages.{i}.content"] = message_content
                            elif message_content is not None:
                                for j, part in enumerate(message_content):
                                    event_data[f"messages.{i}.content.{j}.type"] = (
                                        part.type
                                    )
                                    if part.type == "text":
                                        event_data[f"messages.{i}.content.{j}.text"] = (
                                            part.text
                                        )
                                    elif part.type == "refusal":
                                        event_data[
                                            f"messages.{i}.content.{j}.refusal"
                                        ] = part.refusal
                            if message.get("audio") is not None:
                                event_data[f"messages.{i}.audio.id"] = message.get(
                                    "audio"
                                ).get("id")
                            if message.get("function_call") is not None:
                                event_data[f"messages.{i}.function_call.name"] = (
                                    message.get("function_call").get("name")
                                )
                                event_data[f"messages.{i}.function_call.arguments"] = (
                                    message.get("function_call").get("arguments")
                                )
                            if message.get("name") is not None:
                                event_data[f"messages.{i}.name"] = message.get("name")
                            if message.get("refusal") is not None:
                                event_data[f"messages.{i}.refusal"] = message.get(
                                    "refusal"
                                )
                            if message.get("tool_calls") is not None:
                                for j, tool_call in enumerate(
                                    message.get("tool_calls")
                                ):
                                    event_data[
                                        f"messages.{i}.tool_calls.{j}.{GEN_AI_TOOL_CALL_ID}"
                                    ] = tool_call.id
                                    event_data[
                                        f"messages.{i}.tool_calls.{j}.function.name"
                                    ] = tool_call.function.name
                                    event_data[
                                        f"messages.{i}.tool_calls.{j}.function.arguments"
                                    ] = tool_call.function.arguments

                        case "tool":
                            event_data[f"messages.{i}.{GEN_AI_TOOL_CALL_ID}"] = (
                                message.get("tool_call_id")
                            )
                            if isinstance(message_content, str):
                                event_data[f"messages.{i}.content"] = message_content
                            elif message_content is not None:
                                for j, part in enumerate(message_content):
                                    event_data[f"messages.{i}.content.{j}.type"] = (
                                        part.type
                                    )
                                    if part.type == "text":
                                        event_data[f"messages.{i}.content.{j}.text"] = (
                                            part.text
                                        )
                        case "function":
                            event_data[f"messages.{i}.name"] = message.get("name")
                            event_data[f"messages.{i}.content"] = message_content

            elif key == "tools":
                if value is not None:
                    event_data["tools"] = [
                        tool.get("function", {}).get("name") for tool in value
                    ]
            elif is_otel_serializable(value):
                event_data[key] = value

        # Event name is based on the latest message role
        event_name = f"completion.request.{turn}"
        latest_message_role = request.payload.get("messages", [{}])[-1].get("role")

        if latest_message_role:
            event_name = f"gen_ai.{latest_message_role}.message"

        span.add_event(event_name, event_data)

    def _annotate_span_for_completion_response(
        self, span: trace.Span, response: ChatCompletion, turn: int
    ) -> None:
        """Annotate the span with the completion response as an event."""
<<<<<<< HEAD
=======
        if not self.context.tracing_enabled:
            return

>>>>>>> f2e5e8d5
        event_data = {
            "completion.response.turn": turn,
        }

        event_data.update(
            self._extract_chat_completion_attributes_for_tracing(response)
        )

        # Event name is based on the first choice for now
        event_name = f"completion.response.{turn}"
        if response.choices and len(response.choices) > 0:
            latest_message_role = response.choices[0].message.role
            event_name = f"gen_ai.{latest_message_role}.message"

        span.add_event(event_name, event_data)

    def extract_response_message_attributes_for_tracing(
        self, message: ChatCompletionMessage, prefix: str | None = None
    ) -> Dict[str, Any]:
        """
        Extract relevant attributes from the ChatCompletionMessage for tracing.
        """
<<<<<<< HEAD
=======
        if not self.context.tracing_enabled:
            return {}

>>>>>>> f2e5e8d5
        attr_prefix = f"{prefix}." if prefix else ""
        attrs = {
            f"{attr_prefix}role": message.role,
        }

        if message.content is not None:
            attrs[f"{attr_prefix}content"] = message.content

        if message.refusal:
            attrs[f"{attr_prefix}refusal"] = message.refusal
        if message.audio is not None:
            attrs[f"{attr_prefix}audio.id"] = message.audio.id
            attrs[f"{attr_prefix}audio.expires_at"] = message.audio.expires_at
            attrs[f"{attr_prefix}audio.transcript"] = message.audio.transcript
        if message.function_call is not None:
            attrs[f"{attr_prefix}function_call.name"] = message.function_call.name
            attrs[f"{attr_prefix}function_call.arguments"] = (
                message.function_call.arguments
            )
        if message.tool_calls:
            for j, tool_call in enumerate(message.tool_calls):
                attrs[f"{attr_prefix}tool_calls.{j}.{GEN_AI_TOOL_CALL_ID}"] = (
                    tool_call.id
                )
                attrs[f"{attr_prefix}tool_calls.{j}.function.name"] = (
                    tool_call.function.name
                )
                attrs[f"{attr_prefix}tool_calls.{j}.function.arguments"] = (
                    tool_call.function.arguments
                )

        return attrs

    def _extract_chat_completion_attributes_for_tracing(
        self, response: ChatCompletion, prefix: str | None = None
    ) -> Dict[str, Any]:
        """
        Extract relevant attributes from the ChatCompletion response for tracing.
        """
<<<<<<< HEAD
=======
        if not self.context.tracing_enabled:
            return {}

>>>>>>> f2e5e8d5
        attr_prefix = f"{prefix}." if prefix else ""
        attrs = {
            f"{attr_prefix}id": response.id,
            f"{attr_prefix}model": response.model,
            f"{attr_prefix}object": response.object,
            f"{attr_prefix}created": response.created,
        }

        if response.service_tier:
            attrs[f"{attr_prefix}service_tier"] = response.service_tier

        if response.system_fingerprint:
            attrs[f"{attr_prefix}system_fingerprint"] = response.system_fingerprint

        if response.usage:
            attrs[f"{attr_prefix}{GEN_AI_USAGE_INPUT_TOKENS}"] = (
                response.usage.prompt_tokens
            )
            attrs[f"{attr_prefix}{GEN_AI_USAGE_OUTPUT_TOKENS}"] = (
                response.usage.completion_tokens
            )

        finish_reasons = []
        for i, choice in enumerate(response.choices):
            attrs[f"{attr_prefix}choices.{i}.index"] = choice.index
            attrs[f"{attr_prefix}choices.{i}.finish_reason"] = choice.finish_reason
            finish_reasons.append(choice.finish_reason)

            message_attrs = self.extract_response_message_attributes_for_tracing(
                choice.message, f"{attr_prefix}choices.{i}.message"
            )
            attrs.update(message_attrs)

        attrs[GEN_AI_RESPONSE_FINISH_REASONS] = finish_reasons

        return attrs


class OpenAICompletionTasks:
    @staticmethod
    @workflow_task
    @telemetry.traced()
    async def request_completion_task(
        request: RequestCompletionRequest,
    ) -> ChatCompletion:
        """
        Request a completion from OpenAI's API.
        """

        openai_client = OpenAI(
            api_key=request.config.api_key,
            base_url=request.config.base_url,
            http_client=request.config.http_client
            if hasattr(request.config, "http_client")
            else None,
            default_headers=request.config.default_headers
            if hasattr(request.config, "default_headers")
            else None,
        )

        payload = request.payload
        response = openai_client.chat.completions.create(**payload)
        response = ensure_serializable(response)
        return response

    @staticmethod
    @workflow_task
    @telemetry.traced()
    async def request_structured_completion_task(
        request: RequestStructuredCompletionRequest,
    ) -> ModelT:
        """
        Request a structured completion using Instructor's OpenAI API.
        """
        import instructor
        from instructor.exceptions import InstructorRetryException

        if request.response_model:
            response_model = request.response_model
        elif request.serialized_response_model:
            response_model = deserialize_model(request.serialized_response_model)
        else:
            raise ValueError(
                "Either response_model or serialized_response_model must be provided for structured completion."
            )

        # Next we pass the text through instructor to extract structured data
        client = instructor.from_openai(
            AsyncOpenAI(
                api_key=request.config.api_key,
                base_url=request.config.base_url,
                http_client=request.config.http_client
                if hasattr(request.config, "http_client")
                else None,
            ),
            mode=instructor.Mode.TOOLS_STRICT,
        )

        try:
            # Extract structured data from natural language
            structured_response = await client.chat.completions.create(
                model=request.model,
                response_model=response_model,
                messages=[
                    {"role": "user", "content": request.response_str},
                ],
            )
        except InstructorRetryException:
            # Retry the request with JSON mode
            client = instructor.from_openai(
                AsyncOpenAI(
                    api_key=request.config.api_key,
                    base_url=request.config.base_url,
                    http_client=request.config.http_client
                    if hasattr(request.config, "http_client")
                    else None,
                ),
                mode=instructor.Mode.JSON,
            )

            structured_response = await client.chat.completions.create(
                model=request.model,
                response_model=response_model,
                messages=[
                    {"role": "user", "content": request.response_str},
                ],
            )

        return structured_response


class MCPOpenAITypeConverter(
    ProviderToMCPConverter[ChatCompletionMessageParam, ChatCompletionMessage]
):
    """
    Convert between OpenAI and MCP types.
    """

    @classmethod
    def from_mcp_message_result(cls, result: MCPMessageResult) -> ChatCompletionMessage:
        # MCPMessageResult -> ChatCompletionMessage
        if result.role != "assistant":
            raise ValueError(
                f"Expected role to be 'assistant' but got '{result.role}' instead."
            )

        return ChatCompletionMessage(
            role="assistant",
            content=result.content.text or str(result.context),
            # Lossy conversion for the following fields:
            # result.model
            # result.stopReason
        )

    @classmethod
    def to_mcp_message_result(cls, result: ChatCompletionMessage) -> MCPMessageResult:
        # ChatCompletionMessage -> MCPMessageResult
        return MCPMessageResult(
            role=result.role,
            content=TextContent(type="text", text=result.content),
            model="",
            stopReason=None,
            # extras for ChatCompletionMessage fields
            **result.model_dump(exclude={"role", "content"}),
        )

    @classmethod
    def from_mcp_message_param(
        cls, param: MCPMessageParam
    ) -> ChatCompletionMessageParam:
        # MCPMessageParam -> ChatCompletionMessageParam
        if param.role == "assistant":
            extras = param.model_dump(exclude={"role", "content"})
            return ChatCompletionAssistantMessageParam(
                role="assistant",
                content=[mcp_content_to_openai_content_part(param.content)],
                **extras,
            )
        elif param.role == "user":
            extras = param.model_dump(exclude={"role", "content"})
            return ChatCompletionUserMessageParam(
                role="user",
                content=[mcp_content_to_openai_content_part(param.content)],
                **extras,
            )
        else:
            raise ValueError(
                f"Unexpected role: {param.role}, MCP only supports 'assistant' and 'user'"
            )

    @classmethod
    def to_mcp_message_param(cls, param: ChatCompletionMessageParam) -> MCPMessageParam:
        # ChatCompletionMessage -> MCPMessageParam

        contents = openai_content_to_mcp_content(param.content)

        # TODO: saqadri - the mcp_content can have multiple elements
        # while sampling message content has a single content element
        # Right now we error out if there are > 1 elements in mcp_content
        # We need to handle this case properly going forward
        if len(contents) > 1:
            raise NotImplementedError(
                "Multiple content elements in a single message are not supported"
            )
        mcp_content: TextContent | ImageContent | EmbeddedResource = contents[0]

        if param.role == "assistant":
            return MCPMessageParam(
                role="assistant",
                content=mcp_content,
                **typed_dict_extras(param, ["role", "content"]),
            )
        elif param.role == "user":
            return MCPMessageParam(
                role="user",
                content=mcp_content,
                **typed_dict_extras(param, ["role", "content"]),
            )
        elif param.role == "tool":
            raise NotImplementedError(
                "Tool messages are not supported in SamplingMessage yet"
            )
        elif param.role == "system":
            raise NotImplementedError(
                "System messages are not supported in SamplingMessage yet"
            )
        elif param.role == "developer":
            raise NotImplementedError(
                "Developer messages are not supported in SamplingMessage yet"
            )
        elif param.role == "function":
            raise NotImplementedError(
                "Function messages are not supported in SamplingMessage yet"
            )
        else:
            raise ValueError(
                f"Unexpected role: {param.role}, MCP only supports 'assistant', 'user', 'tool', 'system', 'developer', and 'function'"
            )


def mcp_content_to_openai_content_part(
    content: TextContent | ImageContent | EmbeddedResource,
) -> ChatCompletionContentPartParam:
    if isinstance(content, TextContent):
        return ChatCompletionContentPartTextParam(type="text", text=content.text)
    elif isinstance(content, ImageContent):
        # Best effort to convert an image to text
        return ChatCompletionContentPartTextParam(
            type="text", text=f"{content.mimeType}:{content.data}"
        )
    elif isinstance(content, EmbeddedResource):
        if isinstance(content.resource, TextResourceContents):
            return ChatCompletionContentPartTextParam(
                type="text", text=content.resource.text
            )
        else:  # BlobResourceContents
            return ChatCompletionContentPartTextParam(
                type="text", text=f"{content.resource.mimeType}:{content.resource.blob}"
            )
    else:
        # Last effort to convert the content to a string
        return ChatCompletionContentPartTextParam(type="text", text=str(content))


def openai_content_to_mcp_content(
    content: str
    | Iterable[ChatCompletionContentPartParam | ChatCompletionContentPartRefusalParam],
) -> Iterable[TextContent | ImageContent | EmbeddedResource]:
    mcp_content = []

    if isinstance(content, str):
        mcp_content = [TextContent(type="text", text=content)]
    else:
        # TODO: saqadri - this is a best effort conversion, we should handle all possible content types
        for c in content:
            if c.type == "text":  # isinstance(c, ChatCompletionContentPartTextParam):
                mcp_content.append(
                    TextContent(
                        type="text", text=c.text, **typed_dict_extras(c, ["text"])
                    )
                )
            elif (
                c.type == "image_url"
            ):  # isinstance(c, ChatCompletionContentPartImageParam):
                raise NotImplementedError("Image content conversion not implemented")
                # TODO: saqadri - need to download the image into a base64-encoded string
                # Download image from c.image_url
                # return ImageContent(
                #     type="image",
                #     data=downloaded_image,
                #     **c
                # )
            elif (
                c.type == "input_audio"
            ):  # isinstance(c, ChatCompletionContentPartInputAudioParam):
                raise NotImplementedError("Audio content conversion not implemented")
            elif (
                c.type == "refusal"
            ):  # isinstance(c, ChatCompletionContentPartRefusalParam):
                mcp_content.append(
                    TextContent(
                        type="text", text=c.refusal, **typed_dict_extras(c, ["refusal"])
                    )
                )
            else:
                raise ValueError(f"Unexpected content type: {c.type}")

    return mcp_content<|MERGE_RESOLUTION|>--- conflicted
+++ resolved
@@ -36,11 +36,7 @@
 
 from mcp_agent.config import OpenAISettings
 from mcp_agent.executor.workflow_task import workflow_task
-<<<<<<< HEAD
-from mcp_agent.tracing.telemetry import telemetry
-=======
 from mcp_agent.tracing.telemetry import get_tracer, telemetry
->>>>>>> f2e5e8d5
 from mcp_agent.tracing.semconv import (
     GEN_AI_AGENT_NAME,
     GEN_AI_REQUEST_MODEL,
@@ -153,11 +149,7 @@
         The default implementation uses OpenAI's ChatCompletion as the LLM.
         Override this method to use a different LLM.
         """
-<<<<<<< HEAD
-        tracer = self.context.tracer or trace.get_tracer("mcp-agent")
-=======
         tracer = get_tracer(self.context)
->>>>>>> f2e5e8d5
         with tracer.start_as_current_span(
             f"{self.__class__.__name__}.{self.name}.generate"
         ) as span:
@@ -166,23 +158,16 @@
 
             messages: List[ChatCompletionMessageParam] = []
             params = self.get_request_params(request_params)
-<<<<<<< HEAD
-            AugmentedLLM.annotate_span_with_request_params(span, params)
-=======
 
             if self.context.tracing_enabled:
                 AugmentedLLM.annotate_span_with_request_params(span, params)
->>>>>>> f2e5e8d5
 
             if params.use_history:
                 messages.extend(self.history.get())
 
             system_prompt = self.instruction or params.systemPrompt
             if system_prompt and len(messages) == 0:
-<<<<<<< HEAD
-=======
                 span.set_attribute("system_prompt", system_prompt)
->>>>>>> f2e5e8d5
                 messages.append(
                     ChatCompletionSystemMessageParam(
                         role="system", content=system_prompt
@@ -211,19 +196,12 @@
                 )
                 for tool in response.tools
             ]
-<<<<<<< HEAD
-            span.set_attribute(
-                "available_tools",
-                [t.get("function", {}).get("name") for t in available_tools],
-            )
-=======
 
             if self.context.tracing_enabled:
                 span.set_attribute(
                     "available_tools",
                     [t.get("function", {}).get("name") for t in available_tools],
                 )
->>>>>>> f2e5e8d5
             if not available_tools:
                 available_tools = None
 
@@ -243,12 +221,9 @@
                     "stop": params.stopSequences,
                     "tools": available_tools,
                 }
-<<<<<<< HEAD
-=======
                 user_value = getattr(self.context.config.openai, "user", None)
                 if user_value:
                     arguments["user"] = user_value
->>>>>>> f2e5e8d5
                 if self._reasoning(model):
                     arguments = {
                         **arguments,
@@ -272,15 +247,9 @@
                     config=self.context.config.openai,
                     payload=arguments,
                 )
-<<<<<<< HEAD
 
                 self._annotate_span_for_completion_request(span, request, i)
 
-=======
-
-                self._annotate_span_for_completion_request(span, request, i)
-
->>>>>>> f2e5e8d5
                 response: ChatCompletion = await self.executor.execute(
                     OpenAICompletionTasks.request_completion_task,
                     ensure_serializable(request),
@@ -371,23 +340,6 @@
                     )
                     span.set_attribute("finish_reason", "stop")
                     break
-<<<<<<< HEAD
-
-            if params.use_history:
-                self.history.set(messages)
-
-            self._log_chat_finished(model=model)
-
-            span.set_attribute(GEN_AI_USAGE_INPUT_TOKENS, total_input_tokens)
-            span.set_attribute(GEN_AI_USAGE_OUTPUT_TOKENS, total_output_tokens)
-            span.set_attribute(GEN_AI_RESPONSE_FINISH_REASONS, finish_reasons)
-
-            for i, res in enumerate(responses):
-                response_data = self.extract_response_message_attributes_for_tracing(
-                    res, prefix=f"response.{i}"
-                )
-                span.set_attributes(response_data)
-=======
 
             if params.use_history:
                 self.history.set(messages)
@@ -406,7 +358,6 @@
                         )
                     )
                     span.set_attributes(response_data)
->>>>>>> f2e5e8d5
 
             return responses
 
@@ -420,16 +371,6 @@
         The default implementation uses OpenAI's ChatCompletion as the LLM.
         Override this method to use a different LLM.
         """
-<<<<<<< HEAD
-        tracer = self.context.tracer or trace.get_tracer("mcp-agent")
-        with tracer.start_as_current_span(
-            f"{self.__class__.__name__}.{self.name}.generate_str"
-        ) as span:
-            span.set_attribute(GEN_AI_AGENT_NAME, self.agent.name)
-            self._annotate_span_for_generation_message(span, message)
-            if request_params:
-                AugmentedLLM.annotate_span_with_request_params(span, request_params)
-=======
         tracer = get_tracer(self.context)
         with tracer.start_as_current_span(
             f"{self.__class__.__name__}.{self.name}.generate_str"
@@ -439,7 +380,6 @@
                 self._annotate_span_for_generation_message(span, message)
                 if request_params:
                     AugmentedLLM.annotate_span_with_request_params(span, request_params)
->>>>>>> f2e5e8d5
 
             responses = await self.generate(
                 message=message,
@@ -471,20 +411,17 @@
         # We need to do this in a two-step process because Instructor doesn't
         # know how to invoke MCP tools via call_tool, so we'll handle all the
         # processing first and then pass the final response through Instructor
-<<<<<<< HEAD
-        tracer = self.context.tracer or trace.get_tracer("mcp-agent")
-=======
         tracer = get_tracer(self.context)
->>>>>>> f2e5e8d5
         with tracer.start_as_current_span(
             f"{self.__class__.__name__}.{self.name}.generate_structured"
         ) as span:
             span.set_attribute(GEN_AI_AGENT_NAME, self.agent.name)
             self._annotate_span_for_generation_message(span, message)
-<<<<<<< HEAD
 
             params = self.get_request_params(request_params)
-            AugmentedLLM.annotate_span_with_request_params(span, params)
+
+            if self.context.tracing_enabled:
+                AugmentedLLM.annotate_span_with_request_params(span, params)
 
             response = await self.generate_str(
                 message=message,
@@ -519,56 +456,6 @@
             if isinstance(structured_response, dict):
                 structured_response = response_model.model_validate(structured_response)
 
-            try:
-                span.set_attribute(
-                    "structured_response_json",
-                    json.dumps(structured_response, default=str, indent=2)[
-                        :1000
-                    ],  # truncate to avoid massive strings
-                )
-            except Exception:
-                span.set_attribute("unstructured_response", response)
-
-=======
-
-            params = self.get_request_params(request_params)
-
-            if self.context.tracing_enabled:
-                AugmentedLLM.annotate_span_with_request_params(span, params)
-
-            response = await self.generate_str(
-                message=message,
-                request_params=params,
-            )
-
-            model = await self.select_model(params) or "gpt-4o"
-            span.set_attribute(GEN_AI_REQUEST_MODEL, model)
-
-            span.set_attribute("response_model", response_model.__name__)
-
-            serialized_response_model: str | None = None
-
-            if self.executor and self.executor.execution_engine == "temporal":
-                # Serialize the response model to a string
-                serialized_response_model = serialize_model(response_model)
-
-            structured_response = await self.executor.execute(
-                OpenAICompletionTasks.request_structured_completion_task,
-                RequestStructuredCompletionRequest(
-                    config=self.context.config.openai,
-                    response_model=response_model
-                    if not serialized_response_model
-                    else None,
-                    serialized_response_model=serialized_response_model,
-                    response_str=response,
-                    model=model,
-                ),
-            )
-            # TODO: saqadri (MAC) - fix request_structured_completion_task to return ensure_serializable
-            # Convert dict back to the proper model instance if needed
-            if isinstance(structured_response, dict):
-                structured_response = response_model.model_validate(structured_response)
-
             if self.context.tracing_enabled:
                 try:
                     span.set_attribute(
@@ -579,7 +466,6 @@
                 except Exception:
                     span.set_attribute("unstructured_response", response)
 
->>>>>>> f2e5e8d5
             return structured_response
 
     async def pre_tool_call(self, tool_call_id: str | None, request: CallToolRequest):
@@ -598,11 +484,7 @@
         Execute a single tool call and return the result message.
         Returns None if there's no content to add to messages.
         """
-<<<<<<< HEAD
-        tracer = self.context.tracer or trace.get_tracer("mcp-agent")
-=======
         tracer = get_tracer(self.context)
->>>>>>> f2e5e8d5
         with tracer.start_as_current_span(
             f"{self.__class__.__name__}.{self.name}.execute_tool_call"
         ) as span:
@@ -611,16 +493,10 @@
             tool_call_id = tool_call.id
             tool_args = {}
 
-<<<<<<< HEAD
-            span.set_attribute(GEN_AI_TOOL_CALL_ID, tool_call_id)
-            span.set_attribute(GEN_AI_TOOL_NAME, tool_name)
-            span.set_attribute("tool_args", tool_args_str)
-=======
             if self.context.tracing_enabled:
                 span.set_attribute(GEN_AI_TOOL_CALL_ID, tool_call_id)
                 span.set_attribute(GEN_AI_TOOL_NAME, tool_name)
                 span.set_attribute("tool_args", tool_args_str)
->>>>>>> f2e5e8d5
 
             try:
                 if tool_args_str:
@@ -649,15 +525,9 @@
                 return ChatCompletionToolMessageParam(
                     role="tool",
                     tool_call_id=tool_call_id,
-<<<<<<< HEAD
-                    content="\n".join(
-                        str(mcp_content_to_openai_content(c)) for c in result.content
-                    ),
-=======
                     content=[
                         mcp_content_to_openai_content_part(c) for c in result.content
                     ],
->>>>>>> f2e5e8d5
                 )
 
             return None
@@ -695,11 +565,8 @@
         message: ChatCompletionMessageParam | str | List[ChatCompletionMessageParam],
     ) -> None:
         """Annotate the span with the message content."""
-<<<<<<< HEAD
-=======
         if not self.context.tracing_enabled:
             return
->>>>>>> f2e5e8d5
         if isinstance(message, str):
             span.set_attribute("message.content", message)
         elif isinstance(message, list):
@@ -723,12 +590,9 @@
         self, span: trace.Span, request: RequestCompletionRequest, turn: int
     ) -> None:
         """Annotate the span with the completion request as an event."""
-<<<<<<< HEAD
-=======
         if not self.context.tracing_enabled:
             return
 
->>>>>>> f2e5e8d5
         event_data = {
             "completion.request.turn": turn,
             "config.reasoning_effort": request.config.reasoning_effort,
@@ -857,12 +721,9 @@
         self, span: trace.Span, response: ChatCompletion, turn: int
     ) -> None:
         """Annotate the span with the completion response as an event."""
-<<<<<<< HEAD
-=======
         if not self.context.tracing_enabled:
             return
 
->>>>>>> f2e5e8d5
         event_data = {
             "completion.response.turn": turn,
         }
@@ -885,12 +746,9 @@
         """
         Extract relevant attributes from the ChatCompletionMessage for tracing.
         """
-<<<<<<< HEAD
-=======
         if not self.context.tracing_enabled:
             return {}
 
->>>>>>> f2e5e8d5
         attr_prefix = f"{prefix}." if prefix else ""
         attrs = {
             f"{attr_prefix}role": message.role,
@@ -930,12 +788,9 @@
         """
         Extract relevant attributes from the ChatCompletion response for tracing.
         """
-<<<<<<< HEAD
-=======
         if not self.context.tracing_enabled:
             return {}
 
->>>>>>> f2e5e8d5
         attr_prefix = f"{prefix}." if prefix else ""
         attrs = {
             f"{attr_prefix}id": response.id,
