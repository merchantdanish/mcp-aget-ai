import json
import re
import functools
from typing import Any, Dict, Iterable, List, Type, cast

from pydantic import BaseModel


from openai import OpenAI, AsyncOpenAI
from openai.types.chat import (
    ChatCompletionAssistantMessageParam,
    ChatCompletionContentPartParam,
    ChatCompletionContentPartTextParam,
    ChatCompletionContentPartImageParam,
    ChatCompletionContentPartRefusalParam,
    ChatCompletionMessage,
    ChatCompletionMessageParam,
    ChatCompletionMessageToolCall,
    ChatCompletionSystemMessageParam,
    ChatCompletionToolParam,
    ChatCompletionToolMessageParam,
    ChatCompletionUserMessageParam,
    ChatCompletion,
)
from opentelemetry import trace
from mcp.types import (
    CallToolRequestParams,
    CallToolRequest,
    CallToolResult,
    EmbeddedResource,
    ImageContent,
    ListToolsResult,
    ModelPreferences,
    TextContent,
    TextResourceContents,
)

from mcp_agent.config import OpenAISettings
from mcp_agent.executor.workflow_task import workflow_task
from mcp_agent.tracing.telemetry import get_tracer, telemetry
from mcp_agent.tracing.semconv import (
    GEN_AI_AGENT_NAME,
    GEN_AI_REQUEST_MODEL,
    GEN_AI_RESPONSE_FINISH_REASONS,
    GEN_AI_TOOL_CALL_ID,
    GEN_AI_TOOL_NAME,
    GEN_AI_USAGE_INPUT_TOKENS,
    GEN_AI_USAGE_OUTPUT_TOKENS,
)
from mcp_agent.tracing.telemetry import is_otel_serializable
from mcp_agent.utils.common import ensure_serializable, typed_dict_extras
from mcp_agent.utils.mime_utils import image_url_to_mime_and_base64
from mcp_agent.utils.pydantic_type_serializer import serialize_model, deserialize_model
from mcp_agent.workflows.llm.augmented_llm import (
    AugmentedLLM,
    MessageTypes,
    ModelT,
    MCPMessageParam,
    MCPMessageResult,
    ProviderToMCPConverter,
    RequestParams,
)
from mcp_agent.logging.logger import get_logger
from mcp_agent.workflows.llm.multipart_converter_openai import OpenAIConverter


class RequestCompletionRequest(BaseModel):
    config: OpenAISettings
    payload: dict


class RequestStructuredCompletionRequest(BaseModel):
    config: OpenAISettings
    response_model: Any | None = None
    serialized_response_model: str | None = None
    response_str: str
    model: str


class OpenAIAugmentedLLM(
    AugmentedLLM[ChatCompletionMessageParam, ChatCompletionMessage]
):
    """
    The basic building block of agentic systems is an LLM enhanced with augmentations
    such as retrieval, tools, and memory provided from a collection of MCP servers.
    This implementation uses OpenAI's ChatCompletion as the LLM.
    """

    def __init__(self, *args, **kwargs):
        super().__init__(*args, type_converter=MCPOpenAITypeConverter, **kwargs)

        self.provider = "OpenAI"
        # Initialize logger with name if available
        self.logger = get_logger(f"{__name__}.{self.name}" if self.name else __name__)

        self.model_preferences = self.model_preferences or ModelPreferences(
            costPriority=0.3,
            speedPriority=0.4,
            intelligencePriority=0.3,
        )

        # Get default model from config if available
        if "default_model" in kwargs:
            default_model = kwargs["default_model"]
        else:
            default_model = "gpt-4o"  # Fallback default

        self._reasoning_effort = "medium"
        if self.context and self.context.config and self.context.config.openai:
            if hasattr(self.context.config.openai, "default_model"):
                default_model = self.context.config.openai.default_model
            if hasattr(self.context.config.openai, "reasoning_effort"):
                self._reasoning_effort = self.context.config.openai.reasoning_effort

        self._reasoning = lambda model: model.startswith(("o1", "o3", "o4"))

        if self._reasoning(default_model):
            self.logger.info(
                f"Using reasoning model '{default_model}' with '{self._reasoning_effort}' reasoning effort"
            )

        self.default_request_params = self.default_request_params or RequestParams(
            model=default_model,
            modelPreferences=self.model_preferences,
            maxTokens=4096,
            systemPrompt=self.instruction,
            parallel_tool_calls=False,
            max_iterations=10,
            use_history=True,
        )

    @classmethod
    def convert_message_to_message_param(
        cls, message: ChatCompletionMessage, **kwargs
    ) -> ChatCompletionMessageParam:
        """Convert a response object to an input parameter object to allow LLM calls to be chained."""
        assistant_message_params = {
            "role": "assistant",
            "audio": message.audio,
            "refusal": message.refusal,
            **kwargs,
        }
        if message.content is not None:
            assistant_message_params["content"] = message.content
        if message.tool_calls is not None:
            assistant_message_params["tool_calls"] = message.tool_calls

        return ChatCompletionAssistantMessageParam(**assistant_message_params)

    async def generate(
        self,
        message,
        request_params: RequestParams | None = None,
    ):
        """
        Process a query using an LLM and available tools.
        The default implementation uses OpenAI's ChatCompletion as the LLM.
        Override this method to use a different LLM.
        """
        tracer = get_tracer(self.context)
        with tracer.start_as_current_span(
            f"{self.__class__.__name__}.{self.name}.generate"
        ) as span:
            span.set_attribute(GEN_AI_AGENT_NAME, self.agent.name)
            self._annotate_span_for_generation_message(span, message)

            messages: List[ChatCompletionMessageParam] = []
            params = self.get_request_params(request_params)

            if self.context.tracing_enabled:
                AugmentedLLM.annotate_span_with_request_params(span, params)

            if params.use_history:
                messages.extend(self.history.get())

            system_prompt = self.instruction or params.systemPrompt
            if system_prompt and len(messages) == 0:
                span.set_attribute("system_prompt", system_prompt)
                messages.append(
                    ChatCompletionSystemMessageParam(
                        role="system", content=system_prompt
                    )
                )
            messages.extend((OpenAIConverter.convert_mixed_messages_to_openai(message)))

            response: ListToolsResult = await self.agent.list_tools()
            available_tools: List[ChatCompletionToolParam] = [
                ChatCompletionToolParam(
                    type="function",
                    function={
                        "name": tool.name,
                        "description": tool.description,
                        "parameters": tool.inputSchema,
                        # TODO: saqadri - determine if we should specify "strict" to True by default
                    },
                )
                for tool in response.tools
            ]

            if self.context.tracing_enabled:
                span.set_attribute(
                    "available_tools",
                    [t.get("function", {}).get("name") for t in available_tools],
                )
            if not available_tools:
                available_tools = None

            responses: List[ChatCompletionMessage] = []
            model = await self.select_model(params)
            if model:
                span.set_attribute(GEN_AI_REQUEST_MODEL, model)

            # prefer user from the request params,
            # otherwise use the default from the config
            user = params.user or getattr(self.context.config.openai, "user", None)
            if self.context.tracing_enabled and user:
                span.set_attribute("user", user)

            total_input_tokens = 0
            total_output_tokens = 0
            finish_reasons = []

            for i in range(params.max_iterations):
                arguments = {
                    "model": model,
                    "messages": messages,
                    "tools": available_tools,
                }
<<<<<<< HEAD
                if user:
                    arguments["user"] = user
=======

                if params.stopSequences is not None:
                    arguments["stop"] = params.stopSequences

                user_value = getattr(self.context.config.openai, "user", None)
                if user_value:
                    arguments["user"] = user_value
>>>>>>> 91398f4a
                if self._reasoning(model):
                    arguments = {
                        **arguments,
                        # DEPRECATED: https://platform.openai.com/docs/api-reference/chat/create#chat-create-max_tokens
                        # "max_tokens": params.maxTokens,
                        "max_completion_tokens": params.maxTokens,
                        "reasoning_effort": self._reasoning_effort,
                    }
                else:
                    arguments = {**arguments, "max_tokens": params.maxTokens}
                    # if available_tools:
                    #     arguments["parallel_tool_calls"] = params.parallel_tool_calls

                if params.metadata:
                    arguments = {**arguments, **params.metadata}

                self.logger.debug(f"{arguments}")
                self._log_chat_progress(chat_turn=len(messages) // 2, model=model)

                request = RequestCompletionRequest(
                    config=self.context.config.openai,
                    payload=arguments,
                )

                self._annotate_span_for_completion_request(span, request, i)

                response: ChatCompletion = await self.executor.execute(
                    OpenAICompletionTasks.request_completion_task,
                    ensure_serializable(request),
                )

                self.logger.debug(
                    "OpenAI ChatCompletion response:",
                    data=response,
                )

                if isinstance(response, BaseException):
                    self.logger.error(f"Error: {response}")
                    span.record_exception(response)
                    span.set_status(trace.Status(trace.StatusCode.ERROR))
                    break

                self._annotate_span_for_completion_response(span, response, i)

                total_input_tokens += response.usage.prompt_tokens
                total_output_tokens += response.usage.completion_tokens

                if not response.choices or len(response.choices) == 0:
                    # No response from the model, we're done
                    break

                # TODO: saqadri - handle multiple choices for more complex interactions.
                # Keeping it simple for now because multiple choices will also complicate memory management
                choice = response.choices[0]
                message = choice.message
                responses.append(message)
                finish_reasons.append(choice.finish_reason)

                # Fixes an issue with openai validation that does not allow non alphanumeric characters, dashes, and underscores
                sanitized_name = (
                    re.sub(r"[^a-zA-Z0-9_-]", "_", self.name)
                    if isinstance(self.name, str)
                    else None
                )

                converted_message = self.convert_message_to_message_param(
                    message, name=sanitized_name
                )
                messages.append(converted_message)

                if (
                    choice.finish_reason in ["tool_calls", "function_call"]
                    and message.tool_calls
                ):
                    # Execute all tool calls in parallel using functools.partial to bind arguments
                    tool_tasks = [
                        functools.partial(self.execute_tool_call, tool_call=tool_call)
                        for tool_call in message.tool_calls
                    ]
                    # Wait for all tool calls to complete.
                    tool_results = await self.executor.execute_many(tool_tasks)
                    self.logger.debug(
                        f"Iteration {i}: Tool call results: {str(tool_results) if tool_results else 'None'}"
                    )
                    # Add non-None results to messages.
                    for result in tool_results:
                        if isinstance(result, BaseException):
                            self.logger.error(
                                f"Warning: Unexpected error during tool execution: {result}. Continuing..."
                            )
                            span.record_exception(result)
                            continue
                        if result is not None:
                            messages.append(result)
                elif choice.finish_reason == "length":
                    # We have reached the max tokens limit
                    self.logger.debug(
                        f"Iteration {i}: Stopping because finish_reason is 'length'"
                    )
                    span.set_attribute("finish_reason", "length")
                    # TODO: saqadri - would be useful to return the reason for stopping to the caller
                    break
                elif choice.finish_reason == "content_filter":
                    # The response was filtered by the content filter
                    self.logger.debug(
                        f"Iteration {i}: Stopping because finish_reason is 'content_filter'"
                    )
                    span.set_attribute("finish_reason", "content_filter")
                    # TODO: saqadri - would be useful to return the reason for stopping to the caller
                    break
                elif choice.finish_reason == "stop":
                    self.logger.debug(
                        f"Iteration {i}: Stopping because finish_reason is 'stop'"
                    )
                    span.set_attribute("finish_reason", "stop")
                    break

            if params.use_history:
                self.history.set(messages)

            self._log_chat_finished(model=model)

            if self.context.tracing_enabled:
                span.set_attribute(GEN_AI_USAGE_INPUT_TOKENS, total_input_tokens)
                span.set_attribute(GEN_AI_USAGE_OUTPUT_TOKENS, total_output_tokens)
                span.set_attribute(GEN_AI_RESPONSE_FINISH_REASONS, finish_reasons)

                for i, res in enumerate(responses):
                    response_data = (
                        self.extract_response_message_attributes_for_tracing(
                            res, prefix=f"response.{i}"
                        )
                    )
                    span.set_attributes(response_data)

            return responses

    async def generate_str(
        self,
        message,
        request_params: RequestParams | None = None,
    ):
        """
        Process a query using an LLM and available tools.
        The default implementation uses OpenAI's ChatCompletion as the LLM.
        Override this method to use a different LLM.
        """
        tracer = get_tracer(self.context)
        with tracer.start_as_current_span(
            f"{self.__class__.__name__}.{self.name}.generate_str"
        ) as span:
            if self.context.tracing_enabled:
                span.set_attribute(GEN_AI_AGENT_NAME, self.agent.name)
                self._annotate_span_for_generation_message(span, message)
                if request_params:
                    AugmentedLLM.annotate_span_with_request_params(span, request_params)

            responses = await self.generate(
                message=message,
                request_params=request_params,
            )

            final_text: List[str] = []

            for response in responses:
                content = response.content
                if not content:
                    continue

                if isinstance(content, str):
                    final_text.append(content)
                    continue

            res = "\n".join(final_text)
            span.set_attribute("response", res)
            return res

    async def generate_structured(
        self,
        message,
        response_model: Type[ModelT],
        request_params: RequestParams | None = None,
    ) -> ModelT:
        # First we invoke the LLM to generate a string response
        # We need to do this in a two-step process because Instructor doesn't
        # know how to invoke MCP tools via call_tool, so we'll handle all the
        # processing first and then pass the final response through Instructor
        tracer = get_tracer(self.context)
        with tracer.start_as_current_span(
            f"{self.__class__.__name__}.{self.name}.generate_structured"
        ) as span:
            span.set_attribute(GEN_AI_AGENT_NAME, self.agent.name)
            self._annotate_span_for_generation_message(span, message)

            params = self.get_request_params(request_params)

            if self.context.tracing_enabled:
                AugmentedLLM.annotate_span_with_request_params(span, params)

            response = await self.generate_str(
                message=message,
                request_params=params,
            )

            model = await self.select_model(params) or "gpt-4o"
            span.set_attribute(GEN_AI_REQUEST_MODEL, model)

            span.set_attribute("response_model", response_model.__name__)

            serialized_response_model: str | None = None

            if self.executor and self.executor.execution_engine == "temporal":
                # Serialize the response model to a string
                serialized_response_model = serialize_model(response_model)

            structured_response = await self.executor.execute(
                OpenAICompletionTasks.request_structured_completion_task,
                RequestStructuredCompletionRequest(
                    config=self.context.config.openai,
                    response_model=response_model
                    if not serialized_response_model
                    else None,
                    serialized_response_model=serialized_response_model,
                    response_str=response,
                    model=model,
                ),
            )
            # TODO: saqadri (MAC) - fix request_structured_completion_task to return ensure_serializable
            # Convert dict back to the proper model instance if needed
            if isinstance(structured_response, dict):
                structured_response = response_model.model_validate(structured_response)

            if self.context.tracing_enabled:
                try:
                    span.set_attribute(
                        "structured_response_json",
                        structured_response.model_dump_json(),
                    )
                # pylint: disable=broad-exception-caught
                except Exception:
                    span.set_attribute("unstructured_response", response)

            return structured_response

    async def pre_tool_call(self, tool_call_id: str | None, request: CallToolRequest):
        return request

    async def post_tool_call(
        self, tool_call_id: str | None, request: CallToolRequest, result: CallToolResult
    ):
        return result

    async def execute_tool_call(
        self,
        tool_call: ChatCompletionMessageToolCall,
    ) -> ChatCompletionToolMessageParam | None:
        """
        Execute a single tool call and return the result message.
        Returns None if there's no content to add to messages.
        """
        tracer = get_tracer(self.context)
        with tracer.start_as_current_span(
            f"{self.__class__.__name__}.{self.name}.execute_tool_call"
        ) as span:
            tool_name = tool_call.function.name
            tool_args_str = tool_call.function.arguments
            tool_call_id = tool_call.id
            tool_args = {}

            if self.context.tracing_enabled:
                span.set_attribute(GEN_AI_TOOL_CALL_ID, tool_call_id)
                span.set_attribute(GEN_AI_TOOL_NAME, tool_name)
                span.set_attribute("tool_args", tool_args_str)

            try:
                if tool_args_str:
                    tool_args = json.loads(tool_args_str)
            except json.JSONDecodeError as e:
                span.record_exception(e)
                span.set_status(trace.Status(trace.StatusCode.ERROR))
                return ChatCompletionToolMessageParam(
                    role="tool",
                    tool_call_id=tool_call_id,
                    content=f"Invalid JSON provided in tool call arguments for '{tool_name}'. Failed to load JSON: {str(e)}",
                )

            tool_call_request = CallToolRequest(
                method="tools/call",
                params=CallToolRequestParams(name=tool_name, arguments=tool_args),
            )

            result = await self.call_tool(
                request=tool_call_request, tool_call_id=tool_call_id
            )

            self._annotate_span_for_call_tool_result(span, result)

            if result.content:
                return ChatCompletionToolMessageParam(
                    role="tool",
                    tool_call_id=tool_call_id,
                    content=[
                        mcp_content_to_openai_content_part(c) for c in result.content
                    ],
                )

            return None

    def message_param_str(self, message: ChatCompletionMessageParam) -> str:
        """Convert an input message to a string representation."""
        if message.get("content"):
            content = message["content"]
            if isinstance(content, str):
                return content
            else:  # content is a list
                final_text: List[str] = []
                for part in content:
                    text_part = part.get("text")
                    if text_part:
                        final_text.append(str(text_part))
                    else:
                        final_text.append(str(part))

                return "\n".join(final_text)

        return str(message)

    def message_str(
        self, message: ChatCompletionMessage, content_only: bool = False
    ) -> str:
        """Convert an output message to a string representation."""
        content = message.content
        if content:
            return content
        elif content_only:
            # If content_only is True, return empty string if no content
            return ""

        return str(message)

    def _annotate_span_for_generation_message(
        self,
        span: trace.Span,
        message: MessageTypes,
    ) -> None:
        """Annotate the span with the message content."""
        if not self.context.tracing_enabled:
            return
        if isinstance(message, str):
            span.set_attribute("message.content", message)
        elif isinstance(message, list):
            for i, msg in enumerate(message):
                if isinstance(msg, str):
                    span.set_attribute(f"message.{i}.content", msg)
                else:
                    span.set_attribute(f"message.{i}", str(msg))
        else:
            span.set_attribute("message", str(message))

    def _extract_message_param_attributes_for_tracing(
        self, message_param: ChatCompletionMessageParam, prefix: str = "message"
    ) -> dict[str, Any]:
        """Return a flat dict of span attributes for a given ChatCompletionMessageParam."""
        attrs = {}
        # TODO: rholinshead - serialize MessageParam dict
        return attrs

    def _annotate_span_for_completion_request(
        self, span: trace.Span, request: RequestCompletionRequest, turn: int
    ) -> None:
        """Annotate the span with the completion request as an event."""
        if not self.context.tracing_enabled:
            return

        event_data = {
            "completion.request.turn": turn,
            "config.reasoning_effort": request.config.reasoning_effort,
        }

        if request.config.base_url:
            event_data["config.base_url"] = request.config.base_url

        for key, value in request.payload.items():
            if key == "messages":
                for i, message in enumerate(
                    cast(List[ChatCompletionMessageParam], value)
                ):
                    role = message.get("role")
                    event_data[f"messages.{i}.role"] = role
                    message_content = message.get("content")

                    match role:
                        case "developer" | "system" | "user":
                            if isinstance(message_content, str):
                                event_data[f"messages.{i}.content"] = message_content
                            elif message_content is not None:
                                for j, part in enumerate(message_content):
                                    event_data[f"messages.{i}.content.{j}.type"] = part[
                                        "type"
                                    ]
                                    if part["type"] == "text":
                                        event_data[f"messages.{i}.content.{j}.text"] = (
                                            part["text"]
                                        )
                                    elif part["type"] == "image_url":
                                        event_data[
                                            f"messages.{i}.content.{j}.image_url.url"
                                        ] = part["image_url"]["url"]
                                        event_data[
                                            f"messages.{i}.content.{j}.image_url.detail"
                                        ] = part["image_url"]["detail"]
                                    elif part["type"] == "input_audio":
                                        event_data[
                                            f"messages.{i}.content.{j}.input_audio.format"
                                        ] = part["input_audio"]["format"]
                        case "assistant":
                            if isinstance(message_content, str):
                                event_data[f"messages.{i}.content"] = message_content
                            elif message_content is not None:
                                for j, part in enumerate(message_content):
                                    event_data[f"messages.{i}.content.{j}.type"] = part[
                                        "type"
                                    ]
                                    if part["type"] == "text":
                                        event_data[f"messages.{i}.content.{j}.text"] = (
                                            part["text"]
                                        )
                                    elif part["type"] == "refusal":
                                        event_data[
                                            f"messages.{i}.content.{j}.refusal"
                                        ] = part["refusal"]
                            if message.get("audio") is not None:
                                event_data[f"messages.{i}.audio.id"] = message.get(
                                    "audio"
                                ).get("id")
                            if message.get("function_call") is not None:
                                event_data[f"messages.{i}.function_call.name"] = (
                                    message.get("function_call").get("name")
                                )
                                event_data[f"messages.{i}.function_call.arguments"] = (
                                    message.get("function_call").get("arguments")
                                )
                            if message.get("name") is not None:
                                event_data[f"messages.{i}.name"] = message.get("name")
                            if message.get("refusal") is not None:
                                event_data[f"messages.{i}.refusal"] = message.get(
                                    "refusal"
                                )
                            if message.get("tool_calls") is not None:
                                for j, tool_call in enumerate(
                                    message.get("tool_calls")
                                ):
                                    event_data[
                                        f"messages.{i}.tool_calls.{j}.{GEN_AI_TOOL_CALL_ID}"
                                    ] = tool_call.id
                                    event_data[
                                        f"messages.{i}.tool_calls.{j}.function.name"
                                    ] = tool_call.function.name
                                    event_data[
                                        f"messages.{i}.tool_calls.{j}.function.arguments"
                                    ] = tool_call.function.arguments

                        case "tool":
                            event_data[f"messages.{i}.{GEN_AI_TOOL_CALL_ID}"] = (
                                message.get("tool_call_id")
                            )
                            if isinstance(message_content, str):
                                event_data[f"messages.{i}.content"] = message_content
                            elif message_content is not None:
                                for j, part in enumerate(message_content):
                                    event_data[f"messages.{i}.content.{j}.type"] = part[
                                        "type"
                                    ]
                                    if part["type"] == "text":
                                        event_data[f"messages.{i}.content.{j}.text"] = (
                                            part["text"]
                                        )
                        case "function":
                            event_data[f"messages.{i}.name"] = message.get("name")
                            event_data[f"messages.{i}.content"] = message_content

            elif key == "tools":
                if value is not None:
                    event_data["tools"] = [
                        tool.get("function", {}).get("name") for tool in value
                    ]
            elif is_otel_serializable(value):
                event_data[key] = value

        # Event name is based on the latest message role
        event_name = f"completion.request.{turn}"
        latest_message_role = request.payload.get("messages", [{}])[-1].get("role")

        if latest_message_role:
            event_name = f"gen_ai.{latest_message_role}.message"

        span.add_event(event_name, event_data)

    def _annotate_span_for_completion_response(
        self, span: trace.Span, response: ChatCompletion, turn: int
    ) -> None:
        """Annotate the span with the completion response as an event."""
        if not self.context.tracing_enabled:
            return

        event_data = {
            "completion.response.turn": turn,
        }

        event_data.update(
            self._extract_chat_completion_attributes_for_tracing(response)
        )

        # Event name is based on the first choice for now
        event_name = f"completion.response.{turn}"
        if response.choices and len(response.choices) > 0:
            latest_message_role = response.choices[0].message.role
            event_name = f"gen_ai.{latest_message_role}.message"

        span.add_event(event_name, event_data)

    def extract_response_message_attributes_for_tracing(
        self, message: ChatCompletionMessage, prefix: str | None = None
    ) -> Dict[str, Any]:
        """
        Extract relevant attributes from the ChatCompletionMessage for tracing.
        """
        if not self.context.tracing_enabled:
            return {}

        attr_prefix = f"{prefix}." if prefix else ""
        attrs = {
            f"{attr_prefix}role": message.role,
        }

        if message.content is not None:
            attrs[f"{attr_prefix}content"] = message.content

        if message.refusal:
            attrs[f"{attr_prefix}refusal"] = message.refusal
        if message.audio is not None:
            attrs[f"{attr_prefix}audio.id"] = message.audio.id
            attrs[f"{attr_prefix}audio.expires_at"] = message.audio.expires_at
            attrs[f"{attr_prefix}audio.transcript"] = message.audio.transcript
        if message.function_call is not None:
            attrs[f"{attr_prefix}function_call.name"] = message.function_call.name
            attrs[f"{attr_prefix}function_call.arguments"] = (
                message.function_call.arguments
            )
        if message.tool_calls:
            for j, tool_call in enumerate(message.tool_calls):
                attrs[f"{attr_prefix}tool_calls.{j}.{GEN_AI_TOOL_CALL_ID}"] = (
                    tool_call.id
                )
                attrs[f"{attr_prefix}tool_calls.{j}.function.name"] = (
                    tool_call.function.name
                )
                attrs[f"{attr_prefix}tool_calls.{j}.function.arguments"] = (
                    tool_call.function.arguments
                )

        return attrs

    def _extract_chat_completion_attributes_for_tracing(
        self, response: ChatCompletion, prefix: str | None = None
    ) -> Dict[str, Any]:
        """
        Extract relevant attributes from the ChatCompletion response for tracing.
        """
        if not self.context.tracing_enabled:
            return {}

        attr_prefix = f"{prefix}." if prefix else ""
        attrs = {
            f"{attr_prefix}id": response.id,
            f"{attr_prefix}model": response.model,
            f"{attr_prefix}object": response.object,
            f"{attr_prefix}created": response.created,
        }

        if response.service_tier:
            attrs[f"{attr_prefix}service_tier"] = response.service_tier

        if response.system_fingerprint:
            attrs[f"{attr_prefix}system_fingerprint"] = response.system_fingerprint

        if response.usage:
            attrs[f"{attr_prefix}{GEN_AI_USAGE_INPUT_TOKENS}"] = (
                response.usage.prompt_tokens
            )
            attrs[f"{attr_prefix}{GEN_AI_USAGE_OUTPUT_TOKENS}"] = (
                response.usage.completion_tokens
            )

        finish_reasons = []
        for i, choice in enumerate(response.choices):
            attrs[f"{attr_prefix}choices.{i}.index"] = choice.index
            attrs[f"{attr_prefix}choices.{i}.finish_reason"] = choice.finish_reason
            finish_reasons.append(choice.finish_reason)

            message_attrs = self.extract_response_message_attributes_for_tracing(
                choice.message, f"{attr_prefix}choices.{i}.message"
            )
            attrs.update(message_attrs)

        attrs[GEN_AI_RESPONSE_FINISH_REASONS] = finish_reasons

        return attrs


class OpenAICompletionTasks:
    @staticmethod
    @workflow_task
    @telemetry.traced()
    async def request_completion_task(
        request: RequestCompletionRequest,
    ) -> ChatCompletion:
        """
        Request a completion from OpenAI's API.
        """

        openai_client = OpenAI(
            api_key=request.config.api_key,
            base_url=request.config.base_url,
            http_client=request.config.http_client
            if hasattr(request.config, "http_client")
            else None,
            default_headers=request.config.default_headers
            if hasattr(request.config, "default_headers")
            else None,
        )

        payload = request.payload
        response = openai_client.chat.completions.create(**payload)
        response = ensure_serializable(response)
        return response

    @staticmethod
    @workflow_task
    @telemetry.traced()
    async def request_structured_completion_task(
        request: RequestStructuredCompletionRequest,
    ) -> ModelT:
        """
        Request a structured completion using Instructor's OpenAI API.
        """
        import instructor
        from instructor.exceptions import InstructorRetryException

        if request.response_model:
            response_model = request.response_model
        elif request.serialized_response_model:
            response_model = deserialize_model(request.serialized_response_model)
        else:
            raise ValueError(
                "Either response_model or serialized_response_model must be provided for structured completion."
            )

        # Next we pass the text through instructor to extract structured data
        client = instructor.from_openai(
            AsyncOpenAI(
                api_key=request.config.api_key,
                base_url=request.config.base_url,
                http_client=request.config.http_client
                if hasattr(request.config, "http_client")
                else None,
                default_headers=request.config.default_headers
                if hasattr(request.config, "default_headers")
                else None,
            ),
            mode=instructor.Mode.TOOLS_STRICT,
        )

        try:
            # Extract structured data from natural language
            structured_response = await client.chat.completions.create(
                model=request.model,
                response_model=response_model,
                messages=[
                    {"role": "user", "content": request.response_str},
                ],
            )
        except InstructorRetryException:
            # Retry the request with JSON mode
            client = instructor.from_openai(
                AsyncOpenAI(
                    api_key=request.config.api_key,
                    base_url=request.config.base_url,
                    http_client=request.config.http_client
                    if hasattr(request.config, "http_client")
                    else None,
                    default_headers=request.config.default_headers
                    if hasattr(request.config, "default_headers")
                    else None,
                ),
                mode=instructor.Mode.JSON,
            )

            structured_response = await client.chat.completions.create(
                model=request.model,
                response_model=response_model,
                messages=[
                    {"role": "user", "content": request.response_str},
                ],
            )

        return structured_response


class MCPOpenAITypeConverter(
    ProviderToMCPConverter[ChatCompletionMessageParam, ChatCompletionMessage]
):
    """
    Convert between OpenAI and MCP types.
    """

    @classmethod
    def from_mcp_message_result(cls, result: MCPMessageResult) -> ChatCompletionMessage:
        # MCPMessageResult -> ChatCompletionMessage
        if result.role != "assistant":
            raise ValueError(
                f"Expected role to be 'assistant' but got '{result.role}' instead."
            )

        return ChatCompletionMessage(
            role="assistant",
            content=result.content.text or str(result.context),
            # Lossy conversion for the following fields:
            # result.model
            # result.stopReason
        )

    @classmethod
    def to_mcp_message_result(cls, result: ChatCompletionMessage) -> MCPMessageResult:
        # ChatCompletionMessage -> MCPMessageResult
        return MCPMessageResult(
            role=result.role,
            content=TextContent(type="text", text=result.content),
            model="",
            stopReason=None,
            # extras for ChatCompletionMessage fields
            **result.model_dump(exclude={"role", "content"}),
        )

    @classmethod
    def from_mcp_message_param(
        cls, param: MCPMessageParam
    ) -> ChatCompletionMessageParam:
        # MCPMessageParam -> ChatCompletionMessageParam
        if param.role == "assistant":
            extras = param.model_dump(exclude={"role", "content"})
            return ChatCompletionAssistantMessageParam(
                role="assistant",
                content=[mcp_content_to_openai_content_part(param.content)],
                **extras,
            )
        elif param.role == "user":
            extras = param.model_dump(exclude={"role", "content"})
            return ChatCompletionUserMessageParam(
                role="user",
                content=[mcp_content_to_openai_content_part(param.content)],
                **extras,
            )
        else:
            raise ValueError(
                f"Unexpected role: {param.role}, MCP only supports 'assistant' and 'user'"
            )

    @classmethod
    def to_mcp_message_param(cls, param: ChatCompletionMessageParam) -> MCPMessageParam:
        # ChatCompletionMessage -> MCPMessageParam

        contents = openai_content_to_mcp_content(param.content)

        # TODO: saqadri - the mcp_content can have multiple elements
        # while sampling message content has a single content element
        # Right now we error out if there are > 1 elements in mcp_content
        # We need to handle this case properly going forward
        if len(contents) > 1:
            raise NotImplementedError(
                "Multiple content elements in a single message are not supported"
            )
        mcp_content: TextContent | ImageContent | EmbeddedResource = contents[0]

        if param.role == "assistant":
            return MCPMessageParam(
                role="assistant",
                content=mcp_content,
                **typed_dict_extras(param, ["role", "content"]),
            )
        elif param.role == "user":
            return MCPMessageParam(
                role="user",
                content=mcp_content,
                **typed_dict_extras(param, ["role", "content"]),
            )
        elif param.role == "tool":
            raise NotImplementedError(
                "Tool messages are not supported in SamplingMessage yet"
            )
        elif param.role == "system":
            raise NotImplementedError(
                "System messages are not supported in SamplingMessage yet"
            )
        elif param.role == "developer":
            raise NotImplementedError(
                "Developer messages are not supported in SamplingMessage yet"
            )
        elif param.role == "function":
            raise NotImplementedError(
                "Function messages are not supported in SamplingMessage yet"
            )
        else:
            raise ValueError(
                f"Unexpected role: {param.role}, MCP only supports 'assistant', 'user', 'tool', 'system', 'developer', and 'function'"
            )


def mcp_content_to_openai_content_part(
    content: TextContent | ImageContent | EmbeddedResource,
) -> ChatCompletionContentPartParam:
    if isinstance(content, TextContent):
        return ChatCompletionContentPartTextParam(type="text", text=content.text)
    elif isinstance(content, ImageContent):
        return ChatCompletionContentPartImageParam(
            type="image_url", image_url=f"data:{content.mimeType};base64,{content.data}"
        )
    elif isinstance(content, EmbeddedResource):
        if isinstance(content.resource, TextResourceContents):
            return ChatCompletionContentPartTextParam(
                type="text", text=content.resource.text
            )
        else:  # BlobResourceContents
            if content.resource.mimeType and content.resource.mimeType.startswith(
                "image/"
            ):
                return ChatCompletionContentPartImageParam(
                    type="image_url",
                    image_url=f"data:{content.resource.mimeType};base64,{content.resource.blob}",
                )
            else:
                # Best effort if mime type is unknown
                return ChatCompletionContentPartTextParam(
                    type="text",
                    text=f"{content.resource.mimeType}:{content.resource.blob}",
                )
    else:
        # Last effort to convert the content to a string
        return ChatCompletionContentPartTextParam(type="text", text=str(content))


def openai_content_to_mcp_content(
    content: str
    | Iterable[ChatCompletionContentPartParam | ChatCompletionContentPartRefusalParam],
) -> Iterable[TextContent | ImageContent | EmbeddedResource]:
    mcp_content = []

    if isinstance(content, str):
        mcp_content = [TextContent(type="text", text=content)]
    else:
        # TODO: saqadri - this is a best effort conversion, we should handle all possible content types
        for c in content:
            if (
                c["type"] == "text"
            ):  # isinstance(c, ChatCompletionContentPartTextParam):
                mcp_content.append(
                    TextContent(
                        type="text", text=c["text"], **typed_dict_extras(c, ["text"])
                    )
                )
            elif (
                c["type"] == "image_url"
            ):  # isinstance(c, ChatCompletionContentPartImageParam):
                if c["image_url"].startswith("data:"):
                    mime_type, base64_data = image_url_to_mime_and_base64(
                        c["image_url"]
                    )
                    mcp_content.append(
                        ImageContent(type="image", data=base64_data, mimeType=mime_type)
                    )
                else:
                    # TODO: saqadri - need to download the image into a base64-encoded string
                    raise NotImplementedError(
                        "Image content conversion not implemented"
                    )
            elif (
                c["type"] == "input_audio"
            ):  # isinstance(c, ChatCompletionContentPartInputAudioParam):
                raise NotImplementedError("Audio content conversion not implemented")
            elif (
                c["type"] == "refusal"
            ):  # isinstance(c, ChatCompletionContentPartRefusalParam):
                mcp_content.append(
                    TextContent(
                        type="text",
                        text=c["refusal"],
                        **typed_dict_extras(c, ["refusal"]),
                    )
                )
            else:
                raise ValueError(f"Unexpected content type: {c['type']}")

    return mcp_content<|MERGE_RESOLUTION|>--- conflicted
+++ resolved
@@ -226,18 +226,13 @@
                     "messages": messages,
                     "tools": available_tools,
                 }
-<<<<<<< HEAD
+
                 if user:
                     arguments["user"] = user
-=======
 
                 if params.stopSequences is not None:
                     arguments["stop"] = params.stopSequences
-
-                user_value = getattr(self.context.config.openai, "user", None)
-                if user_value:
-                    arguments["user"] = user_value
->>>>>>> 91398f4a
+                
                 if self._reasoning(model):
                     arguments = {
                         **arguments,
