import json
import re
import functools
<<<<<<< HEAD
from typing import Any, Dict, Iterable, List, Type, cast

from pydantic import BaseModel
=======
from typing import Any, Iterable, List, Type
>>>>>>> d46befc3

from pydantic import BaseModel

from openai import OpenAI, AsyncOpenAI
from openai.types.chat import (
    ChatCompletionAssistantMessageParam,
    ChatCompletionContentPartParam,
    ChatCompletionContentPartTextParam,
    ChatCompletionContentPartRefusalParam,
    ChatCompletionMessage,
    ChatCompletionMessageParam,
    ChatCompletionMessageToolCall,
    ChatCompletionSystemMessageParam,
    ChatCompletionToolParam,
    ChatCompletionToolMessageParam,
    ChatCompletionUserMessageParam,
    ChatCompletion,
)
from opentelemetry import trace
from mcp.types import (
    CallToolRequestParams,
    CallToolRequest,
    CallToolResult,
    EmbeddedResource,
    ImageContent,
    ListToolsResult,
    ModelPreferences,
    TextContent,
    TextResourceContents,
)

from mcp_agent.config import OpenAISettings
from mcp_agent.executor.workflow_task import workflow_task
<<<<<<< HEAD
from mcp_agent.tracing.telemetry import telemetry
from mcp_agent.tracing.semconv import (
    GEN_AI_AGENT_NAME,
    GEN_AI_REQUEST_MODEL,
    GEN_AI_RESPONSE_FINISH_REASONS,
    GEN_AI_TOOL_CALL_ID,
    GEN_AI_TOOL_NAME,
    GEN_AI_USAGE_INPUT_TOKENS,
    GEN_AI_USAGE_OUTPUT_TOKENS,
)
from mcp_agent.tracing.telemetry import is_otel_serializable
from mcp_agent.utils.common import ensure_serializable, typed_dict_extras
=======
from mcp_agent.utils.common import ensure_serializable, typed_dict_extras
from mcp_agent.utils.pydantic_type_serializer import serialize_model, deserialize_model
>>>>>>> d46befc3
from mcp_agent.workflows.llm.augmented_llm import (
    AugmentedLLM,
    ModelT,
    MCPMessageParam,
    MCPMessageResult,
    ProviderToMCPConverter,
    RequestParams,
)
from mcp_agent.logging.logger import get_logger


class RequestCompletionRequest(BaseModel):
    config: OpenAISettings
    payload: dict


class RequestStructuredCompletionRequest(BaseModel):
    config: OpenAISettings
    model_path: str
    response_str: str
    model: str


class OpenAIAugmentedLLM(
    AugmentedLLM[ChatCompletionMessageParam, ChatCompletionMessage]
):
    """
    The basic building block of agentic systems is an LLM enhanced with augmentations
    such as retrieval, tools, and memory provided from a collection of MCP servers.
    This implementation uses OpenAI's ChatCompletion as the LLM.
    """

    def __init__(self, *args, **kwargs):
        super().__init__(*args, type_converter=MCPOpenAITypeConverter, **kwargs)

        self.provider = "OpenAI"
        # Initialize logger with name if available
        self.logger = get_logger(f"{__name__}.{self.name}" if self.name else __name__)

        self.model_preferences = self.model_preferences or ModelPreferences(
            costPriority=0.3,
            speedPriority=0.4,
            intelligencePriority=0.3,
        )

        # Get default model from config if available
        if "default_model" in kwargs:
            default_model = kwargs["default_model"]
        else:
            default_model = "gpt-4o"  # Fallback default

        self._reasoning_effort = "medium"
        if self.context and self.context.config and self.context.config.openai:
            if hasattr(self.context.config.openai, "default_model"):
                default_model = self.context.config.openai.default_model
            if hasattr(self.context.config.openai, "reasoning_effort"):
                self._reasoning_effort = self.context.config.openai.reasoning_effort

        self._reasoning = lambda model: model.startswith(("o1", "o3", "o4"))

        if self._reasoning(default_model):
            self.logger.info(
                f"Using reasoning model '{default_model}' with '{self._reasoning_effort}' reasoning effort"
            )

        self.default_request_params = self.default_request_params or RequestParams(
            model=default_model,
            modelPreferences=self.model_preferences,
            maxTokens=4096,
            systemPrompt=self.instruction,
            parallel_tool_calls=False,
            max_iterations=10,
            use_history=True,
        )

    @classmethod
    def convert_message_to_message_param(
        cls, message: ChatCompletionMessage, **kwargs
    ) -> ChatCompletionMessageParam:
        """Convert a response object to an input parameter object to allow LLM calls to be chained."""
        assistant_message_params = {
            "role": "assistant",
            "audio": message.audio,
            "refusal": message.refusal,
            **kwargs,
        }
        if message.content is not None:
            assistant_message_params["content"] = message.content
        if message.tool_calls is not None:
            assistant_message_params["tool_calls"] = message.tool_calls

        return ChatCompletionAssistantMessageParam(**assistant_message_params)

    async def generate(self, message, request_params: RequestParams | None = None):
        """
        Process a query using an LLM and available tools.
        The default implementation uses OpenAI's ChatCompletion as the LLM.
        Override this method to use a different LLM.
        """
<<<<<<< HEAD
        tracer = self.context.tracer or trace.get_tracer("mcp-agent")
        with tracer.start_as_current_span(
            f"{self.__class__.__name__}.{self.name}.generate"
        ) as span:
            span.set_attribute(GEN_AI_AGENT_NAME, self.agent.name)
            self._annotate_span_for_generation_message(span, message)

            messages: List[ChatCompletionMessageParam] = []
            params = self.get_request_params(request_params)
            AugmentedLLM.annotate_span_with_request_params(span, params)

            if params.use_history:
                messages.extend(self.history.get())

            system_prompt = self.instruction or params.systemPrompt
            if system_prompt and len(messages) == 0:
                messages.append(
                    ChatCompletionSystemMessageParam(
                        role="system", content=system_prompt
                    )
                )

            if isinstance(message, str):
                messages.append(
                    ChatCompletionUserMessageParam(role="user", content=message)
                )
            elif isinstance(message, list):
                messages.extend(message)
            else:
                messages.append(message)

            response: ListToolsResult = await self.agent.list_tools()
            available_tools: List[ChatCompletionToolParam] = [
                ChatCompletionToolParam(
                    type="function",
                    function={
                        "name": tool.name,
                        "description": tool.description,
                        "parameters": tool.inputSchema,
                        # TODO: saqadri - determine if we should specify "strict" to True by default
                    },
                )
                for tool in response.tools
            ]
            span.set_attribute(
                "available_tools",
                [t.get("function", {}).get("name") for t in available_tools],
            )
            if not available_tools:
                available_tools = None

            responses: List[ChatCompletionMessage] = []
            model = await self.select_model(params)
            if model:
                span.set_attribute(GEN_AI_REQUEST_MODEL, model)
=======
        messages: List[ChatCompletionMessageParam] = []
        params = self.get_request_params(request_params)

        if params.use_history:
            messages.extend(self.history.get())

        system_prompt = self.instruction or params.systemPrompt
        if system_prompt and len(messages) == 0:
            messages.append(
                ChatCompletionSystemMessageParam(role="system", content=system_prompt)
            )

        if isinstance(message, str):
            messages.append(
                ChatCompletionUserMessageParam(role="user", content=message)
            )
        elif isinstance(message, list):
            messages.extend(message)
        else:
            messages.append(message)

        response: ListToolsResult = await self.agent.list_tools()
        available_tools: List[ChatCompletionToolParam] = [
            ChatCompletionToolParam(
                type="function",
                function={
                    "name": tool.name,
                    "description": tool.description,
                    "parameters": tool.inputSchema,
                    # TODO: saqadri - determine if we should specify "strict" to True by default
                },
            )
            for tool in response.tools
        ]
        if not available_tools:
            available_tools = None

        responses: List[ChatCompletionMessage] = []
        model = await self.select_model(params)

        for i in range(params.max_iterations):
            arguments = {
                "model": model,
                "messages": messages,
                "stop": params.stopSequences,
                "tools": available_tools,
            }
            if self._reasoning(model):
                arguments = {
                    **arguments,
                    # DEPRECATED: https://platform.openai.com/docs/api-reference/chat/create#chat-create-max_tokens
                    # "max_tokens": params.maxTokens,
                    "max_completion_tokens": params.maxTokens,
                    "reasoning_effort": self._reasoning_effort,
                }
            else:
                arguments = {**arguments, "max_tokens": params.maxTokens}
                # if available_tools:
                #     arguments["parallel_tool_calls"] = params.parallel_tool_calls

            if params.metadata:
                arguments = {**arguments, **params.metadata}

            self.logger.debug(f"{arguments}")
            self._log_chat_progress(chat_turn=len(messages) // 2, model=model)

            request = ensure_serializable(
                RequestCompletionRequest(
                    config=self.context.config.openai,
                    payload=arguments,
                ),
            )
            response: ChatCompletion = await self.executor.execute(
                OpenAICompletionTasks.request_completion_task, request
            )
>>>>>>> d46befc3

            total_input_tokens = 0
            total_output_tokens = 0
            finish_reasons = []

            for i in range(params.max_iterations):
                arguments = {
                    "model": model,
                    "messages": messages,
                    "stop": params.stopSequences,
                    "tools": available_tools,
                }
                if self._reasoning(model):
                    arguments = {
                        **arguments,
                        # DEPRECATED: https://platform.openai.com/docs/api-reference/chat/create#chat-create-max_tokens
                        # "max_tokens": params.maxTokens,
                        "max_completion_tokens": params.maxTokens,
                        "reasoning_effort": self._reasoning_effort,
                    }
                else:
                    arguments = {**arguments, "max_tokens": params.maxTokens}
                    # if available_tools:
                    #     arguments["parallel_tool_calls"] = params.parallel_tool_calls

                if params.metadata:
                    arguments = {**arguments, **params.metadata}

                self.logger.debug(f"{arguments}")
                self._log_chat_progress(chat_turn=len(messages) // 2, model=model)

                request = RequestCompletionRequest(
                    config=self.context.config.openai,
                    payload=arguments,
                )

<<<<<<< HEAD
                self._annotate_span_for_completion_request(span, request, i)

                response: ChatCompletion = await self.executor.execute(
                    OpenAICompletionTasks.request_completion_task,
                    ensure_serializable(request),
=======
            converted_message = self.convert_message_to_message_param(
                message, name=sanitized_name
            )
            messages.append(converted_message)

            if (
                choice.finish_reason in ["tool_calls", "function_call"]
                and message.tool_calls
            ):
                # Execute all tool calls in parallel using functools.partial to bind arguments
                tool_tasks = [
                    functools.partial(self.execute_tool_call, tool_call=tool_call)
                    for tool_call in message.tool_calls
                ]
                # Wait for all tool calls to complete.
                tool_results = await self.executor.execute_many(tool_tasks)
                self.logger.debug(
                    f"Iteration {i}: Tool call results: {str(tool_results) if tool_results else 'None'}"
>>>>>>> d46befc3
                )

                self.logger.debug(
                    "OpenAI ChatCompletion response:",
                    data=response,
                )

                if isinstance(response, BaseException):
                    self.logger.error(f"Error: {response}")
                    span.record_exception(response)
                    span.set_status(trace.Status(trace.StatusCode.ERROR))
                    break

                self._annotate_span_for_completion_response(span, response, i)

                total_input_tokens += response.usage.prompt_tokens
                total_output_tokens += response.usage.completion_tokens

                if not response.choices or len(response.choices) == 0:
                    # No response from the model, we're done
                    break

                # TODO: saqadri - handle multiple choices for more complex interactions.
                # Keeping it simple for now because multiple choices will also complicate memory management
                choice = response.choices[0]
                message = choice.message
                responses.append(message)
                finish_reasons.append(choice.finish_reason)

                # Fixes an issue with openai validation that does not allow non alphanumeric characters, dashes, and underscores
                sanitized_name = (
                    re.sub(r"[^a-zA-Z0-9_-]", "_", self.name)
                    if isinstance(self.name, str)
                    else None
                )

                converted_message = self.convert_message_to_message_param(
                    message, name=sanitized_name
                )
                messages.append(converted_message)

                if (
                    choice.finish_reason in ["tool_calls", "function_call"]
                    and message.tool_calls
                ):
                    # Execute all tool calls in parallel using functools.partial to bind arguments
                    tool_tasks = [
                        functools.partial(self.execute_tool_call, tool_call=tool_call)
                        for tool_call in message.tool_calls
                    ]
                    # Wait for all tool calls to complete.
                    tool_results = await self.executor.execute_many(tool_tasks)
                    self.logger.debug(
                        f"Iteration {i}: Tool call results: {str(tool_results) if tool_results else 'None'}"
                    )
                    # Add non-None results to messages.
                    for result in tool_results:
                        if isinstance(result, BaseException):
                            self.logger.error(
                                f"Warning: Unexpected error during tool execution: {result}. Continuing..."
                            )
                            continue
                        if result is not None:
                            messages.append(result)
                elif choice.finish_reason == "length":
                    # We have reached the max tokens limit
                    self.logger.debug(
                        f"Iteration {i}: Stopping because finish_reason is 'length'"
                    )
                    span.set_attribute("finish_reason", "length")
                    # TODO: saqadri - would be useful to return the reason for stopping to the caller
                    break
                elif choice.finish_reason == "content_filter":
                    # The response was filtered by the content filter
                    self.logger.debug(
                        f"Iteration {i}: Stopping because finish_reason is 'content_filter'"
                    )
                    span.set_attribute("finish_reason", "content_filter")
                    # TODO: saqadri - would be useful to return the reason for stopping to the caller
                    break
                elif choice.finish_reason == "stop":
                    self.logger.debug(
                        f"Iteration {i}: Stopping because finish_reason is 'stop'"
                    )
                    span.set_attribute("finish_reason", "stop")
                    break

            if params.use_history:
                self.history.set(messages)

            self._log_chat_finished(model=model)

            span.set_attribute(GEN_AI_USAGE_INPUT_TOKENS, total_input_tokens)
            span.set_attribute(GEN_AI_USAGE_OUTPUT_TOKENS, total_output_tokens)
            span.set_attribute(GEN_AI_RESPONSE_FINISH_REASONS, finish_reasons)

            for i, res in enumerate(responses):
                response_data = self.extract_response_message_attributes_for_tracing(
                    res, prefix=f"response.{i}"
                )
                span.set_attributes(response_data)

            return responses

    async def generate_str(
        self,
        message,
        request_params: RequestParams | None = None,
    ):
        """
        Process a query using an LLM and available tools.
        The default implementation uses OpenAI's ChatCompletion as the LLM.
        Override this method to use a different LLM.
        """
        tracer = self.context.tracer or trace.get_tracer("mcp-agent")
        with tracer.start_as_current_span(
            f"{self.__class__.__name__}.{self.name}.generate_str"
        ) as span:
            span.set_attribute(GEN_AI_AGENT_NAME, self.agent.name)
            self._annotate_span_for_generation_message(span, message)
            if request_params:
                AugmentedLLM.annotate_span_with_request_params(span, request_params)

            responses = await self.generate(
                message=message,
                request_params=request_params,
            )

            final_text: List[str] = []

            for response in responses:
                content = response.content
                if not content:
                    continue

                if isinstance(content, str):
                    final_text.append(content)
                    continue

            res = "\n".join(final_text)
            span.set_attribute("response", res)
            return res

    async def generate_structured(
        self,
        message,
        response_model: Type[ModelT],
        request_params: RequestParams | None = None,
    ) -> ModelT:
        # First we invoke the LLM to generate a string response
        # We need to do this in a two-step process because Instructor doesn't
        # know how to invoke MCP tools via call_tool, so we'll handle all the
        # processing first and then pass the final response through Instructor
<<<<<<< HEAD
        tracer = self.context.tracer or trace.get_tracer("mcp-agent")
        with tracer.start_as_current_span(
            f"{self.__class__.__name__}.{self.name}.generate_structured"
        ) as span:
            span.set_attribute(GEN_AI_AGENT_NAME, self.agent.name)
            self._annotate_span_for_generation_message(span, message)

            params = self.get_request_params(request_params)
            AugmentedLLM.annotate_span_with_request_params(span, params)

            response = await self.generate_str(
                message=message,
                request_params=params,
            )

            model = await self.select_model(params) or "gpt-4o"
            span.set_attribute(GEN_AI_REQUEST_MODEL, model)

            # TODO: saqadri (MAC) - this is brittle, make it more robust by serializing response_model
            # Get the import path for the class
            model_path = f"{response_model.__module__}.{response_model.__name__}"
            span.set_attribute("response_model", model_path)

            structured_response = await self.executor.execute(
                OpenAICompletionTasks.request_structured_completion_task,
                RequestStructuredCompletionRequest(
                    config=self.context.config.openai,
                    model_path=model_path,
                    response_str=response,
                    model=model,
                ),
            )

            # TODO: saqadri (MAC) - fix request_structured_completion_task to return ensure_serializable
            # Convert dict back to the proper model instance if needed
            if isinstance(structured_response, dict):
                structured_response = response_model.model_validate(structured_response)

            try:
                span.set_attribute(
                    "structured_response_json",
                    json.dumps(structured_response, default=str, indent=2)[
                        :1000
                    ],  # truncate to avoid massive strings
                )
            except Exception:
                span.set_attribute("unstructured_response", response)
=======

        response = await self.generate_str(
            message=message,
            request_params=request_params,
        )

        params = self.get_request_params(request_params)
        model = await self.select_model(params) or "gpt-4o"

        serialized_response_model: str | None = None

        if self.executor and self.executor.execution_engine == "temporal":
            # Serialize the response model to a string
            serialized_response_model = serialize_model(response_model)

        structured_response = await self.executor.execute(
            OpenAICompletionTasks.request_structured_completion_task,
            RequestStructuredCompletionRequest(
                config=self.context.config.openai,
                response_model=response_model
                if not serialized_response_model
                else None,
                serialized_response_model=serialized_response_model,
                response_str=response,
                model=model,
            ),
        )

        # TODO: saqadri (MAC) - fix request_structured_completion_task to return ensure_serializable
        # Convert dict back to the proper model instance if needed
        if isinstance(structured_response, dict):
            structured_response = response_model.model_validate(structured_response)
>>>>>>> d46befc3

            return structured_response

    async def pre_tool_call(self, tool_call_id: str | None, request: CallToolRequest):
        return request

    async def post_tool_call(
        self, tool_call_id: str | None, request: CallToolRequest, result: CallToolResult
    ):
        return result

    async def execute_tool_call(
        self,
        tool_call: ChatCompletionMessageToolCall,
    ) -> ChatCompletionToolMessageParam | None:
        """
        Execute a single tool call and return the result message.
        Returns None if there's no content to add to messages.
        """
        tracer = self.context.tracer or trace.get_tracer("mcp-agent")
        with tracer.start_as_current_span(
            f"{self.__class__.__name__}.{self.name}.execute_tool_call"
        ) as span:
            tool_name = tool_call.function.name
            tool_args_str = tool_call.function.arguments
            tool_call_id = tool_call.id
            tool_args = {}

            span.set_attribute(GEN_AI_TOOL_CALL_ID, tool_call_id)
            span.set_attribute(GEN_AI_TOOL_NAME, tool_name)
            span.set_attribute("tool_args", tool_args_str)

            try:
                if tool_args_str:
                    tool_args = json.loads(tool_args_str)
            except json.JSONDecodeError as e:
                span.record_exception(e)
                span.set_status(trace.Status(trace.StatusCode.ERROR))
                return ChatCompletionToolMessageParam(
                    role="tool",
                    tool_call_id=tool_call_id,
                    content=f"Invalid JSON provided in tool call arguments for '{tool_name}'. Failed to load JSON: {str(e)}",
                )

            tool_call_request = CallToolRequest(
                method="tools/call",
                params=CallToolRequestParams(name=tool_name, arguments=tool_args),
            )

            result = await self.call_tool(
                request=tool_call_request, tool_call_id=tool_call_id
            )

            self._annotate_span_for_call_tool_result(span, result)

            if result.content:
                return ChatCompletionToolMessageParam(
                    role="tool",
                    tool_call_id=tool_call_id,
                    content="\n".join(
                        str(mcp_content_to_openai_content(c)) for c in result.content
                    ),
                )

            return None

    def message_param_str(self, message: ChatCompletionMessageParam) -> str:
        """Convert an input message to a string representation."""
        if message.get("content"):
            content = message["content"]
            if isinstance(content, str):
                return content
            else:  # content is a list
                final_text: List[str] = []
                for part in content:
                    text_part = part.get("text")
                    if text_part:
                        final_text.append(str(text_part))
                    else:
                        final_text.append(str(part))

                return "\n".join(final_text)

        return str(message)

    def message_str(self, message: ChatCompletionMessage) -> str:
        """Convert an output message to a string representation."""
        content = message.content
        if content:
            return content

        return str(message)

    def _annotate_span_for_generation_message(
        self,
        span: trace.Span,
        message: ChatCompletionMessageParam | str | List[ChatCompletionMessageParam],
    ) -> None:
        """Annotate the span with the message content."""
        if isinstance(message, str):
            span.set_attribute("message.content", message)
        elif isinstance(message, list):
            for i, msg in enumerate(message):
                if isinstance(msg, str):
                    span.set_attribute(f"message.{i}.content", msg)
                else:
                    span.set_attribute(f"message.{i}", str(msg))
        else:
            span.set_attribute("message", str(message))

    def _extract_message_param_attributes_for_tracing(
        self, message_param: ChatCompletionMessageParam, prefix: str = "message"
    ) -> dict[str, Any]:
        """Return a flat dict of span attributes for a given ChatCompletionMessageParam."""
        attrs = {}
        # TODO: rholinshead - serialize MessageParam dict
        return attrs

    def _annotate_span_for_completion_request(
        self, span: trace.Span, request: RequestCompletionRequest, turn: int
    ) -> None:
        """Annotate the span with the completion request as an event."""
        event_data = {
            "completion.request.turn": turn,
            "config.reasoning_effort": request.config.reasoning_effort,
        }

        if request.config.base_url:
            event_data["config.base_url"] = request.config.base_url

        for key, value in request.payload.items():
            if key == "messages":
                for i, message in enumerate(
                    cast(List[ChatCompletionMessageParam], value)
                ):
                    role = message.get("role")
                    event_data[f"messages.{i}.role"] = role
                    message_content = message.get("content")

                    match role:
                        case "developer" | "system" | "user":
                            if isinstance(message_content, str):
                                event_data[f"messages.{i}.content"] = message_content
                            elif message_content is not None:
                                for j, part in enumerate(message_content):
                                    event_data[f"messages.{i}.content.{j}.type"] = (
                                        part.type
                                    )
                                    if part.type == "text":
                                        event_data[f"messages.{i}.content.{j}.text"] = (
                                            part.text
                                        )
                                    elif part.type == "image_url":
                                        event_data[
                                            f"messages.{i}.content.{j}.image_url.url"
                                        ] = part.image_url.url
                                        event_data[
                                            f"messages.{i}.content.{j}.image_url.detail"
                                        ] = part.image_url.detail
                                    elif part.type == "input_audio":
                                        event_data[
                                            f"messages.{i}.content.{j}.input_audio.format"
                                        ] = part.input_audio.format
                        case "assistant":
                            if isinstance(message_content, str):
                                event_data[f"messages.{i}.content"] = message_content
                            elif message_content is not None:
                                for j, part in enumerate(message_content):
                                    event_data[f"messages.{i}.content.{j}.type"] = (
                                        part.type
                                    )
                                    if part.type == "text":
                                        event_data[f"messages.{i}.content.{j}.text"] = (
                                            part.text
                                        )
                                    elif part.type == "refusal":
                                        event_data[
                                            f"messages.{i}.content.{j}.refusal"
                                        ] = part.refusal
                            if message.get("audio") is not None:
                                event_data[f"messages.{i}.audio.id"] = message.get(
                                    "audio"
                                ).get("id")
                            if message.get("function_call") is not None:
                                event_data[f"messages.{i}.function_call.name"] = (
                                    message.get("function_call").get("name")
                                )
                                event_data[f"messages.{i}.function_call.arguments"] = (
                                    message.get("function_call").get("arguments")
                                )
                            if message.get("name") is not None:
                                event_data[f"messages.{i}.name"] = message.get("name")
                            if message.get("refusal") is not None:
                                event_data[f"messages.{i}.refusal"] = message.get(
                                    "refusal"
                                )
                            if message.get("tool_calls") is not None:
                                for j, tool_call in enumerate(
                                    message.get("tool_calls")
                                ):
                                    event_data[
                                        f"messages.{i}.tool_calls.{j}.{GEN_AI_TOOL_CALL_ID}"
                                    ] = tool_call.id
                                    event_data[
                                        f"messages.{i}.tool_calls.{j}.function.name"
                                    ] = tool_call.function.name
                                    event_data[
                                        f"messages.{i}.tool_calls.{j}.function.arguments"
                                    ] = tool_call.function.arguments

                        case "tool":
                            event_data[f"messages.{i}.{GEN_AI_TOOL_CALL_ID}"] = (
                                message.get("tool_call_id")
                            )
                            if isinstance(message_content, str):
                                event_data[f"messages.{i}.content"] = message_content
                            elif message_content is not None:
                                for j, part in enumerate(message_content):
                                    event_data[f"messages.{i}.content.{j}.type"] = (
                                        part.type
                                    )
                                    if part.type == "text":
                                        event_data[f"messages.{i}.content.{j}.text"] = (
                                            part.text
                                        )
                        case "function":
                            event_data[f"messages.{i}.name"] = message.get("name")
                            event_data[f"messages.{i}.content"] = message_content

            elif key == "tools":
                if value is not None:
                    event_data["tools"] = [
                        tool.get("function", {}).get("name") for tool in value
                    ]
            elif is_otel_serializable(value):
                event_data[key] = value

        # Event name is based on the latest message role
        event_name = f"completion.request.{turn}"
        latest_message_role = request.payload.get("messages", [{}])[-1].get("role")

        if latest_message_role:
            event_name = f"gen_ai.{latest_message_role}.message"

        span.add_event(event_name, event_data)

    def _annotate_span_for_completion_response(
        self, span: trace.Span, response: ChatCompletion, turn: int
    ) -> None:
        """Annotate the span with the completion response as an event."""
        event_data = {
            "completion.response.turn": turn,
        }

        event_data.update(
            self._extract_chat_completion_attributes_for_tracing(response)
        )

        # Event name is based on the first choice for now
        event_name = f"completion.response.{turn}"
        if response.choices and len(response.choices) > 0:
            latest_message_role = response.choices[0].message.role
            event_name = f"gen_ai.{latest_message_role}.message"

        span.add_event(event_name, event_data)

    def extract_response_message_attributes_for_tracing(
        self, message: ChatCompletionMessage, prefix: str | None = None
    ) -> Dict[str, Any]:
        """
        Extract relevant attributes from the ChatCompletionMessage for tracing.
        """
        attr_prefix = f"{prefix}." if prefix else ""
        attrs = {
            f"{attr_prefix}role": message.role,
        }

        if message.content is not None:
            attrs[f"{attr_prefix}content"] = message.content

        if message.refusal:
            attrs[f"{attr_prefix}refusal"] = message.refusal
        if message.audio is not None:
            attrs[f"{attr_prefix}audio.id"] = message.audio.id
            attrs[f"{attr_prefix}audio.expires_at"] = message.audio.expires_at
            attrs[f"{attr_prefix}audio.transcript"] = message.audio.transcript
        if message.function_call is not None:
            attrs[f"{attr_prefix}function_call.name"] = message.function_call.name
            attrs[f"{attr_prefix}function_call.arguments"] = (
                message.function_call.arguments
            )
        if message.tool_calls:
            for j, tool_call in enumerate(message.tool_calls):
                attrs[f"{attr_prefix}tool_calls.{j}.{GEN_AI_TOOL_CALL_ID}"] = (
                    tool_call.id
                )
                attrs[f"{attr_prefix}tool_calls.{j}.function.name"] = (
                    tool_call.function.name
                )
                attrs[f"{attr_prefix}tool_calls.{j}.function.arguments"] = (
                    tool_call.function.arguments
                )

        return attrs

    def _extract_chat_completion_attributes_for_tracing(
        self, response: ChatCompletion, prefix: str | None = None
    ) -> Dict[str, Any]:
        """
        Extract relevant attributes from the ChatCompletion response for tracing.
        """
        attr_prefix = f"{prefix}." if prefix else ""
        attrs = {
            f"{attr_prefix}id": response.id,
            f"{attr_prefix}model": response.model,
            f"{attr_prefix}object": response.object,
            f"{attr_prefix}created": response.created,
        }

        if response.service_tier:
            attrs[f"{attr_prefix}service_tier"] = response.service_tier

        if response.system_fingerprint:
            attrs[f"{attr_prefix}system_fingerprint"] = response.system_fingerprint

        if response.usage:
            attrs[f"{attr_prefix}{GEN_AI_USAGE_INPUT_TOKENS}"] = (
                response.usage.prompt_tokens
            )
            attrs[f"{attr_prefix}{GEN_AI_USAGE_OUTPUT_TOKENS}"] = (
                response.usage.completion_tokens
            )

        finish_reasons = []
        for i, choice in enumerate(response.choices):
            attrs[f"{attr_prefix}choices.{i}.index"] = choice.index
            attrs[f"{attr_prefix}choices.{i}.finish_reason"] = choice.finish_reason
            finish_reasons.append(choice.finish_reason)

            message_attrs = self.extract_response_message_attributes_for_tracing(
                choice.message, f"{attr_prefix}choices.{i}.message"
            )
            attrs.update(message_attrs)

        attrs[GEN_AI_RESPONSE_FINISH_REASONS] = finish_reasons

        return attrs


class OpenAICompletionTasks:
    @staticmethod
    @workflow_task
    @telemetry.traced()
    async def request_completion_task(
        request: RequestCompletionRequest,
    ) -> ChatCompletion:
        """
        Request a completion from OpenAI's API.
        """

        openai_client = OpenAI(
            api_key=request.config.api_key,
            base_url=request.config.base_url,
            http_client=request.config.http_client
            if hasattr(request.config, "http_client")
            else None,
        )

        payload = request.payload
        response = openai_client.chat.completions.create(**payload)
        response = ensure_serializable(response)
        return response

    @staticmethod
    @workflow_task
    @telemetry.traced()
    async def request_structured_completion_task(
        request: RequestStructuredCompletionRequest,
    ) -> ModelT:
        """
        Request a structured completion using Instructor's OpenAI API.
        """
        import instructor
        import importlib
        from instructor.exceptions import InstructorRetryException

        # Dynamically import the model class
        module_path, class_name = request.model_path.rsplit(".", 1)
        module = importlib.import_module(module_path)
        response_model = getattr(module, class_name)

        # Next we pass the text through instructor to extract structured data
        client = instructor.from_openai(
            OpenAI(
                api_key=request.config.api_key,
                base_url=request.config.base_url,
                http_client=request.config.http_client
                if hasattr(request.config, "http_client")
                else None,
            ),
            mode=instructor.Mode.TOOLS_STRICT,
        )

        try:
            # Extract structured data from natural language
            structured_response = client.chat.completions.create(
                model=request.model,
                response_model=response_model,
                messages=[
                    {"role": "user", "content": request.response_str},
                ],
            )
        except InstructorRetryException:
            # Retry the request with JSON mode
            client = instructor.from_openai(
                OpenAI(
                    api_key=request.config.api_key,
                    base_url=request.config.base_url,
                    http_client=request.config.http_client
                    if hasattr(request.config, "http_client")
                    else None,
                ),
                mode=instructor.Mode.JSON,
            )

            structured_response = client.chat.completions.create(
                model=request.model,
                response_model=response_model,
                messages=[
                    {"role": "user", "content": request.response_str},
                ],
            )

        # Extract structured data from natural language
        structured_response = client.chat.completions.create(
            model=request.model,
            response_model=response_model,
            messages=[
                {"role": "user", "content": request.response_str},
            ],
        )

        return structured_response


class RequestCompletionRequest(BaseModel):
    config: OpenAISettings
    payload: dict


class RequestStructuredCompletionRequest(BaseModel):
    config: OpenAISettings
    response_model: Any | None = None
    serialized_response_model: str | None = None
    response_str: str
    model: str


class OpenAICompletionTasks:
    @staticmethod
    @workflow_task
    async def request_completion_task(
        request: RequestCompletionRequest,
    ) -> ChatCompletion:
        """
        Request a completion from OpenAI's API.
        """

        openai_client = OpenAI(
            api_key=request.config.api_key,
            base_url=request.config.base_url,
            http_client=request.config.http_client
            if hasattr(request.config, "http_client")
            else None,
        )

        payload = request.payload
        response = openai_client.chat.completions.create(**payload)
        response = ensure_serializable(response)
        return response

    @staticmethod
    @workflow_task
    async def request_structured_completion_task(
        request: RequestStructuredCompletionRequest,
    ) -> ModelT:
        """
        Request a structured completion using Instructor's OpenAI API.
        """
        import instructor
        from instructor.exceptions import InstructorRetryException

        if request.response_model:
            response_model = request.response_model
        elif request.serialized_response_model:
            response_model = deserialize_model(request.serialized_response_model)
        else:
            raise ValueError(
                "Either response_model or serialized_response_model must be provided for structured completion."
            )

        # Next we pass the text through instructor to extract structured data
        client = instructor.from_openai(
            AsyncOpenAI(
                api_key=request.config.api_key,
                base_url=request.config.base_url,
                http_client=request.config.http_client
                if hasattr(request.config, "http_client")
                else None,
            ),
            mode=instructor.Mode.TOOLS_STRICT,
        )

        try:
            # Extract structured data from natural language
            structured_response = await client.chat.completions.create(
                model=request.model,
                response_model=response_model,
                messages=[
                    {"role": "user", "content": request.response_str},
                ],
            )
        except InstructorRetryException:
            # Retry the request with JSON mode
            client = instructor.from_openai(
                AsyncOpenAI(
                    api_key=request.config.api_key,
                    base_url=request.config.base_url,
                    http_client=request.config.http_client
                    if hasattr(request.config, "http_client")
                    else None,
                ),
                mode=instructor.Mode.JSON,
            )

            structured_response = await client.chat.completions.create(
                model=request.model,
                response_model=response_model,
                messages=[
                    {"role": "user", "content": request.response_str},
                ],
            )

        return structured_response


class MCPOpenAITypeConverter(
    ProviderToMCPConverter[ChatCompletionMessageParam, ChatCompletionMessage]
):
    """
    Convert between OpenAI and MCP types.
    """

    @classmethod
    def from_mcp_message_result(cls, result: MCPMessageResult) -> ChatCompletionMessage:
        # MCPMessageResult -> ChatCompletionMessage
        if result.role != "assistant":
            raise ValueError(
                f"Expected role to be 'assistant' but got '{result.role}' instead."
            )

        return ChatCompletionMessage(
            role="assistant",
            content=result.content.text or str(result.context),
            # Lossy conversion for the following fields:
            # result.model
            # result.stopReason
        )

    @classmethod
    def to_mcp_message_result(cls, result: ChatCompletionMessage) -> MCPMessageResult:
        # ChatCompletionMessage -> MCPMessageResult
        return MCPMessageResult(
            role=result.role,
            content=TextContent(type="text", text=result.content),
            model=None,
            stopReason=None,
            # extras for ChatCompletionMessage fields
            **result.model_dump(exclude={"role", "content"}),
        )

    @classmethod
    def from_mcp_message_param(
        cls, param: MCPMessageParam
    ) -> ChatCompletionMessageParam:
        # MCPMessageParam -> ChatCompletionMessageParam
        if param.role == "assistant":
            extras = param.model_dump(exclude={"role", "content"})
            return ChatCompletionAssistantMessageParam(
                role="assistant",
                content=mcp_content_to_openai_content(param.content),
                **extras,
            )
        elif param.role == "user":
            extras = param.model_dump(exclude={"role", "content"})
            return ChatCompletionUserMessageParam(
                role="user",
                content=mcp_content_to_openai_content(param.content),
                **extras,
            )
        else:
            raise ValueError(
                f"Unexpected role: {param.role}, MCP only supports 'assistant' and 'user'"
            )

    @classmethod
    def to_mcp_message_param(cls, param: ChatCompletionMessageParam) -> MCPMessageParam:
        # ChatCompletionMessage -> MCPMessageParam

        contents = openai_content_to_mcp_content(param.content)

        # TODO: saqadri - the mcp_content can have multiple elements
        # while sampling message content has a single content element
        # Right now we error out if there are > 1 elements in mcp_content
        # We need to handle this case properly going forward
        if len(contents) > 1:
            raise NotImplementedError(
                "Multiple content elements in a single message are not supported"
            )
        mcp_content: TextContent | ImageContent | EmbeddedResource = contents[0]

        if param.role == "assistant":
            return MCPMessageParam(
                role="assistant",
                content=mcp_content,
                **typed_dict_extras(param, ["role", "content"]),
            )
        elif param.role == "user":
            return MCPMessageParam(
                role="user",
                content=mcp_content,
                **typed_dict_extras(param, ["role", "content"]),
            )
        elif param.role == "tool":
            raise NotImplementedError(
                "Tool messages are not supported in SamplingMessage yet"
            )
        elif param.role == "system":
            raise NotImplementedError(
                "System messages are not supported in SamplingMessage yet"
            )
        elif param.role == "developer":
            raise NotImplementedError(
                "Developer messages are not supported in SamplingMessage yet"
            )
        elif param.role == "function":
            raise NotImplementedError(
                "Function messages are not supported in SamplingMessage yet"
            )
        else:
            raise ValueError(
                f"Unexpected role: {param.role}, MCP only supports 'assistant', 'user', 'tool', 'system', 'developer', and 'function'"
            )


def mcp_content_to_openai_content(
    content: TextContent | ImageContent | EmbeddedResource,
) -> ChatCompletionContentPartTextParam:
    if isinstance(content, list):
        # Handle list of content items
        return ChatCompletionContentPartTextParam(
            type="text",
            text="\n".join(mcp_content_to_openai_content(c) for c in content),
        )

    if isinstance(content, TextContent):
        return ChatCompletionContentPartTextParam(type="text", text=content.text)
    elif isinstance(content, ImageContent):
        # Best effort to convert an image to text
        return ChatCompletionContentPartTextParam(
            type="text", text=f"{content.mimeType}:{content.data}"
        )
    elif isinstance(content, EmbeddedResource):
        if isinstance(content.resource, TextResourceContents):
            return ChatCompletionContentPartTextParam(
                type="text", text=content.resource.text
            )
        else:  # BlobResourceContents
            return ChatCompletionContentPartTextParam(
                type="text", text=f"{content.resource.mimeType}:{content.resource.blob}"
            )
    else:
        # Last effort to convert the content to a string
        return ChatCompletionContentPartTextParam(type="text", text=str(content))


def openai_content_to_mcp_content(
    content: str
    | Iterable[ChatCompletionContentPartParam | ChatCompletionContentPartRefusalParam],
) -> Iterable[TextContent | ImageContent | EmbeddedResource]:
    mcp_content = []

    if isinstance(content, str):
        mcp_content = [TextContent(type="text", text=content)]
    else:
        # TODO: saqadri - this is a best effort conversion, we should handle all possible content types
        for c in content:
            if c.type == "text":  # isinstance(c, ChatCompletionContentPartTextParam):
                mcp_content.append(
                    TextContent(
                        type="text", text=c.text, **typed_dict_extras(c, ["text"])
                    )
                )
            elif (
                c.type == "image_url"
            ):  # isinstance(c, ChatCompletionContentPartImageParam):
                raise NotImplementedError("Image content conversion not implemented")
                # TODO: saqadri - need to download the image into a base64-encoded string
                # Download image from c.image_url
                # return ImageContent(
                #     type="image",
                #     data=downloaded_image,
                #     **c
                # )
            elif (
                c.type == "input_audio"
            ):  # isinstance(c, ChatCompletionContentPartInputAudioParam):
                raise NotImplementedError("Audio content conversion not implemented")
            elif (
                c.type == "refusal"
            ):  # isinstance(c, ChatCompletionContentPartRefusalParam):
                mcp_content.append(
                    TextContent(
                        type="text", text=c.refusal, **typed_dict_extras(c, ["refusal"])
                    )
                )
            else:
                raise ValueError(f"Unexpected content type: {c.type}")

    return mcp_content<|MERGE_RESOLUTION|>--- conflicted
+++ resolved
@@ -1,15 +1,10 @@
 import json
 import re
 import functools
-<<<<<<< HEAD
 from typing import Any, Dict, Iterable, List, Type, cast
 
 from pydantic import BaseModel
-=======
-from typing import Any, Iterable, List, Type
->>>>>>> d46befc3
-
-from pydantic import BaseModel
+
 
 from openai import OpenAI, AsyncOpenAI
 from openai.types.chat import (
@@ -41,7 +36,6 @@
 
 from mcp_agent.config import OpenAISettings
 from mcp_agent.executor.workflow_task import workflow_task
-<<<<<<< HEAD
 from mcp_agent.tracing.telemetry import telemetry
 from mcp_agent.tracing.semconv import (
     GEN_AI_AGENT_NAME,
@@ -54,10 +48,7 @@
 )
 from mcp_agent.tracing.telemetry import is_otel_serializable
 from mcp_agent.utils.common import ensure_serializable, typed_dict_extras
-=======
-from mcp_agent.utils.common import ensure_serializable, typed_dict_extras
 from mcp_agent.utils.pydantic_type_serializer import serialize_model, deserialize_model
->>>>>>> d46befc3
 from mcp_agent.workflows.llm.augmented_llm import (
     AugmentedLLM,
     ModelT,
@@ -76,7 +67,8 @@
 
 class RequestStructuredCompletionRequest(BaseModel):
     config: OpenAISettings
-    model_path: str
+    response_model: Any | None = None
+    serialized_response_model: str | None = None
     response_str: str
     model: str
 
@@ -157,7 +149,6 @@
         The default implementation uses OpenAI's ChatCompletion as the LLM.
         Override this method to use a different LLM.
         """
-<<<<<<< HEAD
         tracer = self.context.tracer or trace.get_tracer("mcp-agent")
         with tracer.start_as_current_span(
             f"{self.__class__.__name__}.{self.name}.generate"
@@ -213,83 +204,6 @@
             model = await self.select_model(params)
             if model:
                 span.set_attribute(GEN_AI_REQUEST_MODEL, model)
-=======
-        messages: List[ChatCompletionMessageParam] = []
-        params = self.get_request_params(request_params)
-
-        if params.use_history:
-            messages.extend(self.history.get())
-
-        system_prompt = self.instruction or params.systemPrompt
-        if system_prompt and len(messages) == 0:
-            messages.append(
-                ChatCompletionSystemMessageParam(role="system", content=system_prompt)
-            )
-
-        if isinstance(message, str):
-            messages.append(
-                ChatCompletionUserMessageParam(role="user", content=message)
-            )
-        elif isinstance(message, list):
-            messages.extend(message)
-        else:
-            messages.append(message)
-
-        response: ListToolsResult = await self.agent.list_tools()
-        available_tools: List[ChatCompletionToolParam] = [
-            ChatCompletionToolParam(
-                type="function",
-                function={
-                    "name": tool.name,
-                    "description": tool.description,
-                    "parameters": tool.inputSchema,
-                    # TODO: saqadri - determine if we should specify "strict" to True by default
-                },
-            )
-            for tool in response.tools
-        ]
-        if not available_tools:
-            available_tools = None
-
-        responses: List[ChatCompletionMessage] = []
-        model = await self.select_model(params)
-
-        for i in range(params.max_iterations):
-            arguments = {
-                "model": model,
-                "messages": messages,
-                "stop": params.stopSequences,
-                "tools": available_tools,
-            }
-            if self._reasoning(model):
-                arguments = {
-                    **arguments,
-                    # DEPRECATED: https://platform.openai.com/docs/api-reference/chat/create#chat-create-max_tokens
-                    # "max_tokens": params.maxTokens,
-                    "max_completion_tokens": params.maxTokens,
-                    "reasoning_effort": self._reasoning_effort,
-                }
-            else:
-                arguments = {**arguments, "max_tokens": params.maxTokens}
-                # if available_tools:
-                #     arguments["parallel_tool_calls"] = params.parallel_tool_calls
-
-            if params.metadata:
-                arguments = {**arguments, **params.metadata}
-
-            self.logger.debug(f"{arguments}")
-            self._log_chat_progress(chat_turn=len(messages) // 2, model=model)
-
-            request = ensure_serializable(
-                RequestCompletionRequest(
-                    config=self.context.config.openai,
-                    payload=arguments,
-                ),
-            )
-            response: ChatCompletion = await self.executor.execute(
-                OpenAICompletionTasks.request_completion_task, request
-            )
->>>>>>> d46befc3
 
             total_input_tokens = 0
             total_output_tokens = 0
@@ -326,32 +240,11 @@
                     payload=arguments,
                 )
 
-<<<<<<< HEAD
                 self._annotate_span_for_completion_request(span, request, i)
 
                 response: ChatCompletion = await self.executor.execute(
                     OpenAICompletionTasks.request_completion_task,
                     ensure_serializable(request),
-=======
-            converted_message = self.convert_message_to_message_param(
-                message, name=sanitized_name
-            )
-            messages.append(converted_message)
-
-            if (
-                choice.finish_reason in ["tool_calls", "function_call"]
-                and message.tool_calls
-            ):
-                # Execute all tool calls in parallel using functools.partial to bind arguments
-                tool_tasks = [
-                    functools.partial(self.execute_tool_call, tool_call=tool_call)
-                    for tool_call in message.tool_calls
-                ]
-                # Wait for all tool calls to complete.
-                tool_results = await self.executor.execute_many(tool_tasks)
-                self.logger.debug(
-                    f"Iteration {i}: Tool call results: {str(tool_results) if tool_results else 'None'}"
->>>>>>> d46befc3
                 )
 
                 self.logger.debug(
@@ -505,7 +398,6 @@
         # We need to do this in a two-step process because Instructor doesn't
         # know how to invoke MCP tools via call_tool, so we'll handle all the
         # processing first and then pass the final response through Instructor
-<<<<<<< HEAD
         tracer = self.context.tracer or trace.get_tracer("mcp-agent")
         with tracer.start_as_current_span(
             f"{self.__class__.__name__}.{self.name}.generate_structured"
@@ -524,21 +416,26 @@
             model = await self.select_model(params) or "gpt-4o"
             span.set_attribute(GEN_AI_REQUEST_MODEL, model)
 
-            # TODO: saqadri (MAC) - this is brittle, make it more robust by serializing response_model
-            # Get the import path for the class
-            model_path = f"{response_model.__module__}.{response_model.__name__}"
-            span.set_attribute("response_model", model_path)
+            span.set_attribute("response_model", response_model.__name__)
+
+            serialized_response_model: str | None = None
+
+            if self.executor and self.executor.execution_engine == "temporal":
+                # Serialize the response model to a string
+                serialized_response_model = serialize_model(response_model)
 
             structured_response = await self.executor.execute(
                 OpenAICompletionTasks.request_structured_completion_task,
                 RequestStructuredCompletionRequest(
                     config=self.context.config.openai,
-                    model_path=model_path,
+                    response_model=response_model
+                    if not serialized_response_model
+                    else None,
+                    serialized_response_model=serialized_response_model,
                     response_str=response,
                     model=model,
                 ),
             )
-
             # TODO: saqadri (MAC) - fix request_structured_completion_task to return ensure_serializable
             # Convert dict back to the proper model instance if needed
             if isinstance(structured_response, dict):
@@ -553,40 +450,6 @@
                 )
             except Exception:
                 span.set_attribute("unstructured_response", response)
-=======
-
-        response = await self.generate_str(
-            message=message,
-            request_params=request_params,
-        )
-
-        params = self.get_request_params(request_params)
-        model = await self.select_model(params) or "gpt-4o"
-
-        serialized_response_model: str | None = None
-
-        if self.executor and self.executor.execution_engine == "temporal":
-            # Serialize the response model to a string
-            serialized_response_model = serialize_model(response_model)
-
-        structured_response = await self.executor.execute(
-            OpenAICompletionTasks.request_structured_completion_task,
-            RequestStructuredCompletionRequest(
-                config=self.context.config.openai,
-                response_model=response_model
-                if not serialized_response_model
-                else None,
-                serialized_response_model=serialized_response_model,
-                response_str=response,
-                model=model,
-            ),
-        )
-
-        # TODO: saqadri (MAC) - fix request_structured_completion_task to return ensure_serializable
-        # Convert dict back to the proper model instance if needed
-        if isinstance(structured_response, dict):
-            structured_response = response_model.model_validate(structured_response)
->>>>>>> d46befc3
 
             return structured_response
 
@@ -970,113 +833,6 @@
         Request a structured completion using Instructor's OpenAI API.
         """
         import instructor
-        import importlib
-        from instructor.exceptions import InstructorRetryException
-
-        # Dynamically import the model class
-        module_path, class_name = request.model_path.rsplit(".", 1)
-        module = importlib.import_module(module_path)
-        response_model = getattr(module, class_name)
-
-        # Next we pass the text through instructor to extract structured data
-        client = instructor.from_openai(
-            OpenAI(
-                api_key=request.config.api_key,
-                base_url=request.config.base_url,
-                http_client=request.config.http_client
-                if hasattr(request.config, "http_client")
-                else None,
-            ),
-            mode=instructor.Mode.TOOLS_STRICT,
-        )
-
-        try:
-            # Extract structured data from natural language
-            structured_response = client.chat.completions.create(
-                model=request.model,
-                response_model=response_model,
-                messages=[
-                    {"role": "user", "content": request.response_str},
-                ],
-            )
-        except InstructorRetryException:
-            # Retry the request with JSON mode
-            client = instructor.from_openai(
-                OpenAI(
-                    api_key=request.config.api_key,
-                    base_url=request.config.base_url,
-                    http_client=request.config.http_client
-                    if hasattr(request.config, "http_client")
-                    else None,
-                ),
-                mode=instructor.Mode.JSON,
-            )
-
-            structured_response = client.chat.completions.create(
-                model=request.model,
-                response_model=response_model,
-                messages=[
-                    {"role": "user", "content": request.response_str},
-                ],
-            )
-
-        # Extract structured data from natural language
-        structured_response = client.chat.completions.create(
-            model=request.model,
-            response_model=response_model,
-            messages=[
-                {"role": "user", "content": request.response_str},
-            ],
-        )
-
-        return structured_response
-
-
-class RequestCompletionRequest(BaseModel):
-    config: OpenAISettings
-    payload: dict
-
-
-class RequestStructuredCompletionRequest(BaseModel):
-    config: OpenAISettings
-    response_model: Any | None = None
-    serialized_response_model: str | None = None
-    response_str: str
-    model: str
-
-
-class OpenAICompletionTasks:
-    @staticmethod
-    @workflow_task
-    async def request_completion_task(
-        request: RequestCompletionRequest,
-    ) -> ChatCompletion:
-        """
-        Request a completion from OpenAI's API.
-        """
-
-        openai_client = OpenAI(
-            api_key=request.config.api_key,
-            base_url=request.config.base_url,
-            http_client=request.config.http_client
-            if hasattr(request.config, "http_client")
-            else None,
-        )
-
-        payload = request.payload
-        response = openai_client.chat.completions.create(**payload)
-        response = ensure_serializable(response)
-        return response
-
-    @staticmethod
-    @workflow_task
-    async def request_structured_completion_task(
-        request: RequestStructuredCompletionRequest,
-    ) -> ModelT:
-        """
-        Request a structured completion using Instructor's OpenAI API.
-        """
-        import instructor
         from instructor.exceptions import InstructorRetryException
 
         if request.response_model:
