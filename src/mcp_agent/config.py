"""
Reading settings from environment variables and providing a settings object
for the application configuration.
"""

from pathlib import Path
from typing import Dict, List, Literal, Optional

from pydantic import BaseModel, ConfigDict, field_validator
from pydantic_settings import BaseSettings, SettingsConfigDict


class MCPServerAuthSettings(BaseModel):
    """Represents authentication configuration for a server."""

    api_key: str | None = None

    model_config = ConfigDict(extra="allow", arbitrary_types_allowed=True)


class MCPRootSettings(BaseModel):
    """Represents a root directory configuration for an MCP server."""

    uri: str
    """The URI identifying the root. Must start with file://"""

    name: Optional[str] = None
    """Optional name for the root."""

    server_uri_alias: Optional[str] = None
    """Optional URI alias for presentation to the server"""

    @field_validator("uri", "server_uri_alias")
    @classmethod
    def validate_uri(cls, v: str) -> str:
        """Validate that the URI starts with file:// (required by specification 2024-11-05)"""
        if not v.startswith("file://"):
            raise ValueError("Root URI must start with file://")
        return v

    model_config = ConfigDict(extra="allow", arbitrary_types_allowed=True)


class MCPServerSettings(BaseModel):
    """
    Represents the configuration for an individual server.
    """

    # TODO: saqadri - server name should be something a server can provide itself during initialization
    name: str | None = None
    """The name of the server."""

    # TODO: saqadri - server description should be something a server can provide itself during initialization
    description: str | None = None
    """The description of the server."""

    transport: Literal["stdio", "sse", "websocket"] = "stdio"
    """The transport mechanism."""

    command: str | None = None
    """The command to execute the server (e.g. npx)."""

    args: List[str] | None = None
    """The arguments for the server command."""

    read_timeout_seconds: int | None = None
    """The timeout in seconds for the server connection."""

    url: str | None = None
    """The URL for the server (e.g. for SSE transport)."""

    auth: MCPServerAuthSettings | None = None
    """The authentication configuration for the server."""

    headers: Dict[str, str] | None = None
    """HTTP headers for sse or websocket requests."""

    roots: Optional[List[MCPRootSettings]] = None
    """Root directories this server has access to."""

    env: Dict[str, str] | None = None
    """Environment variables to pass to the server process."""

<<<<<<< HEAD
    model_config = ConfigDict(extra="allow", arbitrary_types_allowed=True)

=======
>>>>>>> ca560b5e

class MCPSettings(BaseModel):
    """Configuration for all MCP servers."""

    servers: Dict[str, MCPServerSettings] = {}
    model_config = ConfigDict(extra="allow", arbitrary_types_allowed=True)


class AnthropicSettings(BaseModel):
    """
    Settings for using Anthropic models in the MCP Agent application.
    """

    api_key: str | None = None

    model_config = ConfigDict(extra="allow", arbitrary_types_allowed=True)


class BedrockSettings(BaseModel):
    """
    Settings for using Bedrock models in the MCP Agent application.
    """

    aws_access_key_id: str | None = None
    aws_secret_access_key: str | None = None
    aws_session_token: str | None = None
    aws_region: str | None = None
    profile: str | None = None

    model_config = ConfigDict(extra="allow", arbitrary_types_allowed=True)


class CohereSettings(BaseModel):
    """
    Settings for using Cohere models in the MCP Agent application.
    """

    api_key: str | None = None

    model_config = ConfigDict(extra="allow", arbitrary_types_allowed=True)


class OpenAISettings(BaseModel):
    """
    Settings for using OpenAI models in the MCP Agent application.
    """

    api_key: str | None = None
    reasoning_effort: Literal["low", "medium", "high"] = "medium"

    base_url: str | None = None

    model_config = ConfigDict(extra="allow", arbitrary_types_allowed=True)


class AzureSettings(BaseModel):
    """
    Settings for using Azure models in the MCP Agent application.
    """

    api_key: str

    endpoint: str

    model_config = ConfigDict(extra="allow", arbitrary_types_allowed=True)


class GoogleSettings(BaseModel):
    """
    Settings for using Google models in the MCP Agent application.
    """

    api_key: str | None = None
    """Or use the GOOGLE_API_KEY environment variable"""

    vertexai: bool = False

    project: str | None = None

    location: str | None = None

    model_config = ConfigDict(extra="allow", arbitrary_types_allowed=True)


class TemporalSettings(BaseModel):
    """
    Temporal settings for the MCP Agent application.
    """

    host: str
    namespace: str = "default"
    task_queue: str
    max_concurrent_activities: int | None = None
    api_key: str | None = None
    timeout_seconds: int | None = 60


class UsageTelemetrySettings(BaseModel):
    """
    Settings for usage telemetry in the MCP Agent application.
    Anonymized usage metrics are sent to a telemetry server to help improve the product.
    """

    enabled: bool = True
    """Enable usage telemetry in the MCP Agent application."""

    enable_detailed_telemetry: bool = False
    """If enabled, detailed telemetry data, including prompts and agents, will be sent to the telemetry server."""


class OpenTelemetrySettings(BaseModel):
    """
    OTEL settings for the MCP Agent application.
    """

    enabled: bool = True

    service_name: str = "mcp-agent"
    service_instance_id: str | None = None
    service_version: str | None = None

    otlp_endpoint: str | None = None
    """OTLP endpoint for OpenTelemetry tracing"""

    console_debug: bool = False
    """Log spans to console"""

    sample_rate: float = 1.0
    """Sample rate for tracing (1.0 = sample everything)"""


class LogPathSettings(BaseModel):
    """
    Settings for configuring log file paths with dynamic elements like timestamps or session IDs.
    """

    path_pattern: str = "logs/mcp-agent-{unique_id}.jsonl"
    """
    Path pattern for log files with a {unique_id} placeholder.
    The placeholder will be replaced according to the unique_id setting.
    Example: "logs/mcp-agent-{unique_id}.jsonl"
    """

    unique_id: Literal["timestamp", "session_id"] = "timestamp"
    """
    Type of unique identifier to use in the log filename:
    - timestamp: Uses the current time formatted according to timestamp_format
    - session_id: Generates a UUID for the session
    """

    timestamp_format: str = "%Y%m%d_%H%M%S"
    """
    Format string for timestamps when unique_id is set to "timestamp".
    Uses Python's datetime.strftime format.
    """


class LoggerSettings(BaseModel):
    """
    Logger settings for the MCP Agent application.
    """

    # Original transport configuration (kept for backward compatibility)
    type: Literal["none", "console", "file", "http"] = "console"

    transports: List[Literal["none", "console", "file", "http"]] = []
    """List of transports to use (can enable multiple simultaneously)"""

    level: Literal["debug", "info", "warning", "error"] = "info"
    """Minimum logging level"""

    progress_display: bool = False
    """Enable or disable the progress display"""

    path: str = "mcp-agent.jsonl"
    """Path to log file, if logger 'type' is 'file'."""

    # Settings for advanced log path configuration
    path_settings: LogPathSettings | None = None
    """
    Save log files with more advanced path semantics, like having timestamps or session id in the log name.
    """

    batch_size: int = 100
    """Number of events to accumulate before processing"""

    flush_interval: float = 2.0
    """How often to flush events in seconds"""

    max_queue_size: int = 2048
    """Maximum queue size for event processing"""

    # HTTP transport settings
    http_endpoint: str | None = None
    """HTTP endpoint for event transport"""

    http_headers: dict[str, str] | None = None
    """HTTP headers for event transport"""

    http_timeout: float = 5.0
    """HTTP timeout seconds for event transport"""


class Settings(BaseSettings):
    """
    Settings class for the MCP Agent application.
    """

    model_config = SettingsConfigDict(
        env_nested_delimiter="__",
        env_file=".env",
        env_file_encoding="utf-8",
        extra="allow",
        nested_model_default_partial_update=True,
    )  # Customize the behavior of settings here

    mcp: MCPSettings | None = MCPSettings()
    """MCP config, such as MCP servers"""

    execution_engine: Literal["asyncio", "temporal"] = "asyncio"
    """Execution engine for the MCP Agent application"""

    temporal: TemporalSettings | None = None
    """Settings for Temporal workflow orchestration"""

    anthropic: AnthropicSettings | None = None
    """Settings for using Anthropic models in the MCP Agent application"""

    bedrock: BedrockSettings | None = None
    """Settings for using Bedrock models in the MCP Agent application"""

    cohere: CohereSettings | None = None
    """Settings for using Cohere models in the MCP Agent application"""

    openai: OpenAISettings | None = None
    """Settings for using OpenAI models in the MCP Agent application"""

    azure: AzureSettings | None = None
    """Settings for using Azure models in the MCP Agent application"""

    google: GoogleSettings | None = None
    """Settings for using Google models in the MCP Agent application"""

    otel: OpenTelemetrySettings | None = OpenTelemetrySettings()
    """OpenTelemetry logging settings for the MCP Agent application"""

    logger: LoggerSettings | None = LoggerSettings()
    """Logger settings for the MCP Agent application"""

    usage_telemetry: UsageTelemetrySettings | None = UsageTelemetrySettings()
    """Usage tracking settings for the MCP Agent application"""

    @classmethod
    def find_config(cls) -> Path | None:
        """Find the config file in the current directory or parent directories."""
        return cls._find_config(["mcp-agent.config.yaml", "mcp_agent.config.yaml"])

    @classmethod
    def find_secrets(cls) -> Path | None:
        """Find the secrets file in the current directory or parent directories."""
        return cls._find_config(["mcp-agent.secrets.yaml", "mcp_agent.secrets.yaml"])

    @classmethod
    def _find_config(cls, filenames: List[str]) -> Path | None:
        """Find the config file of one of the possible names in the current directory or parent directories."""
        current_dir = Path.cwd()

        # Check current directory and parent directories
        while current_dir != current_dir.parent:
            for filename in filenames:
                config_path = current_dir / filename
                if config_path.exists():
                    return config_path
            current_dir = current_dir.parent

        return None


# Global settings object
_settings: Settings | None = None


def get_settings(config_path: str | None = None) -> Settings:
    """Get settings instance, automatically loading from config file if available."""

    def deep_merge(base: dict, update: dict) -> dict:
        """Recursively merge two dictionaries, preserving nested structures."""
        merged = base.copy()
        for key, value in update.items():
            if (
                key in merged
                and isinstance(merged[key], dict)
                and isinstance(value, dict)
            ):
                merged[key] = deep_merge(merged[key], value)
            else:
                merged[key] = value
        return merged

    global _settings
    if _settings:
        return _settings

    import yaml  # pylint: disable=C0415

    merged_settings = {}

    # Determine the config file to use
    if config_path:
        config_file = Path(config_path)
        if not config_file.exists():
            raise FileNotFoundError(f"Config file not found: {config_path}")
    else:
        config_file = Settings.find_config()

    # If we found a config file, load it
    if config_file and config_file.exists():
        with open(config_file, "r", encoding="utf-8") as f:
            yaml_settings = yaml.safe_load(f) or {}
            merged_settings = yaml_settings

        # Try to find secrets in the same directory as the config file
        config_dir = config_file.parent
        secrets_found = False
        for secrets_filename in ["mcp-agent.secrets.yaml", "mcp_agent.secrets.yaml"]:
            secrets_file = config_dir / secrets_filename
            if secrets_file.exists():
                with open(secrets_file, "r", encoding="utf-8") as f:
                    yaml_secrets = yaml.safe_load(f) or {}
                    merged_settings = deep_merge(merged_settings, yaml_secrets)
                secrets_found = True
                break

        # If no secrets were found in the config directory, fall back to discovery
        if not secrets_found:
            secrets_file = Settings.find_secrets()
            if secrets_file and secrets_file.exists():
                with open(secrets_file, "r", encoding="utf-8") as f:
                    yaml_secrets = yaml.safe_load(f) or {}
                    merged_settings = deep_merge(merged_settings, yaml_secrets)

        _settings = Settings(**merged_settings)
        return _settings

    # No valid config found anywhere
    _settings = Settings()
    return _settings<|MERGE_RESOLUTION|>--- conflicted
+++ resolved
@@ -81,11 +81,8 @@
     env: Dict[str, str] | None = None
     """Environment variables to pass to the server process."""
 
-<<<<<<< HEAD
-    model_config = ConfigDict(extra="allow", arbitrary_types_allowed=True)
-
-=======
->>>>>>> ca560b5e
+    model_config = ConfigDict(extra="allow", arbitrary_types_allowed=True)
+
 
 class MCPSettings(BaseModel):
     """Configuration for all MCP servers."""
