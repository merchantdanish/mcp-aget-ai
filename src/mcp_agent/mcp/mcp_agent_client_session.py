--- conflicted
+++ resolved
@@ -4,10 +4,7 @@
 """
 
 from datetime import timedelta
-<<<<<<< HEAD
 from opentelemetry import trace
-=======
->>>>>>> d46befc3
 from typing import Any, Callable, Optional, TYPE_CHECKING
 
 from anyio.streams.memory import MemoryObjectReceiveStream, MemoryObjectSendStream
@@ -16,17 +13,12 @@
     ReceiveResultT,
     ReceiveNotificationT,
     RequestId,
-    SendNotificationT,
     SendResultT,
     ProgressFnT,
 )
 
 from mcp.shared.context import RequestContext
-<<<<<<< HEAD
 from mcp.shared.message import ClientMessageMetadata
-=======
-from mcp.shared.message import MessageMetadata
->>>>>>> d46befc3
 
 from mcp.client.session import (
     ListRootsFnT,
@@ -148,11 +140,11 @@
         request: ClientRequest,
         result_type: type[ReceiveResultT],
         request_read_timeout_seconds: timedelta | None = None,
-<<<<<<< HEAD
         metadata: ClientMessageMetadata = None,
         progress_callback: ProgressFnT | None = None,
     ) -> ReceiveResultT:
         logger.debug("send_request: request=", data=request.model_dump())
+
         tracer = self.context.tracer or trace.get_tracer("mcp-agent")
         with tracer.start_as_current_span(
             f"{self.__class__.__name__}.send_request", kind=trace.SpanKind.CLIENT
@@ -196,7 +188,6 @@
                     progress_callback,
                 )
                 logger.debug("send_request: response=", data=result.model_dump())
-
                 record_attributes(span, result.model_dump(), "result")
                 return result
             except Exception as e:
@@ -209,6 +200,7 @@
         related_request_id: RequestId | None = None,
     ) -> None:
         logger.debug("send_notification:", data=notification.model_dump())
+
         tracer = self.context.tracer or trace.get_tracer("mcp-agent")
         with tracer.start_as_current_span(
             f"{self.__class__.__name__}.send_notification", kind=trace.SpanKind.CLIENT
@@ -221,43 +213,11 @@
                 record_attributes(
                     span, notification.root.parms.model_dump(), MCP_REQUEST_ARGUMENT_KEY
                 )
-
             try:
                 return await super().send_notification(notification, related_request_id)
             except Exception as e:
                 logger.error("send_notification failed", data=e)
                 raise
-=======
-        metadata: MessageMetadata = None,
-        progress_callback: ProgressFnT | None = None,
-    ) -> ReceiveResultT:
-        logger.debug("send_request: request=", data=request.model_dump())
-        try:
-            result = await super().send_request(
-                request,
-                result_type,
-                request_read_timeout_seconds,
-                metadata,
-                progress_callback,
-            )
-            logger.debug("send_request: response=", data=result.model_dump())
-            return result
-        except Exception as e:
-            logger.error(f"send_request failed: {e}")
-            raise
-
-    async def send_notification(
-        self,
-        notification: SendNotificationT,
-        related_request_id: RequestId | None = None,
-    ) -> None:
-        logger.debug("send_notification:", data=notification.model_dump())
-        try:
-            return await super().send_notification(notification, related_request_id)
-        except Exception as e:
-            logger.error("send_notification failed", data=e)
-            raise
->>>>>>> d46befc3
 
     async def _send_response(
         self, request_id: RequestId, response: SendResultT | ErrorData
