"""
A derived client session for the MCP Agent framework.
It adds logging and supports sampling requests.
"""

from datetime import timedelta
from typing import Any, Callable, Optional

from anyio.streams.memory import MemoryObjectReceiveStream, MemoryObjectSendStream
from mcp import ClientSession
from mcp.shared.session import (
    ReceiveResultT,
    ReceiveNotificationT,
    RequestId,
    SendNotificationT,
    SendRequestT,
    SendResultT,
    ProgressFnT,
)

from mcp.shared.context import RequestContext
from mcp.shared.message import MessageMetadata

from mcp.client.session import (
    ListRootsFnT,
    LoggingFnT,
    MessageHandlerFnT,
    SamplingFnT,
)

from mcp.types import (
    CreateMessageRequest,
    CreateMessageRequestParams,
    CreateMessageResult,
    ErrorData,
    Implementation,
    JSONRPCMessage,
    ServerRequest,
    TextContent,
    ListRootsResult,
    Root,
)

from mcp_agent.config import MCPServerSettings
from mcp_agent.core.context_dependent import ContextDependent
from mcp_agent.logging.logger import get_logger

logger = get_logger(__name__)


class MCPAgentClientSession(ClientSession, ContextDependent):
    """
    MCP Agent framework acts as a client to the servers providing tools/resources/prompts for the agent workloads.
    This is a simple client session for those server connections, and supports
        - handling sampling requests
        - notifications
        - MCP root configuration

    Developers can extend this class to add more custom functionality as needed
    """

    def __init__(
        self,
        read_stream: MemoryObjectReceiveStream[JSONRPCMessage | Exception],
        write_stream: MemoryObjectSendStream[JSONRPCMessage],
        read_timeout_seconds: timedelta | None = None,
        sampling_callback: SamplingFnT | None = None,
        list_roots_callback: ListRootsFnT | None = None,
        logging_callback: LoggingFnT | None = None,
        message_handler: MessageHandlerFnT | None = None,
        client_info: Implementation | None = None,
    ):
        if sampling_callback is None:
            sampling_callback = self._handle_sampling_callback
        if list_roots_callback is None:
            list_roots_callback = self._handle_list_roots_callback

        super().__init__(
            read_stream=read_stream,
            write_stream=write_stream,
            read_timeout_seconds=read_timeout_seconds,
            sampling_callback=sampling_callback,
            list_roots_callback=list_roots_callback,
            logging_callback=logging_callback,
            message_handler=message_handler,
            client_info=client_info,
        )

        self.server_config: Optional[MCPServerSettings] = None

        # Session ID handling for Streamable HTTP transport
        self._get_session_id_callback: Optional[Callable[[], str | None]] = None

    def set_session_id_callback(self, callback: Callable[[], str | None]) -> None:
        """
        Set the callback for retrieving the session ID.
        This is used by transports that support session IDs, like Streamable HTTP.

        Args:
            callback: A function that returns the current session ID or None
        """
        self._get_session_id_callback = callback
        logger.debug("Session ID callback set")

    def get_session_id(self) -> str | None:
        """
        Get the current session ID if available for this session's transport.

        Returns:
            The session ID if available, None otherwise
        """
        if self._get_session_id_callback:
            session_id = self._get_session_id_callback()
            logger.debug(f"Retrieved session ID: {session_id}")
            return session_id
        return None

    async def send_request(
        self,
        request: SendRequestT,
        result_type: type[ReceiveResultT],
        request_read_timeout_seconds: timedelta | None = None,
        metadata: MessageMetadata = None,
<<<<<<< HEAD
=======
        progress_callback: ProgressFnT | None = None,
>>>>>>> abce9bf9
    ) -> ReceiveResultT:
        logger.debug("send_request: request=", data=request.model_dump())
        try:
            result = await super().send_request(
<<<<<<< HEAD
                request, result_type, request_read_timeout_seconds, metadata
=======
                request, result_type, request_read_timeout_seconds, metadata, progress_callback
>>>>>>> abce9bf9
            )
            logger.debug("send_request: response=", data=result.model_dump())
            return result
        except Exception as e:
            logger.error(f"send_request failed: {e}")
            raise

    async def send_notification(
        self,
        notification: SendNotificationT,
        related_request_id: RequestId | None = None,
    ) -> None:
        logger.debug("send_notification:", data=notification.model_dump())
        try:
            return await super().send_notification(notification, related_request_id)
        except Exception as e:
            logger.error("send_notification failed", data=e)
            raise

    async def _send_response(
        self, request_id: RequestId, response: SendResultT | ErrorData
    ) -> None:
        logger.debug(
            f"send_response: request_id={request_id}, response=",
            data=response.model_dump(),
        )
        return await super()._send_response(request_id, response)

    async def _received_notification(self, notification: ReceiveNotificationT) -> None:
        """
        Can be overridden by subclasses to handle a notification without needing
        to listen on the message stream.
        """
        logger.info(
            "_received_notification: notification=",
            data=notification.model_dump(),
        )
        return await super()._received_notification(notification)

    async def send_progress_notification(
        self, progress_token: str | int, progress: float, total: float | None = None
    ) -> None:
        """
        Sends a progress notification for a request that is currently being
        processed.
        """
        logger.debug(
            "send_progress_notification: progress_token={progress_token}, progress={progress}, total={total}"
        )
        return await super().send_progress_notification(
            progress_token=progress_token, progress=progress, total=total
        )

    async def _handle_sampling_callback(
        self,
        context: RequestContext["ClientSession", Any],
        params: CreateMessageRequestParams,
    ) -> CreateMessageResult | ErrorData:
        logger.info("Handling sampling request: %s", params)
        config = self.context.config
        server_session = self.context.upstream_session
        if server_session is None:
            # TODO: saqadri - consider whether we should be handling the sampling request here as a client
            logger.warning(
                "Error: No upstream client available for sampling requests. Request:",
                data=params,
            )
            try:
                from anthropic import AsyncAnthropic

                client = AsyncAnthropic(api_key=config.anthropic.api_key)

                response = await client.messages.create(
                    model="claude-3-sonnet-20240229",
                    max_tokens=params.maxTokens,
                    messages=[
                        {
                            "role": m.role,
                            "content": m.content.text
                            if hasattr(m.content, "text")
                            else m.content.data,
                        }
                        for m in params.messages
                    ],
                    system=getattr(params, "systemPrompt", None),
                    temperature=getattr(params, "temperature", 0.7),
                    stop_sequences=getattr(params, "stopSequences", None),
                )

                return CreateMessageResult(
                    model="claude-3-sonnet-20240229",
                    role="assistant",
                    content=TextContent(type="text", text=response.content[0].text),
                )
            except Exception as e:
                logger.error(f"Error handling sampling request: {e}")
                return ErrorData(code=-32603, message=str(e))
        else:
            try:
                # If a server_session is available, we'll pass-through the sampling request to the upstream client
                result = await server_session.send_request(
                    request=ServerRequest(
                        CreateMessageRequest(
                            method="sampling/createMessage", params=params
                        )
                    ),
                    result_type=CreateMessageResult,
                )

                # Pass the result from the upstream client back to the server. We just act as a pass-through client here.
                return result
            except Exception as e:
                return ErrorData(code=-32603, message=str(e))

    async def _handle_list_roots_callback(
        self,
        context: RequestContext["ClientSession", Any],
    ) -> ListRootsResult | ErrorData:
        # Handle list_roots request by returning configured roots
        if hasattr(self, "server_config") and self.server_config.roots:
            roots = [
                Root(
                    uri=root.server_uri_alias or root.uri,
                    name=root.name,
                )
                for root in self.server_config.roots
            ]

            return ListRootsResult(roots=roots)
        else:
            return ListRootsResult(roots=[])<|MERGE_RESOLUTION|>--- conflicted
+++ resolved
@@ -121,19 +121,16 @@
         result_type: type[ReceiveResultT],
         request_read_timeout_seconds: timedelta | None = None,
         metadata: MessageMetadata = None,
-<<<<<<< HEAD
-=======
         progress_callback: ProgressFnT | None = None,
->>>>>>> abce9bf9
     ) -> ReceiveResultT:
         logger.debug("send_request: request=", data=request.model_dump())
         try:
             result = await super().send_request(
-<<<<<<< HEAD
-                request, result_type, request_read_timeout_seconds, metadata
-=======
-                request, result_type, request_read_timeout_seconds, metadata, progress_callback
->>>>>>> abce9bf9
+                request,
+                result_type,
+                request_read_timeout_seconds,
+                metadata,
+                progress_callback,
             )
             logger.debug("send_request: response=", data=result.model_dump())
             return result
