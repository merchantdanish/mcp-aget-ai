--- conflicted
+++ resolved
@@ -1,13 +1,9 @@
 [project]
 name = "mcp-agent"
-<<<<<<< HEAD
-version = "0.0.22"
-=======
 version = "0.0.23"
->>>>>>> abce9bf9
 description = "Build effective agents with Model Context Protocol (MCP) using simple, composable patterns."
 readme = "README.md"
-license = { file = "LICENSE" }
+license = { file = "LICEßNSE" }
 authors = [
     { name = "Sarmad Qadri", email = "sarmad@lastmileai.dev" }
 ]
@@ -20,11 +16,7 @@
 dependencies = [
     "fastapi>=0.115.6",
     "instructor>=1.7.9",
-<<<<<<< HEAD
-    "mcp>=1.8.1",
-=======
     "mcp>=1.9.0",
->>>>>>> abce9bf9
     "opentelemetry-distro>=0.50b0",
     "opentelemetry-exporter-otlp-proto-http>=1.29.0",
     "pydantic-settings>=2.7.0",
